--- conflicted
+++ resolved
@@ -20,42 +20,10 @@
 	"github.com/dapperlabs/flow-go/language/tools/language-server/protocol"
 )
 
-<<<<<<< HEAD
-var valueDeclarations = append(stdlib.BuiltinFunctions, stdlib.HelperFunctions...).ToValueDeclarations()
-=======
-func protocolToSemaPosition(pos protocol.Position) sema.Position {
-	return sema.Position{
-		Line:   int(pos.Line + 1),
-		Column: int(pos.Character),
-	}
-}
-
-func semaToProtocolPosition(pos sema.Position) protocol.Position {
-	return protocol.Position{
-		Line:      float64(pos.Line - 1),
-		Character: float64(pos.Column),
-	}
-}
-
-func astToProtocolPosition(pos ast.Position) protocol.Position {
-	return protocol.Position{
-		Line:      float64(pos.Line - 1),
-		Character: float64(pos.Column),
-	}
-}
-
-func astToProtocolRange(startPos, endPos ast.Position) protocol.Range {
-	return protocol.Range{
-		Start: astToProtocolPosition(startPos),
-		End:   astToProtocolPosition(endPos.Shifted(1)),
-	}
-}
-
 var valueDeclarations = append(
 	stdlib.FlowBuiltInFunctions(stdlib.FlowBuiltinImpls{}),
 	stdlib.BuiltinFunctions...,
 ).ToValueDeclarations()
->>>>>>> 414b1894
 var typeDeclarations = stdlib.BuiltinTypes.ToTypeDeclarations()
 
 type Server struct {
