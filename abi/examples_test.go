package abi_test

import (
	"strings"
	"testing"

	"github.com/magiconair/properties/assert"
	"github.com/nsf/jsondiff"
	"github.com/stretchr/testify/require"

	languageAbi "github.com/dapperlabs/flow-go/language/abi"
	"github.com/dapperlabs/flow-go/language/runtime/cmd/abi"
)

func TestExamples(t *testing.T) {

<<<<<<< HEAD
	for _, assetName := range languageAbi.AssetNames() {

		if strings.HasSuffix(assetName, ".cdc") {

			abiAssetName := assetName + ".abi.json"
			abiAsset, _ := languageAbi.Asset(abiAssetName)
=======
	for _, assetName := range AssetNames() {
		if strings.HasSuffix(assetName, ".cdc") {

			abiAssetName := assetName + ".abi.json"

			abiAsset, _ := Asset(abiAssetName)
>>>>>>> 6e959a3a

			if abiAsset != nil {

				t.Run(assetName, func(t *testing.T) {
<<<<<<< HEAD
=======

					assetBytes, err := Asset(assetName)
					require.NoError(t, err)
>>>>>>> 6e959a3a

					generatedAbi := abi.GetABIForBytes(assetBytes, false, assetName)

					options := jsondiff.DefaultConsoleOptions()
					diff, s := jsondiff.Compare(generatedAbi, abiAsset, &options)

					assert.Equal(t, diff, jsondiff.FullMatch)

					println(s)
				})
			}
		}
	}
}<|MERGE_RESOLUTION|>--- conflicted
+++ resolved
@@ -8,37 +8,24 @@
 	"github.com/nsf/jsondiff"
 	"github.com/stretchr/testify/require"
 
-	languageAbi "github.com/dapperlabs/flow-go/language/abi"
 	"github.com/dapperlabs/flow-go/language/runtime/cmd/abi"
 )
 
 func TestExamples(t *testing.T) {
 
-<<<<<<< HEAD
-	for _, assetName := range languageAbi.AssetNames() {
-
-		if strings.HasSuffix(assetName, ".cdc") {
-
-			abiAssetName := assetName + ".abi.json"
-			abiAsset, _ := languageAbi.Asset(abiAssetName)
-=======
 	for _, assetName := range AssetNames() {
 		if strings.HasSuffix(assetName, ".cdc") {
 
 			abiAssetName := assetName + ".abi.json"
 
 			abiAsset, _ := Asset(abiAssetName)
->>>>>>> 6e959a3a
 
 			if abiAsset != nil {
 
 				t.Run(assetName, func(t *testing.T) {
-<<<<<<< HEAD
-=======
 
 					assetBytes, err := Asset(assetName)
 					require.NoError(t, err)
->>>>>>> 6e959a3a
 
 					generatedAbi := abi.GetABIForBytes(assetBytes, false, assetName)
 
