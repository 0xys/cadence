/*
 * Cadence - The resource-oriented smart contract programming language
 *
 * Copyright 2019-2020 Dapper Labs, Inc.
 *
 * Licensed under the Apache License, Version 2.0 (the "License");
 * you may not use this file except in compliance with the License.
 * You may obtain a copy of the License at
 *
 *   http://www.apache.org/licenses/LICENSE-2.0
 *
 * Unless required by applicable law or agreed to in writing, software
 * distributed under the License is distributed on an "AS IS" BASIS,
 * WITHOUT WARRANTIES OR CONDITIONS OF ANY KIND, either express or implied.
 * See the License for the specific language governing permissions and
 * limitations under the License.
 */

package runtime

import (
	"fmt"

	"github.com/onflow/cadence"
	"github.com/onflow/cadence/runtime/common"
	"github.com/onflow/cadence/runtime/interpreter"
	"github.com/onflow/cadence/runtime/sema"
	"github.com/onflow/cadence/runtime/stdlib"
)

// exportValue converts a runtime value to its native Go representation.
func exportValue(value exportableValue) cadence.Value {
	return exportValueWithInterpreter(value.Value, value.Interpreter(), exportResults{})
}

// ExportValue converts a runtime value to its native Go representation.
func ExportValue(value interpreter.Value, inter *interpreter.Interpreter) cadence.Value {
	return exportValueWithInterpreter(value, inter, exportResults{})
}

// exportEvent converts a runtime event to its native Go representation.
func exportEvent(event exportableEvent) cadence.Event {
	fields := make([]cadence.Value, len(event.Fields))

	results := exportResults{}

	for i, field := range event.Fields {
		fields[i] = exportValueWithInterpreter(field.Value, field.Interpreter(), results)
	}

	eventType := ExportType(event.Type, map[sema.TypeID]cadence.Type{}).(*cadence.EventType)
	return cadence.NewEvent(fields).WithType(eventType)
}

type exportResults map[interpreter.Value]cadence.Value

// exportValueWithInterpreter exports the given internal (interpreter) value to an external value.
//
// The export is recursive, the results parameter prevents cycles:
// it is checked at the start of the recursively called function,
// and pre-set before a recursive call.
//
func exportValueWithInterpreter(
	value interpreter.Value,
	inter *interpreter.Interpreter,
	results exportResults,
) cadence.Value {

	if result, ok := results[value]; ok {
		return result
	}

	results[value] = nil

	result := func() cadence.Value {

		switch v := value.(type) {
		case interpreter.VoidValue:
			return cadence.NewVoid()
		case interpreter.NilValue:
			return cadence.NewOptional(nil)
		case *interpreter.SomeValue:
			return exportSomeValue(v, inter, results)
		case interpreter.BoolValue:
			return cadence.NewBool(bool(v))
		case *interpreter.StringValue:
			return cadence.NewString(v.Str)
		case *interpreter.ArrayValue:
			return exportArrayValue(v, inter, results)
		case interpreter.IntValue:
			return cadence.NewIntFromBig(v.ToBigInt())
		case interpreter.Int8Value:
			return cadence.NewInt8(int8(v))
		case interpreter.Int16Value:
			return cadence.NewInt16(int16(v))
		case interpreter.Int32Value:
			return cadence.NewInt32(int32(v))
		case interpreter.Int64Value:
			return cadence.NewInt64(int64(v))
		case interpreter.Int128Value:
			return cadence.NewInt128FromBig(v.ToBigInt())
		case interpreter.Int256Value:
			return cadence.NewInt256FromBig(v.ToBigInt())
		case interpreter.UIntValue:
			return cadence.NewUIntFromBig(v.ToBigInt())
		case interpreter.UInt8Value:
			return cadence.NewUInt8(uint8(v))
		case interpreter.UInt16Value:
			return cadence.NewUInt16(uint16(v))
		case interpreter.UInt32Value:
			return cadence.NewUInt32(uint32(v))
		case interpreter.UInt64Value:
			return cadence.NewUInt64(uint64(v))
		case interpreter.UInt128Value:
			return cadence.NewUInt128FromBig(v.ToBigInt())
		case interpreter.UInt256Value:
			return cadence.NewUInt256FromBig(v.ToBigInt())
		case interpreter.Word8Value:
			return cadence.NewWord8(uint8(v))
		case interpreter.Word16Value:
			return cadence.NewWord16(uint16(v))
		case interpreter.Word32Value:
			return cadence.NewWord32(uint32(v))
		case interpreter.Word64Value:
			return cadence.NewWord64(uint64(v))
		case interpreter.Fix64Value:
			return cadence.Fix64(v)
		case interpreter.UFix64Value:
			return cadence.UFix64(v)
		case *interpreter.CompositeValue:
			return exportCompositeValue(v, inter, results)
		case *interpreter.DictionaryValue:
			return exportDictionaryValue(v, inter, results)
		case interpreter.AddressValue:
			return cadence.NewAddress(v)
		case interpreter.LinkValue:
			return exportLinkValue(v, inter)
		case interpreter.PathValue:
			return exportPathValue(v)
		case interpreter.TypeValue:
			return exportTypeValue(v, inter)
		case interpreter.CapabilityValue:
			return exportCapabilityValue(v, inter)
		case *interpreter.EphemeralReferenceValue:
			return exportValueWithInterpreter(v.Value, inter, results)
		case *interpreter.StorageReferenceValue:
			referencedValue := v.ReferencedValue(inter)
			if referencedValue == nil {
				return nil
			}
			return exportValueWithInterpreter(*referencedValue, inter, results)
		}

		panic(fmt.Sprintf("cannot export value of type %T", value))
	}()

	results[value] = result

	return result
}

func exportSomeValue(v *interpreter.SomeValue, inter *interpreter.Interpreter, results exportResults) cadence.Optional {
	if v.Value == nil {
		return cadence.NewOptional(nil)
	}

	value := exportValueWithInterpreter(v.Value, inter, results)

	return cadence.NewOptional(value)
}

func exportArrayValue(v *interpreter.ArrayValue, inter *interpreter.Interpreter, results exportResults) cadence.Array {
	elements := v.Elements()
	values := make([]cadence.Value, len(elements))

	for i, value := range elements {
		values[i] = exportValueWithInterpreter(value, inter, results)
	}

	return cadence.NewArray(values)
}

func exportCompositeValue(v *interpreter.CompositeValue, inter *interpreter.Interpreter, results exportResults) cadence.Value {

	dynamicTypeResults := interpreter.DynamicTypeResults{}

	dynamicType := v.DynamicType(inter, dynamicTypeResults).(interpreter.CompositeDynamicType)
	staticType := dynamicType.StaticType.(*sema.CompositeType)
	// TODO: consider making the results map "global", by moving it up to exportValueWithInterpreter
	t := exportCompositeType(staticType, map[sema.TypeID]cadence.Type{})

	// NOTE: use the exported type's fields to ensure fields in type
	// and value are in sync

	fieldNames := t.CompositeFields()
	fields := make([]cadence.Value, len(fieldNames))

	fieldsMap := v.Fields()
	for i, field := range fieldNames {
		fieldName := field.Identifier
		fieldValue, ok := fieldsMap.Get(fieldName)

		if !ok && v.ComputedFields != nil {
			if computedField, ok := v.ComputedFields.Get(fieldName); ok {
				fieldValue = computedField(inter)
			}
		}

		fields[i] = exportValueWithInterpreter(fieldValue, inter, results)
	}

	// NOTE: when modifying the cases below,
	// also update the error message below!

	switch staticType.Kind {
	case common.CompositeKindStructure:
		return cadence.NewStruct(fields).WithType(t.(*cadence.StructType))
	case common.CompositeKindResource:
		return cadence.NewResource(fields).WithType(t.(*cadence.ResourceType))
	case common.CompositeKindEvent:
		return cadence.NewEvent(fields).WithType(t.(*cadence.EventType))
	case common.CompositeKindContract:
		return cadence.NewContract(fields).WithType(t.(*cadence.ContractType))
	case common.CompositeKindEnum:
		return cadence.NewEnum(fields).WithType(t.(*cadence.EnumType))
	}

	panic(fmt.Errorf(
		"invalid composite kind `%s`, must be %s",
		staticType.Kind,
		common.EnumerateWords(
			[]string{
				common.CompositeKindStructure.Name(),
				common.CompositeKindResource.Name(),
				common.CompositeKindEvent.Name(),
				common.CompositeKindContract.Name(),
				common.CompositeKindEnum.Name(),
			},
			"or",
		),
	))
}

func exportDictionaryValue(
	v *interpreter.DictionaryValue,
	inter *interpreter.Interpreter,
	results exportResults,
) cadence.Dictionary {

	pairs := make([]cadence.KeyValuePair, v.Count())

	for i, keyValue := range v.Keys().Elements() {

		// NOTE: use `Get` instead of accessing `Entries`,
		// so that the potentially deferred values are loaded from storage

		value := v.Get(inter, interpreter.ReturnEmptyLocationRange, keyValue).(*interpreter.SomeValue).Value

		convertedKey := exportValueWithInterpreter(keyValue, inter, results)
		convertedValue := exportValueWithInterpreter(value, inter, results)

		pairs[i] = cadence.KeyValuePair{
			Key:   convertedKey,
			Value: convertedValue,
		}
	}

	return cadence.NewDictionary(pairs)
}

func exportLinkValue(v interpreter.LinkValue, inter *interpreter.Interpreter) cadence.Link {
	path := exportPathValue(v.TargetPath)
	ty := string(inter.ConvertStaticToSemaType(v.Type).ID())
	return cadence.NewLink(path, ty)
}

func exportPathValue(v interpreter.PathValue) cadence.Path {
	return cadence.Path{
		Domain:     v.Domain.Identifier(),
		Identifier: v.Identifier,
	}
}

func exportTypeValue(v interpreter.TypeValue, inter *interpreter.Interpreter) cadence.TypeValue {
	var typeID string
	staticType := v.Type
	if staticType != nil {
		typeID = string(inter.ConvertStaticToSemaType(staticType).ID())
	}
	return cadence.TypeValue{
		StaticType: typeID,
	}
}

func exportCapabilityValue(v interpreter.CapabilityValue, inter *interpreter.Interpreter) cadence.Capability {
	var borrowType string
	if v.BorrowType != nil {
		borrowType = string(inter.ConvertStaticToSemaType(v.BorrowType).ID())
	}

	return cadence.Capability{
		Path:       exportPathValue(v.Path),
		Address:    cadence.NewAddress(v.Address),
		BorrowType: borrowType,
	}
}

// importValue converts a Cadence value to a runtime value.
func importValue(inter *interpreter.Interpreter, value cadence.Value) interpreter.Value {
	switch v := value.(type) {
	case cadence.Void:
		return interpreter.VoidValue{}
	case cadence.Optional:
		return importOptionalValue(inter, v)
	case cadence.Bool:
		return interpreter.BoolValue(v)
	case cadence.String:
		return interpreter.NewStringValue(string(v))
	case cadence.Bytes:
		return interpreter.ByteSliceToByteArrayValue(v)
	case cadence.Address:
		return interpreter.NewAddressValueFromBytes(v.Bytes())
	case cadence.Int:
		return interpreter.NewIntValueFromBigInt(v.Big())
	case cadence.Int8:
		return interpreter.Int8Value(v)
	case cadence.Int16:
		return interpreter.Int16Value(v)
	case cadence.Int32:
		return interpreter.Int32Value(v)
	case cadence.Int64:
		return interpreter.Int64Value(v)
	case cadence.Int128:
		return interpreter.NewInt128ValueFromBigInt(v.Big())
	case cadence.Int256:
		return interpreter.NewInt256ValueFromBigInt(v.Big())
	case cadence.UInt:
		return interpreter.NewUIntValueFromBigInt(v.Big())
	case cadence.UInt8:
		return interpreter.UInt8Value(v)
	case cadence.UInt16:
		return interpreter.UInt16Value(v)
	case cadence.UInt32:
		return interpreter.UInt32Value(v)
	case cadence.UInt64:
		return interpreter.UInt64Value(v)
	case cadence.UInt128:
		return interpreter.NewUInt128ValueFromBigInt(v.Big())
	case cadence.UInt256:
		return interpreter.NewUInt256ValueFromBigInt(v.Big())
	case cadence.Word8:
		return interpreter.Word8Value(v)
	case cadence.Word16:
		return interpreter.Word16Value(v)
	case cadence.Word32:
		return interpreter.Word32Value(v)
	case cadence.Word64:
		return interpreter.Word64Value(v)
	case cadence.Fix64:
		return interpreter.Fix64Value(v)
	case cadence.UFix64:
		return interpreter.UFix64Value(v)
	case cadence.Array:
		return importArrayValue(inter, v)
	case cadence.Dictionary:
		return importDictionaryValue(inter, v)
	case cadence.Struct:
		return importCompositeValue(
			inter,
			common.CompositeKindStructure,
			v.StructType.Location,
			v.StructType.QualifiedIdentifier,
			v.StructType.Fields,
			v.Fields,
		)
	case cadence.Resource:
		return importCompositeValue(
			inter,
			common.CompositeKindResource,
			v.ResourceType.Location,
			v.ResourceType.QualifiedIdentifier,
			v.ResourceType.Fields,
			v.Fields,
		)
	case cadence.Event:
		return importCompositeValue(
			inter,
			common.CompositeKindEvent,
			v.EventType.Location,
			v.EventType.QualifiedIdentifier,
			v.EventType.Fields,
			v.Fields,
		)
	case cadence.Path:
		return importPathValue(v)
	case cadence.Enum:
		return importCompositeValue(
			inter,
			common.CompositeKindEnum,
			v.EnumType.Location,
			v.EnumType.QualifiedIdentifier,
			v.EnumType.Fields,
			v.Fields,
		)
	}

	panic(fmt.Sprintf("cannot import value of type %T", value))
}

func importPathValue(v cadence.Path) interpreter.PathValue {
	return interpreter.PathValue{
		Domain:     common.PathDomainFromIdentifier(v.Domain),
		Identifier: v.Identifier,
	}
}

func importOptionalValue(
	inter *interpreter.Interpreter,
	v cadence.Optional,
) interpreter.Value {
	if v.Value == nil {
		return interpreter.NilValue{}
	}

	innerValue := importValue(inter, v.Value)
	return interpreter.NewSomeValueOwningNonCopying(innerValue)
}

func importArrayValue(
	inter *interpreter.Interpreter,
	v cadence.Array,
) *interpreter.ArrayValue {
	values := make([]interpreter.Value, len(v.Values))

	for i, element := range v.Values {
		values[i] = importValue(inter, element)
	}

	return interpreter.NewArrayValueUnownedNonCopying(values...)
}

func importDictionaryValue(
	inter *interpreter.Interpreter,
	v cadence.Dictionary,
) *interpreter.DictionaryValue {
	keysAndValues := make([]interpreter.Value, len(v.Pairs)*2)

	for i, pair := range v.Pairs {
		keysAndValues[i*2] = importValue(inter, pair.Key)
		keysAndValues[i*2+1] = importValue(inter, pair.Value)
	}

	return interpreter.NewDictionaryValueUnownedNonCopying(keysAndValues...)
}

func importCompositeValue(
	inter *interpreter.Interpreter,
	kind common.CompositeKind,
	location Location,
	qualifiedIdentifier string,
	fieldTypes []cadence.Field,
	fieldValues []cadence.Value,
) *interpreter.CompositeValue {
	fields := interpreter.NewStringValueOrderedMap()

	for i := 0; i < len(fieldTypes) && i < len(fieldValues); i++ {
		fieldType := fieldTypes[i]
		fieldValue := fieldValues[i]
		fields.Set(
			fieldType.Identifier,
			importValue(inter, fieldValue),
		)
	}

	if location == nil {
		switch sema.NativeCompositeTypes[qualifiedIdentifier] {
		case sema.PublicKeyType:
			// PublicKey has a dedicated constructor
			// (e.g. it has computed fields that must be initialized)
			return importPublicKey(inter, fields)

		case sema.HashAlgorithmType:
			// HashAlgorithmType has a dedicated constructor
			// (e.g. it has host functions)
			return importHashAlgorithm(fields)

		case sema.SignatureAlgorithmType:
			// continue in the normal path

		default:
<<<<<<< HEAD
			// Continue and return a dummy value.
			// It will be validated later through the 'IsStorable' dynamic check.
			// TODO: return an error
=======
			panic(fmt.Errorf(
				"cannot import value of type %s",
				qualifiedIdentifier,
			))
>>>>>>> e12b4add
		}
	}

	return interpreter.NewCompositeValue(
		location,
		qualifiedIdentifier,
		kind,
		fields,
		nil,
	)
}

func importPublicKey(
	inter *interpreter.Interpreter,
	fields *interpreter.StringValueOrderedMap,
) *interpreter.CompositeValue {

	var publicKeyValue *interpreter.ArrayValue
	var signAlgoValue *interpreter.CompositeValue

	ty := sema.PublicKeyType

	fields.Foreach(func(fieldName string, value interpreter.Value) {
		switch fieldName {
		case sema.PublicKeyPublicKeyField:
			arrayValue, ok := value.(*interpreter.ArrayValue)
			if !ok {
				panic(fmt.Errorf(
					"cannot import value of type '%s'. invalid value for field '%s': %v",
					ty,
					fieldName,
					value,
				))
			}

			publicKeyValue = arrayValue

		case sema.PublicKeySignAlgoField:
			compositeValue, ok := value.(*interpreter.CompositeValue)
			if !ok {
				panic(fmt.Errorf(
					"cannot import value of type '%s'. invalid value for field '%s': %v",
					ty,
					fieldName,
					value,
				))
			}

			signAlgoValue = compositeValue

		case sema.PublicKeyIsValidField:
			// 'isValid' field set by the user must be ignored.
			// This is calculated when creating the public key.
			return

		default:
			panic(fmt.Errorf(
				"cannot import value of type '%s'. invalid field '%s'",
				ty,
				fieldName,
			))
		}
	})

	if publicKeyValue == nil {
		panic(fmt.Errorf(
			"cannot import value of type '%s'. missing field '%s'",
			ty,
			sema.PublicKeyPublicKeyField,
		))
	}

	if signAlgoValue == nil {
		panic(fmt.Errorf(
			"cannot import value of type '%s'. missing field '%s'",
			ty,
			sema.PublicKeySignAlgoField,
		))
	}

	return interpreter.NewPublicKeyValue(
		publicKeyValue,
		signAlgoValue,
		inter.PublicKeyValidationHandler,
	)
}

func importHashAlgorithm(
	fields *interpreter.StringValueOrderedMap,
) *interpreter.CompositeValue {

	var foundRawValue bool
	var rawValue interpreter.UInt8Value

	ty := sema.HashAlgorithmType

	fields.Foreach(func(fieldName string, value interpreter.Value) {
		switch fieldName {
		case sema.EnumRawValueFieldName:
			rawValue, foundRawValue = value.(interpreter.UInt8Value)
			if !foundRawValue {
				panic(fmt.Errorf(
					"cannot import value of type '%s'. invalid value for field '%s': %v",
					ty,
					fieldName,
					value,
				))
			}

		default:
			panic(fmt.Errorf(
				"cannot import value of type '%s'. invalid field '%s'",
				ty,
				fieldName,
			))
		}
	})

	if !foundRawValue {
		panic(fmt.Errorf(
			"cannot import value of type '%s'. missing field '%s'",
			ty,
			sema.EnumRawValueFieldName,
		))
	}

	return stdlib.NewHashAlgorithmCase(uint8(rawValue))
}<|MERGE_RESOLUTION|>--- conflicted
+++ resolved
@@ -488,16 +488,10 @@
 			// continue in the normal path
 
 		default:
-<<<<<<< HEAD
-			// Continue and return a dummy value.
-			// It will be validated later through the 'IsStorable' dynamic check.
-			// TODO: return an error
-=======
 			panic(fmt.Errorf(
 				"cannot import value of type %s",
 				qualifiedIdentifier,
 			))
->>>>>>> e12b4add
 		}
 	}
 
