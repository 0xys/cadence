--- conflicted
+++ resolved
@@ -1037,88 +1037,88 @@
 		{
 			label: "Struct",
 			actual: &cadence.StructType{
-				Location:            utils.TestLocation,
+				Location:            TestLocation,
 				QualifiedIdentifier: "S",
 			},
 			expected: interpreter.CompositeStaticType{
-				Location:            utils.TestLocation,
+				Location:            TestLocation,
 				QualifiedIdentifier: "S",
 			},
 		},
 		{
 			label: "Resource",
 			actual: &cadence.ResourceType{
-				Location:            utils.TestLocation,
+				Location:            TestLocation,
 				QualifiedIdentifier: "S",
 			},
 			expected: interpreter.CompositeStaticType{
-				Location:            utils.TestLocation,
+				Location:            TestLocation,
 				QualifiedIdentifier: "S",
 			},
 		},
 		{
 			label: "Contract",
 			actual: &cadence.ContractType{
-				Location:            utils.TestLocation,
+				Location:            TestLocation,
 				QualifiedIdentifier: "S",
 			},
 			expected: interpreter.CompositeStaticType{
-				Location:            utils.TestLocation,
+				Location:            TestLocation,
 				QualifiedIdentifier: "S",
 			},
 		},
 		{
 			label: "Event",
 			actual: &cadence.EventType{
-				Location:            utils.TestLocation,
+				Location:            TestLocation,
 				QualifiedIdentifier: "S",
 			},
 			expected: interpreter.CompositeStaticType{
-				Location:            utils.TestLocation,
+				Location:            TestLocation,
 				QualifiedIdentifier: "S",
 			},
 		},
 		{
 			label: "Enum",
 			actual: &cadence.EnumType{
-				Location:            utils.TestLocation,
+				Location:            TestLocation,
 				QualifiedIdentifier: "S",
 			},
 			expected: interpreter.CompositeStaticType{
-				Location:            utils.TestLocation,
+				Location:            TestLocation,
 				QualifiedIdentifier: "S",
 			},
 		},
 		{
 			label: "StructInterface",
 			actual: &cadence.StructInterfaceType{
-				Location:            utils.TestLocation,
+				Location:            TestLocation,
 				QualifiedIdentifier: "S",
 			},
 			expected: interpreter.InterfaceStaticType{
-				Location:            utils.TestLocation,
+				Location:            TestLocation,
 				QualifiedIdentifier: "S",
 			},
 		},
 		{
 			label: "ResourceInterface",
 			actual: &cadence.ResourceInterfaceType{
-				Location:            utils.TestLocation,
+				Location:            TestLocation,
 				QualifiedIdentifier: "S",
 			},
 			expected: interpreter.InterfaceStaticType{
-				Location:            utils.TestLocation,
+				Location:            TestLocation,
 				QualifiedIdentifier: "S",
 			},
 		},
 		{
 			label: "ContractInterface",
 			actual: &cadence.ContractInterfaceType{
-				Location:            utils.TestLocation,
+				Location:            TestLocation,
 				QualifiedIdentifier: "S",
 			},
 			expected: interpreter.InterfaceStaticType{
-				Location:            utils.TestLocation,
+				Location:            TestLocation,
 				QualifiedIdentifier: "S",
 			},
 		},
@@ -1126,23 +1126,23 @@
 			label: "RestrictedType",
 			actual: cadence.RestrictedType{
 				Type: &cadence.StructType{
-					Location:            utils.TestLocation,
+					Location:            TestLocation,
 					QualifiedIdentifier: "S",
 				},
 				Restrictions: []cadence.Type{
 					&cadence.StructInterfaceType{
-						Location:            utils.TestLocation,
+						Location:            TestLocation,
 						QualifiedIdentifier: "T",
 					}},
 			},
 			expected: &interpreter.RestrictedStaticType{
 				Type: interpreter.CompositeStaticType{
-					Location:            utils.TestLocation,
+					Location:            TestLocation,
 					QualifiedIdentifier: "S",
 				},
 				Restrictions: []interpreter.InterfaceStaticType{
 					{
-						Location:            utils.TestLocation,
+						Location:            TestLocation,
 						QualifiedIdentifier: "T",
 					},
 				},
@@ -1651,7 +1651,7 @@
 
 		actual := exportValueFromScript(t, script)
 		expected := cadence.TypeValue{
-			StaticType: &cadence.StructType{QualifiedIdentifier: "S", Location: utils.TestLocation, Fields: []cadence.Field{}},
+			StaticType: &cadence.StructType{QualifiedIdentifier: "S", Location: TestLocation, Fields: []cadence.Field{}},
 		}
 
 		assert.Equal(t, expected, actual)
@@ -1713,9 +1713,9 @@
 		assert.Equal(t,
 			cadence.TypeValue{
 				StaticType: cadence.RestrictedType{
-					Type: &cadence.StructType{QualifiedIdentifier: "S", Location: utils.TestLocation, Fields: []cadence.Field{}},
+					Type: &cadence.StructType{QualifiedIdentifier: "S", Location: TestLocation, Fields: []cadence.Field{}},
 					Restrictions: []cadence.Type{
-						&cadence.StructInterfaceType{QualifiedIdentifier: "SI", Location: utils.TestLocation, Fields: []cadence.Field{}},
+						&cadence.StructInterfaceType{QualifiedIdentifier: "SI", Location: TestLocation, Fields: []cadence.Field{}},
 					},
 				}.WithID("S.test.S{S.test.SI}"),
 			},
@@ -1788,7 +1788,7 @@
 				Identifier: "foo",
 			},
 			Address:    cadence.Address{0x1},
-			BorrowType: &cadence.StructType{QualifiedIdentifier: "S", Location: utils.TestLocation, Fields: []cadence.Field{}},
+			BorrowType: &cadence.StructType{QualifiedIdentifier: "S", Location: TestLocation, Fields: []cadence.Field{}},
 		}
 
 		assert.Equal(t, expected, actual)
@@ -3374,7 +3374,6 @@
 	})
 }
 
-<<<<<<< HEAD
 func TestTypeValueImport(t *testing.T) {
 
 	t.Parallel()
@@ -3412,7 +3411,7 @@
 			},
 			Context{
 				Interface: runtimeInterface,
-				Location:  utils.TestLocation,
+				Location:  TestLocation,
 			},
 		)
 
@@ -3425,7 +3424,7 @@
 
 		typeValue := cadence.NewTypeValue(&cadence.StructType{
 			QualifiedIdentifier: "S",
-			Location:            utils.TestLocation,
+			Location:            TestLocation,
 			Fields:              []cadence.Field{},
 			Initializers:        [][]cadence.Parameter{},
 		})
@@ -3456,7 +3455,7 @@
 			},
 			Context{
 				Interface: runtimeInterface,
-				Location:  utils.TestLocation,
+				Location:  TestLocation,
 			},
 		)
 
@@ -3508,7 +3507,7 @@
 			},
 			Context{
 				Interface: runtimeInterface,
-				Location:  utils.TestLocation,
+				Location:  TestLocation,
 			},
 		)
 
@@ -3555,7 +3554,7 @@
 			},
 			Context{
 				Interface: runtimeInterface,
-				Location:  utils.TestLocation,
+				Location:  TestLocation,
 			},
 		)
 
@@ -3568,7 +3567,7 @@
 
 		borrowType := &cadence.StructType{
 			QualifiedIdentifier: "S",
-			Location:            utils.TestLocation,
+			Location:            TestLocation,
 			Fields:              []cadence.Field{},
 			Initializers:        [][]cadence.Parameter{},
 		}
@@ -3609,7 +3608,7 @@
 			},
 			Context{
 				Interface: runtimeInterface,
-				Location:  utils.TestLocation,
+				Location:  TestLocation,
 			},
 		)
 
@@ -3617,10 +3616,7 @@
 	})
 }
 
-func TestPublicKeyImport(t *testing.T) {
-=======
 func TestRuntimePublicKeyImport(t *testing.T) {
->>>>>>> 2b9ff0dd
 
 	t.Parallel()
 
