/*
 * Cadence - The resource-oriented smart contract programming language
 *
 * Copyright 2022 Dapper Labs, Inc.
 *
 * Licensed under the Apache License, Version 2.0 (the "License");
 * you may not use this file except in compliance with the License.
 * You may obtain a copy of the License at
 *
 *   http://www.apache.org/licenses/LICENSE-2.0
 *
 * Unless required by applicable law or agreed to in writing, software
 * distributed under the License is distributed on an "AS IS" BASIS,
 * WITHOUT WARRANTIES OR CONDITIONS OF ANY KIND, either express or implied.
 * See the License for the specific language governing permissions and
 * limitations under the License.
 */

package interpreter_test

import (
	"testing"

	"github.com/stretchr/testify/assert"
	"github.com/stretchr/testify/require"

	"github.com/onflow/cadence/runtime/ast"
	"github.com/onflow/cadence/runtime/common"
	"github.com/onflow/cadence/runtime/interpreter"
	"github.com/onflow/cadence/runtime/sema"
	"github.com/onflow/cadence/runtime/stdlib"
	"github.com/onflow/cadence/runtime/tests/checker"
	"github.com/onflow/cadence/runtime/tests/utils"
)

type testMemoryGauge struct {
	meter map[common.MemoryKind]uint64
}

func newTestMemoryGauge() *testMemoryGauge {
	return &testMemoryGauge{
		meter: make(map[common.MemoryKind]uint64),
	}
}

func (g *testMemoryGauge) MeterMemory(usage common.MemoryUsage) error {
	g.meter[usage.Kind] += usage.Amount
	return nil
}

func (g *testMemoryGauge) getMemory(kind common.MemoryKind) uint64 {
	return g.meter[kind]
}

func TestInterpretArrayMetering(t *testing.T) {

	t.Parallel()

	t.Run("creation", func(t *testing.T) {
		t.Parallel()

		script := `
            pub fun main() {
                let x: [Int8] = []
                let y: [[String]] = [[]]
                let z: [[[Bool]]] = [[[]]]
            }
        `

		meter := newTestMemoryGauge()
		inter := parseCheckAndInterpretWithMemoryMetering(t, script, meter)

		_, err := inter.Invoke("main")
		require.NoError(t, err)

		// 1 for creation of x
		// 2 for creation of y
		// 1 for transfer of y
		// 1 dynamic type check of y
		// 3 for creation of z
		// 4 for transfer of z
		// 3 for dynamic type check of z
		// 14 from value transfer
		assert.Equal(t, uint64(29), meter.getMemory(common.MemoryKindArray))
		assert.Equal(t, uint64(4), meter.getMemory(common.MemoryKindVariable))
	})

	t.Run("iteration", func(t *testing.T) {
		t.Parallel()

		script := `
                pub fun main() {
                    let values: [[Int8]] = [[], [], []]
                    for value in values {
                      let a = value
                    }
                }
            `

		meter := newTestMemoryGauge()
		inter := parseCheckAndInterpretWithMemoryMetering(t, script, meter)

		_, err := inter.Invoke("main")
		require.NoError(t, err)

		assert.Equal(t, uint64(33), meter.getMemory(common.MemoryKindArray))
		assert.Equal(t, uint64(6), meter.getMemory(common.MemoryKindVariable))
	})

	t.Run("contains", func(t *testing.T) {
		t.Parallel()

		script := `
            pub fun main() {
                let x: [Int8] = []
                x.contains(5)
            }
        `

		meter := newTestMemoryGauge()
		inter := parseCheckAndInterpretWithMemoryMetering(t, script, meter)

		_, err := inter.Invoke("main")
		require.NoError(t, err)

		assert.Equal(t, uint64(1), meter.getMemory(common.MemoryKindBool))
	})
}

func TestInterpretDictionaryMetering(t *testing.T) {
	t.Parallel()

	t.Run("creation", func(t *testing.T) {
		t.Parallel()

		script := `
            pub fun main() {
                let x: {Int8: String} = {}
                let y: {String: {Int8: String}} = {"a": {}}
            }
        `

		meter := newTestMemoryGauge()
		inter := parseCheckAndInterpretWithMemoryMetering(t, script, meter)

		_, err := inter.Invoke("main")
		require.NoError(t, err)

		assert.Equal(t, uint64(6), meter.getMemory(common.MemoryKindString))
		assert.Equal(t, uint64(10), meter.getMemory(common.MemoryKindDictionary))
		assert.Equal(t, uint64(3), meter.getMemory(common.MemoryKindVariable))
	})

	t.Run("iteration", func(t *testing.T) {
		t.Parallel()

		script := `
            pub fun main() {
                let values: [{Int8: String}] = [{}, {}, {}]
                for value in values {
                  let a = value
                }
            }
        `

		meter := newTestMemoryGauge()
		inter := parseCheckAndInterpretWithMemoryMetering(t, script, meter)

		_, err := inter.Invoke("main")
		require.NoError(t, err)

		assert.Equal(t, uint64(30), meter.getMemory(common.MemoryKindDictionary))
		assert.Equal(t, uint64(6), meter.getMemory(common.MemoryKindVariable))
	})

	t.Run("contains", func(t *testing.T) {
		t.Parallel()

		script := `
            pub fun main() {
                let x: {Int8: String} = {}
                x.containsKey(5)
            }
        `

		meter := newTestMemoryGauge()
		inter := parseCheckAndInterpretWithMemoryMetering(t, script, meter)

		_, err := inter.Invoke("main")
		require.NoError(t, err)

		assert.Equal(t, uint64(1), meter.getMemory(common.MemoryKindBool))
	})
}

func TestInterpretCompositeMetering(t *testing.T) {
	t.Parallel()

	t.Run("creation", func(t *testing.T) {
		t.Parallel()

		script := `
            pub struct S {}

            pub resource R {
                pub let a: String
                pub let b: String

                init(a: String, b: String) {
                    self.a = a
                    self.b = b
                }
            }

            pub fun main() {
                let s = S()
                let r <- create R(a: "a", b: "b")
                destroy r
            }
        `

		meter := newTestMemoryGauge()
		inter := parseCheckAndInterpretWithMemoryMetering(t, script, meter)

		_, err := inter.Invoke("main")
		require.NoError(t, err)

		assert.Equal(t, uint64(14), meter.getMemory(common.MemoryKindString))
		assert.Equal(t, uint64(66), meter.getMemory(common.MemoryKindRawString))
		assert.Equal(t, uint64(4), meter.getMemory(common.MemoryKindComposite))
		assert.Equal(t, uint64(8), meter.getMemory(common.MemoryKindVariable))
	})

	t.Run("iteration", func(t *testing.T) {
		t.Parallel()

		script := `
            pub struct S {}

            pub fun main() {
                let values = [S(), S(), S()]
                for value in values {
                  let a = value
                }
            }
        `

		meter := newTestMemoryGauge()
		inter := parseCheckAndInterpretWithMemoryMetering(t, script, meter)

		_, err := inter.Invoke("main")
		require.NoError(t, err)

		assert.Equal(t, uint64(30), meter.getMemory(common.MemoryKindComposite))
		assert.Equal(t, uint64(7), meter.getMemory(common.MemoryKindVariable))
	})
}

func TestInterpretCompositeFieldMetering(t *testing.T) {
	t.Parallel()

	t.Run("empty", func(t *testing.T) {
		t.Parallel()

		script := `
                    pub struct S {}
                    pub fun main() {
                        let s = S()
                    }
                `

		meter := newTestMemoryGauge()
		inter := parseCheckAndInterpretWithMemoryMetering(t, script, meter)

		_, err := inter.Invoke("main")
		require.NoError(t, err)

		assert.Equal(t, uint64(0), meter.getMemory(common.MemoryKindRawString))
		assert.Equal(t, uint64(2), meter.getMemory(common.MemoryKindComposite))
	})

	t.Run("1 field", func(t *testing.T) {
		t.Parallel()

		script := `
                pub struct S {
                    pub let a: String
                    init(_ a: String) {
                        self.a = a
                    }
                }
                pub fun main() {
                    let s = S("a")
                }
            `

		meter := newTestMemoryGauge()
		inter := parseCheckAndInterpretWithMemoryMetering(t, script, meter)

		_, err := inter.Invoke("main")
		require.NoError(t, err)

		assert.Equal(t, uint64(16), meter.getMemory(common.MemoryKindRawString))
		assert.Equal(t, uint64(2), meter.getMemory(common.MemoryKindComposite))
	})

	t.Run("2 field", func(t *testing.T) {
		t.Parallel()

		script := `
            pub struct S {
                pub let a: String
                pub let b: String
                init(_ a: String, _ b: String) {
                    self.a = a
                    self.b = b
                }
            }
            pub fun main() {
                let s = S("a", "b")
            }
        `

		meter := newTestMemoryGauge()
		inter := parseCheckAndInterpretWithMemoryMetering(t, script, meter)

		_, err := inter.Invoke("main")
		require.NoError(t, err)

		assert.Equal(t, uint64(34), meter.getMemory(common.MemoryKindRawString))
		assert.Equal(t, uint64(2), meter.getMemory(common.MemoryKindComposite))
	})
}

func TestInterpretInterpretedFunctionMetering(t *testing.T) {
	t.Parallel()

	t.Run("top level function", func(t *testing.T) {
		t.Parallel()

		script := `
            pub fun main() {}
        `

		meter := newTestMemoryGauge()
		inter := parseCheckAndInterpretWithMemoryMetering(t, script, meter)

		_, err := inter.Invoke("main")
		require.NoError(t, err)

		assert.Equal(t, uint64(1), meter.getMemory(common.MemoryKindInterpretedFunction))
	})

	t.Run("function pointer creation", func(t *testing.T) {
		t.Parallel()

		script := `
            pub fun main() {
                let funcPointer = fun(a: String): String {
                    return a
                }
            }
        `

		meter := newTestMemoryGauge()
		inter := parseCheckAndInterpretWithMemoryMetering(t, script, meter)

		_, err := inter.Invoke("main")
		require.NoError(t, err)

		// 1 for the main, and 1 for the anon-func
		assert.Equal(t, uint64(2), meter.getMemory(common.MemoryKindInterpretedFunction))
	})

	t.Run("function pointer passing", func(t *testing.T) {
		t.Parallel()

		script := `
            pub fun main() {
                let funcPointer1 = fun(a: String): String {
                    return a
                }

                let funcPointer2 = funcPointer1
                let funcPointer3 = funcPointer2

                let value = funcPointer3("hello")
            }
        `

		meter := newTestMemoryGauge()
		inter := parseCheckAndInterpretWithMemoryMetering(t, script, meter)

		_, err := inter.Invoke("main")
		require.NoError(t, err)

		// 1 for the main, and 1 for the anon-func.
		// Assignment shouldn't allocate new memory, as the value is immutable and shouldn't be copied.
		assert.Equal(t, uint64(2), meter.getMemory(common.MemoryKindInterpretedFunction))
	})

	t.Run("struct method", func(t *testing.T) {
		t.Parallel()

		script := `
            pub struct Foo {
                pub fun bar() {}
            }

            pub fun main() {}
        `

		meter := newTestMemoryGauge()
		inter := parseCheckAndInterpretWithMemoryMetering(t, script, meter)

		_, err := inter.Invoke("main")
		require.NoError(t, err)

		// 1 for the main, and 1 for the struct method.
		assert.Equal(t, uint64(2), meter.getMemory(common.MemoryKindInterpretedFunction))
	})

	t.Run("struct init", func(t *testing.T) {
		t.Parallel()

		script := `
            pub struct Foo {
                init() {}
            }

            pub fun main() {}
        `

		meter := newTestMemoryGauge()
		inter := parseCheckAndInterpretWithMemoryMetering(t, script, meter)

		_, err := inter.Invoke("main")
		require.NoError(t, err)

		// 1 for the main, and 1 for the struct init.
		assert.Equal(t, uint64(2), meter.getMemory(common.MemoryKindInterpretedFunction))
	})
}

func TestInterpretHostFunctionMetering(t *testing.T) {
	t.Parallel()

	t.Run("top level function", func(t *testing.T) {
		t.Parallel()

		script := `
            pub fun main() {}
        `

		meter := newTestMemoryGauge()
		inter := parseCheckAndInterpretWithMemoryMetering(t, script, meter)

		_, err := inter.Invoke("main")
		require.NoError(t, err)
		assert.Equal(t, uint64(0), meter.getMemory(common.MemoryKindHostFunction))
	})

	t.Run("function pointers", func(t *testing.T) {
		t.Parallel()

		script := `
            pub fun main() {
                let funcPointer1 = fun(a: String): String {
                    return a
                }

                let funcPointer2 = funcPointer1
                let funcPointer3 = funcPointer2

                let value = funcPointer3("hello")
            }
        `

		meter := newTestMemoryGauge()
		inter := parseCheckAndInterpretWithMemoryMetering(t, script, meter)

		_, err := inter.Invoke("main")
		require.NoError(t, err)
		assert.Equal(t, uint64(0), meter.getMemory(common.MemoryKindHostFunction))
	})

	t.Run("struct method", func(t *testing.T) {
		t.Parallel()

		script := `
            pub struct Foo {
                pub fun bar() {}
            }

            pub fun main() {}
        `

		meter := newTestMemoryGauge()
		inter := parseCheckAndInterpretWithMemoryMetering(t, script, meter)

		_, err := inter.Invoke("main")
		require.NoError(t, err)

		// 1 for the struct method.
		assert.Equal(t, uint64(1), meter.getMemory(common.MemoryKindHostFunction))
	})

	t.Run("struct init", func(t *testing.T) {
		t.Parallel()

		script := `
            pub struct Foo {
                init() {}
            }

            pub fun main() {}
        `

		meter := newTestMemoryGauge()
		inter := parseCheckAndInterpretWithMemoryMetering(t, script, meter)

		_, err := inter.Invoke("main")
		require.NoError(t, err)

		// 1 for the struct init.
		assert.Equal(t, uint64(1), meter.getMemory(common.MemoryKindHostFunction))
	})

	t.Run("builtin functions", func(t *testing.T) {
		t.Parallel()

		script := `
            pub fun main() {
                let a = Int8(5)

                let b = CompositeType("PublicKey")
            }
        `

		meter := newTestMemoryGauge()
		inter := parseCheckAndInterpretWithMemoryMetering(t, script, meter)

		_, err := inter.Invoke("main")
		require.NoError(t, err)

		// builtin functions are not metered
		assert.Equal(t, uint64(0), meter.getMemory(common.MemoryKindHostFunction))
	})

	t.Run("stdlib function", func(t *testing.T) {
		t.Parallel()

		script := `
            pub fun main() {
                assert(true)
            }
        `

		meter := newTestMemoryGauge()
		inter, err := parseCheckAndInterpretWithOptionsAndMemoryMetering(
			t,
			script,
			ParseCheckAndInterpretOptions{
				CheckerOptions: []sema.Option{
					sema.WithPredeclaredValues(stdlib.BuiltinFunctions.ToSemaValueDeclarations()),
				},
				Options: []interpreter.Option{
					interpreter.WithPredeclaredValues(stdlib.BuiltinFunctions.ToInterpreterValueDeclarations()),
				},
			},
			meter,
		)
		require.NoError(t, err)

		_, err = inter.Invoke("main")
		require.NoError(t, err)

		// stdlib functions are not metered
		assert.Equal(t, uint64(0), meter.getMemory(common.MemoryKindHostFunction))
	})

	t.Run("public key creation", func(t *testing.T) {
		t.Parallel()

		script := `
            pub fun main() {
                let publicKey = PublicKey(
                    publicKey: "0102".decodeHex(),
                    signatureAlgorithm: SignatureAlgorithm.ECDSA_P256
                )
            }
        `

		var predeclaredSemaValues []sema.ValueDeclaration
		predeclaredSemaValues = append(predeclaredSemaValues, stdlib.BuiltinFunctions.ToSemaValueDeclarations()...)
		predeclaredSemaValues = append(predeclaredSemaValues, stdlib.BuiltinValues.ToSemaValueDeclarations()...)

		var predeclaredInterpreterValues []interpreter.ValueDeclaration
		predeclaredInterpreterValues = append(
			predeclaredInterpreterValues,
			stdlib.BuiltinFunctions.ToInterpreterValueDeclarations()...,
		)
		predeclaredInterpreterValues = append(
			predeclaredInterpreterValues,
			stdlib.BuiltinValues.ToInterpreterValueDeclarations()...,
		)

		meter := newTestMemoryGauge()
		inter, err := parseCheckAndInterpretWithOptionsAndMemoryMetering(
			t,
			script,
			ParseCheckAndInterpretOptions{
				CheckerOptions: []sema.Option{
					sema.WithPredeclaredValues(predeclaredSemaValues),
				},
				Options: []interpreter.Option{
					interpreter.WithPredeclaredValues(predeclaredInterpreterValues),
					interpreter.WithPublicKeyValidationHandler(
						func(_ *interpreter.Interpreter, _ func() interpreter.LocationRange, _ *interpreter.CompositeValue) error {
							return nil
						},
					),
				},
			},
			meter,
		)
		require.NoError(t, err)

		_, err = inter.Invoke("main")
		require.NoError(t, err)

		// 1 host function created for 'decodeHex' of String value
		// 'publicKeyVerify' and 'publicKeyVerifyPop' functions of PublicKey value are not metered
		assert.Equal(t, uint64(1), meter.getMemory(common.MemoryKindHostFunction))
	})

	t.Run("multiple public key creation", func(t *testing.T) {
		t.Parallel()

		script := `
            pub fun main() {
                let publicKey1 = PublicKey(
                    publicKey: "0102".decodeHex(),
                    signatureAlgorithm: SignatureAlgorithm.ECDSA_P256
                )

                let publicKey2 = PublicKey(
                    publicKey: "0102".decodeHex(),
                    signatureAlgorithm: SignatureAlgorithm.ECDSA_P256
                )
            }
        `

		var predeclaredSemaValues []sema.ValueDeclaration
		predeclaredSemaValues = append(predeclaredSemaValues, stdlib.BuiltinFunctions.ToSemaValueDeclarations()...)
		predeclaredSemaValues = append(predeclaredSemaValues, stdlib.BuiltinValues.ToSemaValueDeclarations()...)

		var predeclaredInterpreterValues []interpreter.ValueDeclaration
		predeclaredInterpreterValues = append(
			predeclaredInterpreterValues,
			stdlib.BuiltinFunctions.ToInterpreterValueDeclarations()...,
		)
		predeclaredInterpreterValues = append(
			predeclaredInterpreterValues,
			stdlib.BuiltinValues.ToInterpreterValueDeclarations()...,
		)

		meter := newTestMemoryGauge()
		inter, err := parseCheckAndInterpretWithOptionsAndMemoryMetering(
			t,
			script,
			ParseCheckAndInterpretOptions{
				CheckerOptions: []sema.Option{
					sema.WithPredeclaredValues(predeclaredSemaValues),
				},
				Options: []interpreter.Option{
					interpreter.WithPredeclaredValues(predeclaredInterpreterValues),
					interpreter.WithPublicKeyValidationHandler(
						func(_ *interpreter.Interpreter, _ func() interpreter.LocationRange, _ *interpreter.CompositeValue) error {
							return nil
						},
					),
				},
			},
			meter,
		)
		require.NoError(t, err)

		_, err = inter.Invoke("main")
		require.NoError(t, err)

		// 2 = 2x 1 host function created for 'decodeHex' of String value
		// 'publicKeyVerify' and 'publicKeyVerifyPop' functions of PublicKey value are not metered
		assert.Equal(t, uint64(2), meter.getMemory(common.MemoryKindHostFunction))
	})
}

func TestInterpretBoundFunctionMetering(t *testing.T) {
	t.Parallel()

	t.Run("struct method", func(t *testing.T) {
		t.Parallel()

		script := `
            pub struct Foo {
                pub fun bar() {}
            }

            pub fun main() {}
        `

		meter := newTestMemoryGauge()
		inter := parseCheckAndInterpretWithMemoryMetering(t, script, meter)

		_, err := inter.Invoke("main")
		require.NoError(t, err)

		// No bound functions are created without usages.
		assert.Equal(t, uint64(0), meter.getMemory(common.MemoryKindBoundFunction))
	})

	t.Run("struct init", func(t *testing.T) {
		t.Parallel()

		script := `
            pub struct Foo {
                init() {}
            }

            pub fun main() {}
        `

		meter := newTestMemoryGauge()
		inter := parseCheckAndInterpretWithMemoryMetering(t, script, meter)

		_, err := inter.Invoke("main")
		require.NoError(t, err)

		// No bound functions are created without usages.
		assert.Equal(t, uint64(0), meter.getMemory(common.MemoryKindBoundFunction))
	})

	t.Run("struct method usage", func(t *testing.T) {
		t.Parallel()

		script := `
            pub struct Foo {
                pub fun bar() {}
            }

            pub fun main() {
                let foo = Foo()
                foo.bar()
                foo.bar()
                foo.bar()
            }
        `

		meter := newTestMemoryGauge()
		inter := parseCheckAndInterpretWithMemoryMetering(t, script, meter)

		_, err := inter.Invoke("main")
		require.NoError(t, err)

		// 3 bound functions are created for the 3 invocations of 'bar()'.
		// No bound functions are created for init invocation.
		assert.Equal(t, uint64(3), meter.getMemory(common.MemoryKindBoundFunction))
	})
}

func TestInterpretOptionalValueMetering(t *testing.T) {
	t.Parallel()

	t.Run("simple optional value", func(t *testing.T) {
		t.Parallel()

		script := `
            pub fun main() {
                let x: String? = "hello"
            }
        `

		meter := newTestMemoryGauge()
		inter := parseCheckAndInterpretWithMemoryMetering(t, script, meter)

		_, err := inter.Invoke("main")
		require.NoError(t, err)

		assert.Equal(t, uint64(1), meter.getMemory(common.MemoryKindOptional))
	})

	t.Run("dictionary get", func(t *testing.T) {
		t.Parallel()

		script := `
            pub fun main() {
                let x: {Int8: String} = {1: "foo", 2: "bar"}
                let y = x[0]
                let z = x[1]
            }
        `

		meter := newTestMemoryGauge()
		inter := parseCheckAndInterpretWithMemoryMetering(t, script, meter)

		_, err := inter.Invoke("main")
		require.NoError(t, err)

		assert.Equal(t, uint64(2), meter.getMemory(common.MemoryKindOptional))
	})
}

func TestInterpretIntMetering(t *testing.T) {

	t.Parallel()

	t.Run("creation", func(t *testing.T) {

		t.Parallel()

		script := `
            pub fun main() {
                let x = 1
            }
        `

		meter := newTestMemoryGauge()
		inter := parseCheckAndInterpretWithMemoryMetering(t, script, meter)

		_, err := inter.Invoke("main")
		require.NoError(t, err)

		assert.Equal(t, uint64(8), meter.getMemory(common.MemoryKindBigInt))
	})

	t.Run("addition", func(t *testing.T) {

		t.Parallel()

		script := `
            pub fun main() {
                let x = 1 + 2
            }
        `

		meter := newTestMemoryGauge()
		inter := parseCheckAndInterpretWithMemoryMetering(t, script, meter)

		_, err := inter.Invoke("main")
		require.NoError(t, err)

		// TODO:
		// creation: 8 + 8
		// result: 16 = max(8, 8) + 8
		assert.Equal(t, uint64(32), meter.getMemory(common.MemoryKindBigInt))
	})

	t.Run("subtraction", func(t *testing.T) {

		t.Parallel()

		script := `
            pub fun main() {
                let x = 1 - 2
            }
        `

		meter := newTestMemoryGauge()
		inter := parseCheckAndInterpretWithMemoryMetering(t, script, meter)

		_, err := inter.Invoke("main")
		require.NoError(t, err)

		// TODO:
		// creation: 8 + 8
		// result: 8 = max(8, 8)
		assert.Equal(t, uint64(24), meter.getMemory(common.MemoryKindBigInt))
	})

	t.Run("multiplication", func(t *testing.T) {

		t.Parallel()

		script := `
            pub fun main() {
                let x = 1 * 2
            }
        `

		meter := newTestMemoryGauge()
		inter := parseCheckAndInterpretWithMemoryMetering(t, script, meter)

		_, err := inter.Invoke("main")
		require.NoError(t, err)

		// TODO:
		// creation: 8 + 8
		// result: 16 = 8 + 8
		assert.Equal(t, uint64(32), meter.getMemory(common.MemoryKindBigInt))
	})

	t.Run("division", func(t *testing.T) {

		t.Parallel()

		script := `
            pub fun main() {
                let x = 10 / 2
            }
        `

		meter := newTestMemoryGauge()
		inter := parseCheckAndInterpretWithMemoryMetering(t, script, meter)

		_, err := inter.Invoke("main")
		require.NoError(t, err)

		// TODO:
		// creation: 8 + 8
		// result: 8 = max(8, 8)
		assert.Equal(t, uint64(24), meter.getMemory(common.MemoryKindBigInt))
	})

	t.Run("modulo", func(t *testing.T) {

		t.Parallel()

		script := `
            pub fun main() {
                let x = 10 % 2
            }
        `

		meter := newTestMemoryGauge()
		inter := parseCheckAndInterpretWithMemoryMetering(t, script, meter)

		_, err := inter.Invoke("main")
		require.NoError(t, err)

		// TODO:
		// creation: 8 + 8
		// result: 8 = max(8, 8)
		assert.Equal(t, uint64(24), meter.getMemory(common.MemoryKindBigInt))
	})

	t.Run("bitwise or", func(t *testing.T) {

		t.Parallel()

		script := `
            pub fun main() {
                let x = 10 | 2
            }
        `

		meter := newTestMemoryGauge()
		inter := parseCheckAndInterpretWithMemoryMetering(t, script, meter)

		_, err := inter.Invoke("main")
		require.NoError(t, err)

		// TODO:
		// creation: 8 + 8
		// result: 8 = max(8, 8)
		assert.Equal(t, uint64(24), meter.getMemory(common.MemoryKindBigInt))
	})

	t.Run("bitwise xor", func(t *testing.T) {

		t.Parallel()

		script := `
            pub fun main() {
                let x = 10 ^ 2
            }
        `

		meter := newTestMemoryGauge()
		inter := parseCheckAndInterpretWithMemoryMetering(t, script, meter)

		_, err := inter.Invoke("main")
		require.NoError(t, err)

		// TODO:
		// creation: 8 + 8
		// result: 8 = max(8, 8)
		assert.Equal(t, uint64(24), meter.getMemory(common.MemoryKindBigInt))
	})

	t.Run("bitwise and", func(t *testing.T) {

		t.Parallel()

		script := `
            pub fun main() {
                let x = 10 & 2
            }
        `

		meter := newTestMemoryGauge()
		inter := parseCheckAndInterpretWithMemoryMetering(t, script, meter)

		_, err := inter.Invoke("main")
		require.NoError(t, err)

		// TODO:
		// creation: 8 + 8
		// result: 8 = max(8, 8)
		assert.Equal(t, uint64(24), meter.getMemory(common.MemoryKindBigInt))
	})

	t.Run("bitwise left-shift", func(t *testing.T) {

		t.Parallel()

		script := `
            pub fun main() {
                let x = 10 << 2
            }
        `

		meter := newTestMemoryGauge()
		inter := parseCheckAndInterpretWithMemoryMetering(t, script, meter)

		_, err := inter.Invoke("main")
		require.NoError(t, err)

		// TODO:
		// creation: 8 + 8
		// result: 16 = 8 + 8
		assert.Equal(t, uint64(32), meter.getMemory(common.MemoryKindBigInt))
	})

	t.Run("bitwise right-shift", func(t *testing.T) {

		t.Parallel()

		script := `
            pub fun main() {
                let x = 10 >> 2
            }
        `

		meter := newTestMemoryGauge()
		inter := parseCheckAndInterpretWithMemoryMetering(t, script, meter)

		_, err := inter.Invoke("main")
		require.NoError(t, err)

		// TODO:
		// creation: 8 + 8
		// result: 8 = max(8, 8)
		assert.Equal(t, uint64(24), meter.getMemory(common.MemoryKindBigInt))
	})

	t.Run("negation", func(t *testing.T) {

		t.Parallel()

		script := `
            pub fun main() {
                let x = 1
                let y = -x
            }
        `

		meter := newTestMemoryGauge()
		inter := parseCheckAndInterpretWithMemoryMetering(t, script, meter)

		_, err := inter.Invoke("main")
		require.NoError(t, err)

		// TODO:
		// creation: 8
		// result: 8 = 8
		assert.Equal(t, uint64(16), meter.getMemory(common.MemoryKindBigInt))
	})

	t.Run("logical operations", func(t *testing.T) {

		t.Parallel()

		script := `
            pub fun main() {
                let x = 1
                x == 1
                x != 1
                x > 1
                x >= 1
                x < 1
                x <= 1
            }
        `

		meter := newTestMemoryGauge()
		inter := parseCheckAndInterpretWithMemoryMetering(t, script, meter)

		_, err := inter.Invoke("main")
		require.NoError(t, err)

		assert.Equal(t, uint64(6), meter.getMemory(common.MemoryKindBool))
	})
}

func TestInterpretUIntMetering(t *testing.T) {

	t.Parallel()

	t.Run("creation", func(t *testing.T) {

		t.Parallel()

		script := `
            pub fun main() {
                let x = 1 as UInt
            }
        `

		meter := newTestMemoryGauge()
		inter := parseCheckAndInterpretWithMemoryMetering(t, script, meter)

		_, err := inter.Invoke("main")
		require.NoError(t, err)

		// creation: 8
		assert.Equal(t, uint64(8), meter.getMemory(common.MemoryKindBigInt))
	})

	t.Run("addition", func(t *testing.T) {

		t.Parallel()

		script := `
            pub fun main() {
                let x = 1 as UInt + 2 as UInt
            }
        `

		meter := newTestMemoryGauge()
		inter := parseCheckAndInterpretWithMemoryMetering(t, script, meter)

		_, err := inter.Invoke("main")
		require.NoError(t, err)

		// TODO:
		// creation: 8 + 8
		// result: 16 = max(8, 8) + 8
		assert.Equal(t, uint64(32), meter.getMemory(common.MemoryKindBigInt))
	})

	t.Run("subtraction", func(t *testing.T) {

		t.Parallel()

		script := `
            pub fun main() {
                let x = 3 as UInt - 2 as UInt
            }
        `

		meter := newTestMemoryGauge()
		inter := parseCheckAndInterpretWithMemoryMetering(t, script, meter)

		_, err := inter.Invoke("main")
		require.NoError(t, err)

		// TODO:
		// creation: 8 + 8
		// result: 8 = max(8, 8)
		assert.Equal(t, uint64(24), meter.getMemory(common.MemoryKindBigInt))
	})

	t.Run("saturating subtraction", func(t *testing.T) {

		t.Parallel()

		script := `
            pub fun main() {
                let x = (1 as UInt).saturatingSubtract(2 as UInt)
            }
        `

		meter := newTestMemoryGauge()
		inter := parseCheckAndInterpretWithMemoryMetering(t, script, meter)

		_, err := inter.Invoke("main")
		require.NoError(t, err)

		// TODO:
		// creation: 8 + 8
		// result: 8 = max(8, 8)
		assert.Equal(t, uint64(24), meter.getMemory(common.MemoryKindBigInt))
	})

	t.Run("multiplication", func(t *testing.T) {

		t.Parallel()

		script := `
            pub fun main() {
                let x = 1 as UInt * 2 as UInt
            }
        `

		meter := newTestMemoryGauge()
		inter := parseCheckAndInterpretWithMemoryMetering(t, script, meter)

		_, err := inter.Invoke("main")
		require.NoError(t, err)

		// TODO:
		// creation: 8 + 8
		// result: 16 = 8 + 8
		assert.Equal(t, uint64(32), meter.getMemory(common.MemoryKindBigInt))
	})

	t.Run("division", func(t *testing.T) {

		t.Parallel()

		script := `
            pub fun main() {
                let x = 10 as UInt / 2 as UInt
            }
        `

		meter := newTestMemoryGauge()
		inter := parseCheckAndInterpretWithMemoryMetering(t, script, meter)

		_, err := inter.Invoke("main")
		require.NoError(t, err)

		// TODO:
		// creation: 8 + 8
		// result: 8 = max(8, 8)
		assert.Equal(t, uint64(24), meter.getMemory(common.MemoryKindBigInt))
	})

	t.Run("modulo", func(t *testing.T) {

		t.Parallel()

		script := `
            pub fun main() {
                let x = 10 as UInt % 2 as UInt
            }
        `

		meter := newTestMemoryGauge()
		inter := parseCheckAndInterpretWithMemoryMetering(t, script, meter)

		_, err := inter.Invoke("main")
		require.NoError(t, err)

		// TODO:
		// creation: 8 + 8
		// result: 8 = max(8, 8)
		assert.Equal(t, uint64(24), meter.getMemory(common.MemoryKindBigInt))
	})

	t.Run("bitwise or", func(t *testing.T) {

		t.Parallel()

		script := `
            pub fun main() {
                let x = 10 as UInt | 2 as UInt
            }
        `

		meter := newTestMemoryGauge()
		inter := parseCheckAndInterpretWithMemoryMetering(t, script, meter)

		_, err := inter.Invoke("main")
		require.NoError(t, err)

		// TODO:
		// creation: 8 + 8
		// result: 8 = max(8, 8)
		assert.Equal(t, uint64(24), meter.getMemory(common.MemoryKindBigInt))
	})

	t.Run("bitwise xor", func(t *testing.T) {

		t.Parallel()

		script := `
            pub fun main() {
                let x = 10 as UInt ^ 2 as UInt
            }
        `

		meter := newTestMemoryGauge()
		inter := parseCheckAndInterpretWithMemoryMetering(t, script, meter)

		_, err := inter.Invoke("main")
		require.NoError(t, err)

		// TODO:
		// creation: 8 + 8
		// result: 8 = max(8, 8)
		assert.Equal(t, uint64(24), meter.getMemory(common.MemoryKindBigInt))
	})

	t.Run("bitwise and", func(t *testing.T) {

		t.Parallel()

		script := `
            pub fun main() {
                let x = 10 as UInt & 2 as UInt
            }
        `

		meter := newTestMemoryGauge()
		inter := parseCheckAndInterpretWithMemoryMetering(t, script, meter)

		_, err := inter.Invoke("main")
		require.NoError(t, err)

		// TODO:
		// creation: 8 + 8
		// result: 8 = max(8, 8)
		assert.Equal(t, uint64(24), meter.getMemory(common.MemoryKindBigInt))
	})

	t.Run("bitwise left-shift", func(t *testing.T) {

		t.Parallel()

		script := `
            pub fun main() {
                let x = 10 as UInt << 2 as UInt
            }
        `

		meter := newTestMemoryGauge()
		inter := parseCheckAndInterpretWithMemoryMetering(t, script, meter)

		_, err := inter.Invoke("main")
		require.NoError(t, err)

		// TODO:
		// creation: 8 + 8
		// result: 16 = 8 + 8
		assert.Equal(t, uint64(32), meter.getMemory(common.MemoryKindBigInt))
	})

	t.Run("bitwise right-shift", func(t *testing.T) {

		t.Parallel()

		script := `
            pub fun main() {
                let x = 10 as UInt >> 2 as UInt
            }
        `

		meter := newTestMemoryGauge()
		inter := parseCheckAndInterpretWithMemoryMetering(t, script, meter)

		_, err := inter.Invoke("main")
		require.NoError(t, err)

		// TODO:
		// creation: 8 + 8
		// result: 8 = max(8, 8)
		assert.Equal(t, uint64(24), meter.getMemory(common.MemoryKindBigInt))
	})

	t.Run("negation", func(t *testing.T) {

		t.Parallel()

		script := `
            pub fun main() {
                let x = 1
                let y = -x
            }
        `

		meter := newTestMemoryGauge()
		inter := parseCheckAndInterpretWithMemoryMetering(t, script, meter)

		_, err := inter.Invoke("main")
		require.NoError(t, err)

		// TODO:
		// creation: 8
		// result: 8 = 8
		assert.Equal(t, uint64(16), meter.getMemory(common.MemoryKindBigInt))
	})

	t.Run("logical operations", func(t *testing.T) {

		t.Parallel()

		script := `
            pub fun main() {
                let x: UInt = 1
                x == 1
                x != 1
                x > 1
                x >= 1
                x < 1
                x <= 1
            }
        `

		meter := newTestMemoryGauge()
		inter := parseCheckAndInterpretWithMemoryMetering(t, script, meter)

		_, err := inter.Invoke("main")
		require.NoError(t, err)

		assert.Equal(t, uint64(6), meter.getMemory(common.MemoryKindBool))
	})
}

func TestInterpretUInt8Metering(t *testing.T) {

	t.Parallel()

	t.Run("creation", func(t *testing.T) {

		t.Parallel()

		script := `
            pub fun main() {
                let x = 1 as UInt8
            }
        `

		meter := newTestMemoryGauge()
		inter := parseCheckAndInterpretWithMemoryMetering(t, script, meter)

		_, err := inter.Invoke("main")
		require.NoError(t, err)

		// creation: 1
		assert.Equal(t, uint64(1), meter.getMemory(common.MemoryKindNumber))
	})

	t.Run("addition", func(t *testing.T) {

		t.Parallel()

		script := `
            pub fun main() {
                let x = 1 as UInt8 + 2 as UInt8
            }
        `

		meter := newTestMemoryGauge()
		inter := parseCheckAndInterpretWithMemoryMetering(t, script, meter)

		_, err := inter.Invoke("main")
		require.NoError(t, err)

		// creation: 1 + 1
		// result: 1
		assert.Equal(t, uint64(3), meter.getMemory(common.MemoryKindNumber))
	})

	t.Run("saturating addition", func(t *testing.T) {

		t.Parallel()

		script := `
            pub fun main() {
                let x = (1 as UInt8).saturatingAdd(2 as UInt8)
            }
        `

		meter := newTestMemoryGauge()
		inter := parseCheckAndInterpretWithMemoryMetering(t, script, meter)

		_, err := inter.Invoke("main")
		require.NoError(t, err)

		// creation: 1 + 1
		// result: 1
		assert.Equal(t, uint64(3), meter.getMemory(common.MemoryKindNumber))
	})

	t.Run("subtraction", func(t *testing.T) {

		t.Parallel()

		script := `
            pub fun main() {
                let x = 3 as UInt8 - 2 as UInt8
            }
        `

		meter := newTestMemoryGauge()
		inter := parseCheckAndInterpretWithMemoryMetering(t, script, meter)

		_, err := inter.Invoke("main")
		require.NoError(t, err)

		// creation: 1 + 1
		// result: 1
		assert.Equal(t, uint64(3), meter.getMemory(common.MemoryKindNumber))
	})

	t.Run("saturating subtraction", func(t *testing.T) {

		t.Parallel()

		script := `
            pub fun main() {
                let x = (1 as UInt8).saturatingSubtract(2 as UInt8)
            }
        `

		meter := newTestMemoryGauge()
		inter := parseCheckAndInterpretWithMemoryMetering(t, script, meter)

		_, err := inter.Invoke("main")
		require.NoError(t, err)

		// creation: 1 + 1
		// result: 1
		assert.Equal(t, uint64(3), meter.getMemory(common.MemoryKindNumber))
	})

	t.Run("multiplication", func(t *testing.T) {

		t.Parallel()

		script := `
            pub fun main() {
                let x = 1 as UInt8 * 2 as UInt8
            }
        `

		meter := newTestMemoryGauge()
		inter := parseCheckAndInterpretWithMemoryMetering(t, script, meter)

		_, err := inter.Invoke("main")
		require.NoError(t, err)

		// creation: 1 + 1
		// result: 1
		assert.Equal(t, uint64(3), meter.getMemory(common.MemoryKindNumber))
	})

	t.Run("saturating multiplication", func(t *testing.T) {

		t.Parallel()

		script := `
            pub fun main() {
                let x = (1 as UInt8).saturatingMultiply(2 as UInt8)
            }
        `

		meter := newTestMemoryGauge()
		inter := parseCheckAndInterpretWithMemoryMetering(t, script, meter)

		_, err := inter.Invoke("main")
		require.NoError(t, err)

		// creation: 1 + 1
		// result: 1
		assert.Equal(t, uint64(3), meter.getMemory(common.MemoryKindNumber))
	})

	t.Run("division", func(t *testing.T) {

		t.Parallel()

		script := `
            pub fun main() {
                let x = 10 as UInt8 / 2 as UInt8
            }
        `

		meter := newTestMemoryGauge()
		inter := parseCheckAndInterpretWithMemoryMetering(t, script, meter)

		_, err := inter.Invoke("main")
		require.NoError(t, err)

		// creation: 1 + 1
		// result: 1
		assert.Equal(t, uint64(3), meter.getMemory(common.MemoryKindNumber))
	})

	t.Run("modulo", func(t *testing.T) {

		t.Parallel()

		script := `
            pub fun main() {
                let x = 10 as UInt8 % 2 as UInt8
            }
        `

		meter := newTestMemoryGauge()
		inter := parseCheckAndInterpretWithMemoryMetering(t, script, meter)

		_, err := inter.Invoke("main")
		require.NoError(t, err)

		// creation: 1 + 1
		// result: 1
		assert.Equal(t, uint64(3), meter.getMemory(common.MemoryKindNumber))
	})

	t.Run("bitwise or", func(t *testing.T) {

		t.Parallel()

		script := `
            pub fun main() {
                let x = 10 as UInt8 | 2 as UInt8
            }
        `

		meter := newTestMemoryGauge()
		inter := parseCheckAndInterpretWithMemoryMetering(t, script, meter)

		_, err := inter.Invoke("main")
		require.NoError(t, err)

		// creation: 1 + 1
		// result: 1
		assert.Equal(t, uint64(3), meter.getMemory(common.MemoryKindNumber))
	})

	t.Run("bitwise xor", func(t *testing.T) {

		t.Parallel()

		script := `
            pub fun main() {
                let x = 10 as UInt8 ^ 2 as UInt8
            }
        `

		meter := newTestMemoryGauge()
		inter := parseCheckAndInterpretWithMemoryMetering(t, script, meter)

		_, err := inter.Invoke("main")
		require.NoError(t, err)

		// creation: 1 + 1
		// result: 1
		assert.Equal(t, uint64(3), meter.getMemory(common.MemoryKindNumber))
	})

	t.Run("bitwise and", func(t *testing.T) {

		t.Parallel()

		script := `
            pub fun main() {
                let x = 10 as UInt8 & 2 as UInt8
            }
        `

		meter := newTestMemoryGauge()
		inter := parseCheckAndInterpretWithMemoryMetering(t, script, meter)

		_, err := inter.Invoke("main")
		require.NoError(t, err)

		// creation: 1 + 1
		// result: 1
		assert.Equal(t, uint64(3), meter.getMemory(common.MemoryKindNumber))
	})

	t.Run("bitwise left-shift", func(t *testing.T) {

		t.Parallel()

		script := `
            pub fun main() {
                let x = 10 as UInt8 << 2 as UInt8
            }
        `

		meter := newTestMemoryGauge()
		inter := parseCheckAndInterpretWithMemoryMetering(t, script, meter)

		_, err := inter.Invoke("main")
		require.NoError(t, err)

		// creation: 1 + 1
		// result: 1
		assert.Equal(t, uint64(3), meter.getMemory(common.MemoryKindNumber))
	})

	t.Run("bitwise right-shift", func(t *testing.T) {

		t.Parallel()

		script := `
            pub fun main() {
                let x = 10 as UInt8 >> 2 as UInt8
            }
        `

		meter := newTestMemoryGauge()
		inter := parseCheckAndInterpretWithMemoryMetering(t, script, meter)

		_, err := inter.Invoke("main")
		require.NoError(t, err)

		// creation: 1 + 1
		// result: 1
		assert.Equal(t, uint64(3), meter.getMemory(common.MemoryKindNumber))
	})

	t.Run("logical operations", func(t *testing.T) {

		t.Parallel()

		script := `
            pub fun main() {
                let x: UInt8 = 1
                x == 1
                x != 1
                x > 1
                x >= 1
                x < 1
                x <= 1
            }
        `

		meter := newTestMemoryGauge()
		inter := parseCheckAndInterpretWithMemoryMetering(t, script, meter)

		_, err := inter.Invoke("main")
		require.NoError(t, err)

		assert.Equal(t, uint64(6), meter.getMemory(common.MemoryKindBool))
	})
}

func TestInterpretUInt16Metering(t *testing.T) {

	t.Parallel()

	t.Run("creation", func(t *testing.T) {

		t.Parallel()

		script := `
            pub fun main() {
                let x = 1 as UInt16
            }
        `

		meter := newTestMemoryGauge()
		inter := parseCheckAndInterpretWithMemoryMetering(t, script, meter)

		_, err := inter.Invoke("main")
		require.NoError(t, err)

		// creation: 2
		assert.Equal(t, uint64(2), meter.getMemory(common.MemoryKindNumber))
	})

	t.Run("addition", func(t *testing.T) {

		t.Parallel()

		script := `
            pub fun main() {
                let x = 1 as UInt16 + 2 as UInt16
            }
        `

		meter := newTestMemoryGauge()
		inter := parseCheckAndInterpretWithMemoryMetering(t, script, meter)

		_, err := inter.Invoke("main")
		require.NoError(t, err)

		// creation: 2 + 2
		// result: 2
		assert.Equal(t, uint64(6), meter.getMemory(common.MemoryKindNumber))
	})

	t.Run("saturating addition", func(t *testing.T) {

		t.Parallel()

		script := `
            pub fun main() {
                let x = (1 as UInt16).saturatingAdd(2 as UInt16)
            }
        `

		meter := newTestMemoryGauge()
		inter := parseCheckAndInterpretWithMemoryMetering(t, script, meter)

		_, err := inter.Invoke("main")
		require.NoError(t, err)

		// creation: 2 + 2
		// result: 2
		assert.Equal(t, uint64(6), meter.getMemory(common.MemoryKindNumber))
	})

	t.Run("subtraction", func(t *testing.T) {

		t.Parallel()

		script := `
            pub fun main() {
                let x = 3 as UInt16 - 2 as UInt16
            }
        `

		meter := newTestMemoryGauge()
		inter := parseCheckAndInterpretWithMemoryMetering(t, script, meter)

		_, err := inter.Invoke("main")
		require.NoError(t, err)

		// creation: 2 + 2
		// result: 2
		assert.Equal(t, uint64(6), meter.getMemory(common.MemoryKindNumber))
	})

	t.Run("saturating subtraction", func(t *testing.T) {

		t.Parallel()

		script := `
            pub fun main() {
                let x = (1 as UInt16).saturatingSubtract(2 as UInt16)
            }
        `

		meter := newTestMemoryGauge()
		inter := parseCheckAndInterpretWithMemoryMetering(t, script, meter)

		_, err := inter.Invoke("main")
		require.NoError(t, err)

		// creation: 2 + 2
		// result: 2
		assert.Equal(t, uint64(6), meter.getMemory(common.MemoryKindNumber))
	})

	t.Run("multiplication", func(t *testing.T) {

		t.Parallel()

		script := `
            pub fun main() {
                let x = 1 as UInt16 * 2 as UInt16
            }
        `

		meter := newTestMemoryGauge()
		inter := parseCheckAndInterpretWithMemoryMetering(t, script, meter)

		_, err := inter.Invoke("main")
		require.NoError(t, err)

		// creation: 2 + 2
		// result: 2
		assert.Equal(t, uint64(6), meter.getMemory(common.MemoryKindNumber))
	})

	t.Run("saturating multiplication", func(t *testing.T) {

		t.Parallel()

		script := `
            pub fun main() {
                let x = (1 as UInt16).saturatingMultiply(2 as UInt16)
            }
        `

		meter := newTestMemoryGauge()
		inter := parseCheckAndInterpretWithMemoryMetering(t, script, meter)

		_, err := inter.Invoke("main")
		require.NoError(t, err)

		// creation: 2 + 2
		// result: 2
		assert.Equal(t, uint64(6), meter.getMemory(common.MemoryKindNumber))
	})

	t.Run("division", func(t *testing.T) {

		t.Parallel()

		script := `
            pub fun main() {
                let x = 10 as UInt16 / 2 as UInt16
            }
        `

		meter := newTestMemoryGauge()
		inter := parseCheckAndInterpretWithMemoryMetering(t, script, meter)

		_, err := inter.Invoke("main")
		require.NoError(t, err)

		// creation: 2 + 2
		// result: 2
		assert.Equal(t, uint64(6), meter.getMemory(common.MemoryKindNumber))
	})

	t.Run("modulo", func(t *testing.T) {

		t.Parallel()

		script := `
            pub fun main() {
                let x = 10 as UInt16 % 2 as UInt16
            }
        `

		meter := newTestMemoryGauge()
		inter := parseCheckAndInterpretWithMemoryMetering(t, script, meter)

		_, err := inter.Invoke("main")
		require.NoError(t, err)

		// creation: 2 + 2
		// result: 2
		assert.Equal(t, uint64(6), meter.getMemory(common.MemoryKindNumber))
	})

	t.Run("bitwise or", func(t *testing.T) {

		t.Parallel()

		script := `
            pub fun main() {
                let x = 10 as UInt16 | 2 as UInt16
            }
        `

		meter := newTestMemoryGauge()
		inter := parseCheckAndInterpretWithMemoryMetering(t, script, meter)

		_, err := inter.Invoke("main")
		require.NoError(t, err)

		// creation: 2 + 2
		// result: 2
		assert.Equal(t, uint64(6), meter.getMemory(common.MemoryKindNumber))
	})

	t.Run("bitwise xor", func(t *testing.T) {

		t.Parallel()

		script := `
            pub fun main() {
                let x = 10 as UInt16 ^ 2 as UInt16
            }
        `

		meter := newTestMemoryGauge()
		inter := parseCheckAndInterpretWithMemoryMetering(t, script, meter)

		_, err := inter.Invoke("main")
		require.NoError(t, err)

		// creation: 2 + 2
		// result: 2
		assert.Equal(t, uint64(6), meter.getMemory(common.MemoryKindNumber))
	})

	t.Run("bitwise and", func(t *testing.T) {

		t.Parallel()

		script := `
            pub fun main() {
                let x = 10 as UInt16 & 2 as UInt16
            }
        `

		meter := newTestMemoryGauge()
		inter := parseCheckAndInterpretWithMemoryMetering(t, script, meter)

		_, err := inter.Invoke("main")
		require.NoError(t, err)

		// creation: 2 + 2
		// result: 2
		assert.Equal(t, uint64(6), meter.getMemory(common.MemoryKindNumber))
	})

	t.Run("bitwise left-shift", func(t *testing.T) {

		t.Parallel()

		script := `
            pub fun main() {
                let x = 10 as UInt16 << 2 as UInt16
            }
        `

		meter := newTestMemoryGauge()
		inter := parseCheckAndInterpretWithMemoryMetering(t, script, meter)

		_, err := inter.Invoke("main")
		require.NoError(t, err)

		// creation: 2 + 2
		// result: 2
		assert.Equal(t, uint64(6), meter.getMemory(common.MemoryKindNumber))
	})

	t.Run("bitwise right-shift", func(t *testing.T) {

		t.Parallel()

		script := `
            pub fun main() {
                let x = 10 as UInt16 >> 2 as UInt16
            }
        `

		meter := newTestMemoryGauge()
		inter := parseCheckAndInterpretWithMemoryMetering(t, script, meter)

		_, err := inter.Invoke("main")
		require.NoError(t, err)

		// creation: 2 + 2
		// result: 2
		assert.Equal(t, uint64(6), meter.getMemory(common.MemoryKindNumber))
	})

	t.Run("logical operations", func(t *testing.T) {

		t.Parallel()

		script := `
            pub fun main() {
                let x: UInt16 = 1
                x == 1
                x != 1
                x > 1
                x >= 1
                x < 1
                x <= 1
            }
        `

		meter := newTestMemoryGauge()
		inter := parseCheckAndInterpretWithMemoryMetering(t, script, meter)

		_, err := inter.Invoke("main")
		require.NoError(t, err)

		assert.Equal(t, uint64(6), meter.getMemory(common.MemoryKindBool))
	})
}

func TestInterpretUInt32Metering(t *testing.T) {

	t.Parallel()

	t.Run("creation", func(t *testing.T) {

		t.Parallel()

		script := `
            pub fun main() {
                let x = 1 as UInt32
            }
        `

		meter := newTestMemoryGauge()
		inter := parseCheckAndInterpretWithMemoryMetering(t, script, meter)

		_, err := inter.Invoke("main")
		require.NoError(t, err)

		// creation: 4
		assert.Equal(t, uint64(4), meter.getMemory(common.MemoryKindNumber))
	})

	t.Run("addition", func(t *testing.T) {

		t.Parallel()

		script := `
            pub fun main() {
                let x = 1 as UInt32 + 2 as UInt32
            }
        `

		meter := newTestMemoryGauge()
		inter := parseCheckAndInterpretWithMemoryMetering(t, script, meter)

		_, err := inter.Invoke("main")
		require.NoError(t, err)

		// creation: 4 + 4
		// result: 4
		assert.Equal(t, uint64(12), meter.getMemory(common.MemoryKindNumber))
	})

	t.Run("saturating addition", func(t *testing.T) {

		t.Parallel()

		script := `
            pub fun main() {
                let x = (1 as UInt32).saturatingAdd(2 as UInt32)
            }
        `

		meter := newTestMemoryGauge()
		inter := parseCheckAndInterpretWithMemoryMetering(t, script, meter)

		_, err := inter.Invoke("main")
		require.NoError(t, err)

		// creation: 4 + 4
		// result: 4
		assert.Equal(t, uint64(12), meter.getMemory(common.MemoryKindNumber))
	})

	t.Run("subtraction", func(t *testing.T) {

		t.Parallel()

		script := `
            pub fun main() {
                let x = 3 as UInt32 - 2 as UInt32
            }
        `

		meter := newTestMemoryGauge()
		inter := parseCheckAndInterpretWithMemoryMetering(t, script, meter)

		_, err := inter.Invoke("main")
		require.NoError(t, err)

		// creation: 4 + 4
		// result: 4
		assert.Equal(t, uint64(12), meter.getMemory(common.MemoryKindNumber))
	})

	t.Run("saturating subtraction", func(t *testing.T) {

		t.Parallel()

		script := `
            pub fun main() {
                let x = (1 as UInt32).saturatingSubtract(2 as UInt32)
            }
        `

		meter := newTestMemoryGauge()
		inter := parseCheckAndInterpretWithMemoryMetering(t, script, meter)

		_, err := inter.Invoke("main")
		require.NoError(t, err)

		// creation: 4 + 4
		// result: 4
		assert.Equal(t, uint64(12), meter.getMemory(common.MemoryKindNumber))
	})

	t.Run("multiplication", func(t *testing.T) {

		t.Parallel()

		script := `
            pub fun main() {
                let x = 1 as UInt32 * 2 as UInt32
            }
        `

		meter := newTestMemoryGauge()
		inter := parseCheckAndInterpretWithMemoryMetering(t, script, meter)

		_, err := inter.Invoke("main")
		require.NoError(t, err)

		// creation: 4 + 4
		// result: 4
		assert.Equal(t, uint64(12), meter.getMemory(common.MemoryKindNumber))
	})

	t.Run("saturating multiplication", func(t *testing.T) {

		t.Parallel()

		script := `
            pub fun main() {
                let x = (1 as UInt32).saturatingMultiply(2 as UInt32)
            }
        `

		meter := newTestMemoryGauge()
		inter := parseCheckAndInterpretWithMemoryMetering(t, script, meter)

		_, err := inter.Invoke("main")
		require.NoError(t, err)

		// creation: 4 + 4
		// result: 4
		assert.Equal(t, uint64(12), meter.getMemory(common.MemoryKindNumber))
	})

	t.Run("division", func(t *testing.T) {

		t.Parallel()

		script := `
            pub fun main() {
                let x = 10 as UInt32 / 2 as UInt32
            }
        `

		meter := newTestMemoryGauge()
		inter := parseCheckAndInterpretWithMemoryMetering(t, script, meter)

		_, err := inter.Invoke("main")
		require.NoError(t, err)

		// creation: 4 + 4
		// result: 4
		assert.Equal(t, uint64(12), meter.getMemory(common.MemoryKindNumber))
	})

	t.Run("modulo", func(t *testing.T) {

		t.Parallel()

		script := `
            pub fun main() {
                let x = 10 as UInt32 % 2 as UInt32
            }
        `

		meter := newTestMemoryGauge()
		inter := parseCheckAndInterpretWithMemoryMetering(t, script, meter)

		_, err := inter.Invoke("main")
		require.NoError(t, err)

		// creation: 4 + 4
		// result: 4
		assert.Equal(t, uint64(12), meter.getMemory(common.MemoryKindNumber))
	})

	t.Run("bitwise or", func(t *testing.T) {

		t.Parallel()

		script := `
            pub fun main() {
                let x = 10 as UInt32 | 2 as UInt32
            }
        `

		meter := newTestMemoryGauge()
		inter := parseCheckAndInterpretWithMemoryMetering(t, script, meter)

		_, err := inter.Invoke("main")
		require.NoError(t, err)

		// creation: 4 + 4
		// result: 4
		assert.Equal(t, uint64(12), meter.getMemory(common.MemoryKindNumber))
	})

	t.Run("bitwise xor", func(t *testing.T) {

		t.Parallel()

		script := `
            pub fun main() {
                let x = 10 as UInt32 ^ 2 as UInt32
            }
        `

		meter := newTestMemoryGauge()
		inter := parseCheckAndInterpretWithMemoryMetering(t, script, meter)

		_, err := inter.Invoke("main")
		require.NoError(t, err)

		// creation: 4 + 4
		// result: 4
		assert.Equal(t, uint64(12), meter.getMemory(common.MemoryKindNumber))
	})

	t.Run("bitwise and", func(t *testing.T) {

		t.Parallel()

		script := `
            pub fun main() {
                let x = 10 as UInt32 & 2 as UInt32
            }
        `

		meter := newTestMemoryGauge()
		inter := parseCheckAndInterpretWithMemoryMetering(t, script, meter)

		_, err := inter.Invoke("main")
		require.NoError(t, err)

		// creation: 4 + 4
		// result: 4
		assert.Equal(t, uint64(12), meter.getMemory(common.MemoryKindNumber))
	})

	t.Run("bitwise left-shift", func(t *testing.T) {

		t.Parallel()

		script := `
            pub fun main() {
                let x = 10 as UInt32 << 2 as UInt32
            }
        `

		meter := newTestMemoryGauge()
		inter := parseCheckAndInterpretWithMemoryMetering(t, script, meter)

		_, err := inter.Invoke("main")
		require.NoError(t, err)

		// creation: 4 + 4
		// result: 4
		assert.Equal(t, uint64(12), meter.getMemory(common.MemoryKindNumber))
	})

	t.Run("bitwise right-shift", func(t *testing.T) {

		t.Parallel()

		script := `
            pub fun main() {
                let x = 10 as UInt32 >> 2 as UInt32
            }
        `

		meter := newTestMemoryGauge()
		inter := parseCheckAndInterpretWithMemoryMetering(t, script, meter)

		_, err := inter.Invoke("main")
		require.NoError(t, err)

		// creation: 4 + 4
		// result: 4
		assert.Equal(t, uint64(12), meter.getMemory(common.MemoryKindNumber))
	})

	t.Run("logical operations", func(t *testing.T) {

		t.Parallel()

		script := `
            pub fun main() {
                let x: UInt32 = 1
                x == 1
                x != 1
                x > 1
                x >= 1
                x < 1
                x <= 1
            }
        `

		meter := newTestMemoryGauge()
		inter := parseCheckAndInterpretWithMemoryMetering(t, script, meter)

		_, err := inter.Invoke("main")
		require.NoError(t, err)

		assert.Equal(t, uint64(6), meter.getMemory(common.MemoryKindBool))
	})
}

func TestInterpretUInt64Metering(t *testing.T) {

	t.Parallel()

	t.Run("creation", func(t *testing.T) {

		t.Parallel()

		script := `
            pub fun main() {
                let x = 1 as UInt64
            }
        `

		meter := newTestMemoryGauge()
		inter := parseCheckAndInterpretWithMemoryMetering(t, script, meter)

		_, err := inter.Invoke("main")
		require.NoError(t, err)

		// creation: 8
		assert.Equal(t, uint64(8), meter.getMemory(common.MemoryKindNumber))
	})

	t.Run("addition", func(t *testing.T) {

		t.Parallel()

		script := `
            pub fun main() {
                let x = 1 as UInt64 + 2 as UInt64
            }
        `

		meter := newTestMemoryGauge()
		inter := parseCheckAndInterpretWithMemoryMetering(t, script, meter)

		_, err := inter.Invoke("main")
		require.NoError(t, err)

		// creation: 8 + 8
		// result: 8
		assert.Equal(t, uint64(24), meter.getMemory(common.MemoryKindNumber))
	})

	t.Run("saturating addition", func(t *testing.T) {

		t.Parallel()

		script := `
            pub fun main() {
                let x = (1 as UInt64).saturatingAdd(2 as UInt64)
            }
        `

		meter := newTestMemoryGauge()
		inter := parseCheckAndInterpretWithMemoryMetering(t, script, meter)

		_, err := inter.Invoke("main")
		require.NoError(t, err)

		// creation: 8 + 8
		// result: 8
		assert.Equal(t, uint64(24), meter.getMemory(common.MemoryKindNumber))
	})

	t.Run("subtraction", func(t *testing.T) {

		t.Parallel()

		script := `
            pub fun main() {
                let x = 3 as UInt64 - 2 as UInt64
            }
        `

		meter := newTestMemoryGauge()
		inter := parseCheckAndInterpretWithMemoryMetering(t, script, meter)

		_, err := inter.Invoke("main")
		require.NoError(t, err)

		// creation: 8 + 8
		// result: 8
		assert.Equal(t, uint64(24), meter.getMemory(common.MemoryKindNumber))
	})

	t.Run("saturating subtraction", func(t *testing.T) {

		t.Parallel()

		script := `
            pub fun main() {
                let x = (1 as UInt64).saturatingSubtract(2 as UInt64)
            }
        `

		meter := newTestMemoryGauge()
		inter := parseCheckAndInterpretWithMemoryMetering(t, script, meter)

		_, err := inter.Invoke("main")
		require.NoError(t, err)

		// creation: 8 + 8
		// result: 8
		assert.Equal(t, uint64(24), meter.getMemory(common.MemoryKindNumber))
	})

	t.Run("multiplication", func(t *testing.T) {

		t.Parallel()

		script := `
            pub fun main() {
                let x = 1 as UInt64 * 2 as UInt64
            }
        `

		meter := newTestMemoryGauge()
		inter := parseCheckAndInterpretWithMemoryMetering(t, script, meter)

		_, err := inter.Invoke("main")
		require.NoError(t, err)

		// creation: 8 + 8
		// result: 8
		assert.Equal(t, uint64(24), meter.getMemory(common.MemoryKindNumber))
	})

	t.Run("saturating multiplication", func(t *testing.T) {

		t.Parallel()

		script := `
            pub fun main() {
                let x = (1 as UInt64).saturatingMultiply(2 as UInt64)
            }
        `

		meter := newTestMemoryGauge()
		inter := parseCheckAndInterpretWithMemoryMetering(t, script, meter)

		_, err := inter.Invoke("main")
		require.NoError(t, err)

		// creation: 8 + 8
		// result: 8
		assert.Equal(t, uint64(24), meter.getMemory(common.MemoryKindNumber))
	})

	t.Run("division", func(t *testing.T) {

		t.Parallel()

		script := `
            pub fun main() {
                let x = 10 as UInt64 / 2 as UInt64
            }
        `

		meter := newTestMemoryGauge()
		inter := parseCheckAndInterpretWithMemoryMetering(t, script, meter)

		_, err := inter.Invoke("main")
		require.NoError(t, err)

		// creation: 8 + 8
		// result: 8
		assert.Equal(t, uint64(24), meter.getMemory(common.MemoryKindNumber))
	})

	t.Run("modulo", func(t *testing.T) {

		t.Parallel()

		script := `
            pub fun main() {
                let x = 10 as UInt64 % 2 as UInt64
            }
        `

		meter := newTestMemoryGauge()
		inter := parseCheckAndInterpretWithMemoryMetering(t, script, meter)

		_, err := inter.Invoke("main")
		require.NoError(t, err)

		// creation: 8 + 8
		// result: 8
		assert.Equal(t, uint64(24), meter.getMemory(common.MemoryKindNumber))
	})

	t.Run("bitwise or", func(t *testing.T) {

		t.Parallel()

		script := `
            pub fun main() {
                let x = 10 as UInt64 | 2 as UInt64
            }
        `

		meter := newTestMemoryGauge()
		inter := parseCheckAndInterpretWithMemoryMetering(t, script, meter)

		_, err := inter.Invoke("main")
		require.NoError(t, err)

		// creation: 8 + 8
		// result: 8
		assert.Equal(t, uint64(24), meter.getMemory(common.MemoryKindNumber))
	})

	t.Run("bitwise xor", func(t *testing.T) {

		t.Parallel()

		script := `
            pub fun main() {
                let x = 10 as UInt64 ^ 2 as UInt64
            }
        `

		meter := newTestMemoryGauge()
		inter := parseCheckAndInterpretWithMemoryMetering(t, script, meter)

		_, err := inter.Invoke("main")
		require.NoError(t, err)

		// creation: 8 + 8
		// result: 8
		assert.Equal(t, uint64(24), meter.getMemory(common.MemoryKindNumber))
	})

	t.Run("bitwise and", func(t *testing.T) {

		t.Parallel()

		script := `
            pub fun main() {
                let x = 10 as UInt64 & 2 as UInt64
            }
        `

		meter := newTestMemoryGauge()
		inter := parseCheckAndInterpretWithMemoryMetering(t, script, meter)

		_, err := inter.Invoke("main")
		require.NoError(t, err)

		// creation: 8 + 8
		// result: 8
		assert.Equal(t, uint64(24), meter.getMemory(common.MemoryKindNumber))
	})

	t.Run("bitwise left-shift", func(t *testing.T) {

		t.Parallel()

		script := `
            pub fun main() {
                let x = 10 as UInt64 << 2 as UInt64
            }
        `

		meter := newTestMemoryGauge()
		inter := parseCheckAndInterpretWithMemoryMetering(t, script, meter)

		_, err := inter.Invoke("main")
		require.NoError(t, err)

		// creation: 8 + 8
		// result: 8
		assert.Equal(t, uint64(24), meter.getMemory(common.MemoryKindNumber))
	})

	t.Run("bitwise right-shift", func(t *testing.T) {

		t.Parallel()

		script := `
            pub fun main() {
                let x = 10 as UInt64 >> 2 as UInt64
            }
        `

		meter := newTestMemoryGauge()
		inter := parseCheckAndInterpretWithMemoryMetering(t, script, meter)

		_, err := inter.Invoke("main")
		require.NoError(t, err)

		// creation: 8 + 8
		// result: 8
		assert.Equal(t, uint64(24), meter.getMemory(common.MemoryKindNumber))
	})

	t.Run("logical operations", func(t *testing.T) {

		t.Parallel()

		script := `
            pub fun main() {
                let x: UInt64 = 1
                x == 1
                x != 1
                x > 1
                x >= 1
                x < 1
                x <= 1
            }
        `

		meter := newTestMemoryGauge()
		inter := parseCheckAndInterpretWithMemoryMetering(t, script, meter)

		_, err := inter.Invoke("main")
		require.NoError(t, err)

		assert.Equal(t, uint64(6), meter.getMemory(common.MemoryKindBool))
	})
}

func TestInterpretUInt128Metering(t *testing.T) {

	t.Parallel()

	t.Run("creation", func(t *testing.T) {

		t.Parallel()

		script := `
            pub fun main() {
                let x = 1 as UInt128
            }
        `

		meter := newTestMemoryGauge()
		inter := parseCheckAndInterpretWithMemoryMetering(t, script, meter)

		_, err := inter.Invoke("main")
		require.NoError(t, err)

		// creation: 16
		assert.Equal(t, uint64(16), meter.getMemory(common.MemoryKindBigInt))
	})

	t.Run("addition", func(t *testing.T) {

		t.Parallel()

		script := `
            pub fun main() {
                let x = 1 as UInt128 + 2 as UInt128
            }
        `

		meter := newTestMemoryGauge()
		inter := parseCheckAndInterpretWithMemoryMetering(t, script, meter)

		_, err := inter.Invoke("main")
		require.NoError(t, err)

		// creation: 16 + 16
		// result: 16
		assert.Equal(t, uint64(48), meter.getMemory(common.MemoryKindBigInt))
	})

	t.Run("saturating addition", func(t *testing.T) {

		t.Parallel()

		script := `
            pub fun main() {
                let x = (1 as UInt128).saturatingAdd(2 as UInt128)
            }
        `

		meter := newTestMemoryGauge()
		inter := parseCheckAndInterpretWithMemoryMetering(t, script, meter)

		_, err := inter.Invoke("main")
		require.NoError(t, err)

		// creation: 16 + 16
		// result: 16
		assert.Equal(t, uint64(48), meter.getMemory(common.MemoryKindBigInt))
	})

	t.Run("subtraction", func(t *testing.T) {

		t.Parallel()

		script := `
            pub fun main() {
                let x = 3 as UInt128 - 2 as UInt128
            }
        `

		meter := newTestMemoryGauge()
		inter := parseCheckAndInterpretWithMemoryMetering(t, script, meter)

		_, err := inter.Invoke("main")
		require.NoError(t, err)

		// creation: 16 + 16
		// result: 16
		assert.Equal(t, uint64(48), meter.getMemory(common.MemoryKindBigInt))
	})

	t.Run("saturating subtraction", func(t *testing.T) {

		t.Parallel()

		script := `
            pub fun main() {
                let x = (1 as UInt128).saturatingSubtract(2 as UInt128)
            }
        `

		meter := newTestMemoryGauge()
		inter := parseCheckAndInterpretWithMemoryMetering(t, script, meter)

		_, err := inter.Invoke("main")
		require.NoError(t, err)

		// creation: 16 + 16
		// result: 16
		assert.Equal(t, uint64(48), meter.getMemory(common.MemoryKindBigInt))
	})

	t.Run("multiplication", func(t *testing.T) {

		t.Parallel()

		script := `
            pub fun main() {
                let x = 1 as UInt128 * 2 as UInt128
            }
        `

		meter := newTestMemoryGauge()
		inter := parseCheckAndInterpretWithMemoryMetering(t, script, meter)

		_, err := inter.Invoke("main")
		require.NoError(t, err)

		// creation: 16 + 16
		// result: 16
		assert.Equal(t, uint64(48), meter.getMemory(common.MemoryKindBigInt))
	})

	t.Run("saturating multiplication", func(t *testing.T) {

		t.Parallel()

		script := `
            pub fun main() {
                let x = (1 as UInt128).saturatingMultiply(2 as UInt128)
            }
        `

		meter := newTestMemoryGauge()
		inter := parseCheckAndInterpretWithMemoryMetering(t, script, meter)

		_, err := inter.Invoke("main")
		require.NoError(t, err)

		// creation: 16 + 16
		// result: 16
		assert.Equal(t, uint64(48), meter.getMemory(common.MemoryKindBigInt))
	})

	t.Run("division", func(t *testing.T) {

		t.Parallel()

		script := `
            pub fun main() {
                let x = 10 as UInt128 / 2 as UInt128
            }
        `

		meter := newTestMemoryGauge()
		inter := parseCheckAndInterpretWithMemoryMetering(t, script, meter)

		_, err := inter.Invoke("main")
		require.NoError(t, err)

		// creation: 16 + 16
		// result: 16
		assert.Equal(t, uint64(48), meter.getMemory(common.MemoryKindBigInt))
	})

	t.Run("modulo", func(t *testing.T) {

		t.Parallel()

		script := `
            pub fun main() {
                let x = 10 as UInt128 % 2 as UInt128
            }
        `

		meter := newTestMemoryGauge()
		inter := parseCheckAndInterpretWithMemoryMetering(t, script, meter)

		_, err := inter.Invoke("main")
		require.NoError(t, err)

		// creation: 16 + 16
		// result: 16
		assert.Equal(t, uint64(48), meter.getMemory(common.MemoryKindBigInt))
	})

	t.Run("bitwise or", func(t *testing.T) {

		t.Parallel()

		script := `
            pub fun main() {
                let x = 10 as UInt128 | 2 as UInt128
            }
        `

		meter := newTestMemoryGauge()
		inter := parseCheckAndInterpretWithMemoryMetering(t, script, meter)

		_, err := inter.Invoke("main")
		require.NoError(t, err)

		// creation: 16 + 16
		// result: 16
		assert.Equal(t, uint64(48), meter.getMemory(common.MemoryKindBigInt))
	})

	t.Run("bitwise xor", func(t *testing.T) {

		t.Parallel()

		script := `
            pub fun main() {
                let x = 10 as UInt128 ^ 2 as UInt128
            }
        `

		meter := newTestMemoryGauge()
		inter := parseCheckAndInterpretWithMemoryMetering(t, script, meter)

		_, err := inter.Invoke("main")
		require.NoError(t, err)

		// creation: 16 + 16
		// result: 16
		assert.Equal(t, uint64(48), meter.getMemory(common.MemoryKindBigInt))
	})

	t.Run("bitwise and", func(t *testing.T) {

		t.Parallel()

		script := `
            pub fun main() {
                let x = 10 as UInt128 & 2 as UInt128
            }
        `

		meter := newTestMemoryGauge()
		inter := parseCheckAndInterpretWithMemoryMetering(t, script, meter)

		_, err := inter.Invoke("main")
		require.NoError(t, err)

		// creation: 16 + 16
		// result: 16
		assert.Equal(t, uint64(48), meter.getMemory(common.MemoryKindBigInt))
	})

	t.Run("bitwise left-shift", func(t *testing.T) {

		t.Parallel()

		script := `
            pub fun main() {
                let x = 10 as UInt128 << 2 as UInt128
            }
        `

		meter := newTestMemoryGauge()
		inter := parseCheckAndInterpretWithMemoryMetering(t, script, meter)

		_, err := inter.Invoke("main")
		require.NoError(t, err)

		// creation: 16 + 16
		// result: 16
		assert.Equal(t, uint64(48), meter.getMemory(common.MemoryKindBigInt))
	})

	t.Run("bitwise right-shift", func(t *testing.T) {

		t.Parallel()

		script := `
            pub fun main() {
                let x = 10 as UInt128 >> 2 as UInt128
            }
        `

		meter := newTestMemoryGauge()
		inter := parseCheckAndInterpretWithMemoryMetering(t, script, meter)

		_, err := inter.Invoke("main")
		require.NoError(t, err)

		// creation: 16 + 16
		// result: 16
		assert.Equal(t, uint64(48), meter.getMemory(common.MemoryKindBigInt))
	})

	t.Run("logical operations", func(t *testing.T) {

		t.Parallel()

		script := `
            pub fun main() {
                let x: UInt128 = 1
                x == 1
                x != 1
                x > 1
                x >= 1
                x < 1
                x <= 1
            }
        `

		meter := newTestMemoryGauge()
		inter := parseCheckAndInterpretWithMemoryMetering(t, script, meter)

		_, err := inter.Invoke("main")
		require.NoError(t, err)

		assert.Equal(t, uint64(6), meter.getMemory(common.MemoryKindBool))
	})
}

func TestInterpretUInt256Metering(t *testing.T) {

	t.Parallel()

	t.Run("creation", func(t *testing.T) {

		t.Parallel()

		script := `
            pub fun main() {
                let x = 1 as UInt256
            }
        `

		meter := newTestMemoryGauge()
		inter := parseCheckAndInterpretWithMemoryMetering(t, script, meter)

		_, err := inter.Invoke("main")
		require.NoError(t, err)

		// creation: 32
		assert.Equal(t, uint64(32), meter.getMemory(common.MemoryKindBigInt))
	})

	t.Run("addition", func(t *testing.T) {

		t.Parallel()

		script := `
            pub fun main() {
                let x = 1 as UInt256 + 2 as UInt256
            }
        `

		meter := newTestMemoryGauge()
		inter := parseCheckAndInterpretWithMemoryMetering(t, script, meter)

		_, err := inter.Invoke("main")
		require.NoError(t, err)

		// creation: 32 + 32
		// result: 32
		assert.Equal(t, uint64(96), meter.getMemory(common.MemoryKindBigInt))
	})

	t.Run("saturating addition", func(t *testing.T) {

		t.Parallel()

		script := `
            pub fun main() {
                let x = (1 as UInt256).saturatingAdd(2 as UInt256)
            }
        `

		meter := newTestMemoryGauge()
		inter := parseCheckAndInterpretWithMemoryMetering(t, script, meter)

		_, err := inter.Invoke("main")
		require.NoError(t, err)

		// creation: 32 + 32
		// result: 32
		assert.Equal(t, uint64(96), meter.getMemory(common.MemoryKindBigInt))
	})

	t.Run("subtraction", func(t *testing.T) {

		t.Parallel()

		script := `
            pub fun main() {
                let x = 3 as UInt256 - 2 as UInt256
            }
        `

		meter := newTestMemoryGauge()
		inter := parseCheckAndInterpretWithMemoryMetering(t, script, meter)

		_, err := inter.Invoke("main")
		require.NoError(t, err)

		// creation: 32 + 32
		// result: 32
		assert.Equal(t, uint64(96), meter.getMemory(common.MemoryKindBigInt))
	})

	t.Run("saturating subtraction", func(t *testing.T) {

		t.Parallel()

		script := `
            pub fun main() {
                let x = (1 as UInt256).saturatingSubtract(2 as UInt256)
            }
        `

		meter := newTestMemoryGauge()
		inter := parseCheckAndInterpretWithMemoryMetering(t, script, meter)

		_, err := inter.Invoke("main")
		require.NoError(t, err)

		// creation: 32 + 32
		// result: 32
		assert.Equal(t, uint64(96), meter.getMemory(common.MemoryKindBigInt))
	})

	t.Run("multiplication", func(t *testing.T) {

		t.Parallel()

		script := `
            pub fun main() {
                let x = 1 as UInt256 * 2 as UInt256
            }
        `

		meter := newTestMemoryGauge()
		inter := parseCheckAndInterpretWithMemoryMetering(t, script, meter)

		_, err := inter.Invoke("main")
		require.NoError(t, err)

		// creation: 32 + 32
		// result: 32
		assert.Equal(t, uint64(96), meter.getMemory(common.MemoryKindBigInt))
	})

	t.Run("saturating multiplication", func(t *testing.T) {

		t.Parallel()

		script := `
            pub fun main() {
                let x = (1 as UInt256).saturatingMultiply(2 as UInt256)
            }
        `

		meter := newTestMemoryGauge()
		inter := parseCheckAndInterpretWithMemoryMetering(t, script, meter)

		_, err := inter.Invoke("main")
		require.NoError(t, err)

		// creation: 32 + 32
		// result: 32
		assert.Equal(t, uint64(96), meter.getMemory(common.MemoryKindBigInt))
	})

	t.Run("division", func(t *testing.T) {

		t.Parallel()

		script := `
            pub fun main() {
                let x = 10 as UInt256 / 2 as UInt256
            }
        `

		meter := newTestMemoryGauge()
		inter := parseCheckAndInterpretWithMemoryMetering(t, script, meter)

		_, err := inter.Invoke("main")
		require.NoError(t, err)

		// creation: 32 + 32
		// result: 32
		assert.Equal(t, uint64(96), meter.getMemory(common.MemoryKindBigInt))
	})

	t.Run("modulo", func(t *testing.T) {

		t.Parallel()

		script := `
            pub fun main() {
                let x = 10 as UInt256 % 2 as UInt256
            }
        `

		meter := newTestMemoryGauge()
		inter := parseCheckAndInterpretWithMemoryMetering(t, script, meter)

		_, err := inter.Invoke("main")
		require.NoError(t, err)

		// creation: 32 + 32
		// result: 32
		assert.Equal(t, uint64(96), meter.getMemory(common.MemoryKindBigInt))
	})

	t.Run("bitwise or", func(t *testing.T) {

		t.Parallel()

		script := `
            pub fun main() {
                let x = 10 as UInt256 | 2 as UInt256
            }
        `

		meter := newTestMemoryGauge()
		inter := parseCheckAndInterpretWithMemoryMetering(t, script, meter)

		_, err := inter.Invoke("main")
		require.NoError(t, err)

		// creation: 32 + 32
		// result: 32
		assert.Equal(t, uint64(96), meter.getMemory(common.MemoryKindBigInt))
	})

	t.Run("bitwise xor", func(t *testing.T) {

		t.Parallel()

		script := `
            pub fun main() {
                let x = 10 as UInt256 ^ 2 as UInt256
            }
        `

		meter := newTestMemoryGauge()
		inter := parseCheckAndInterpretWithMemoryMetering(t, script, meter)

		_, err := inter.Invoke("main")
		require.NoError(t, err)

		// creation: 32 + 32
		// result: 32
		assert.Equal(t, uint64(96), meter.getMemory(common.MemoryKindBigInt))
	})

	t.Run("bitwise and", func(t *testing.T) {

		t.Parallel()

		script := `
            pub fun main() {
                let x = 10 as UInt256 & 2 as UInt256
            }
        `

		meter := newTestMemoryGauge()
		inter := parseCheckAndInterpretWithMemoryMetering(t, script, meter)

		_, err := inter.Invoke("main")
		require.NoError(t, err)

		// creation: 32 + 32
		// result: 32
		assert.Equal(t, uint64(96), meter.getMemory(common.MemoryKindBigInt))
	})

	t.Run("bitwise left-shift", func(t *testing.T) {

		t.Parallel()

		script := `
            pub fun main() {
                let x = 10 as UInt256 << 2 as UInt256
            }
        `

		meter := newTestMemoryGauge()
		inter := parseCheckAndInterpretWithMemoryMetering(t, script, meter)

		_, err := inter.Invoke("main")
		require.NoError(t, err)

		// creation: 32 + 32
		// result: 32
		assert.Equal(t, uint64(96), meter.getMemory(common.MemoryKindBigInt))
	})

	t.Run("bitwise right-shift", func(t *testing.T) {

		t.Parallel()

		script := `
            pub fun main() {
                let x = 10 as UInt256 >> 2 as UInt256
            }
        `

		meter := newTestMemoryGauge()
		inter := parseCheckAndInterpretWithMemoryMetering(t, script, meter)

		_, err := inter.Invoke("main")
		require.NoError(t, err)

		// creation: 32 + 32
		// result: 32
		assert.Equal(t, uint64(96), meter.getMemory(common.MemoryKindBigInt))
	})

	t.Run("logical operations", func(t *testing.T) {

		t.Parallel()

		script := `
            pub fun main() {
                let x: UInt256 = 1
                x == 1
                x != 1
                x > 1
                x >= 1
                x < 1
                x <= 1
            }
        `

		meter := newTestMemoryGauge()
		inter := parseCheckAndInterpretWithMemoryMetering(t, script, meter)

		_, err := inter.Invoke("main")
		require.NoError(t, err)

		assert.Equal(t, uint64(6), meter.getMemory(common.MemoryKindBool))
	})
}

func TestInterpretInt8Metering(t *testing.T) {

	t.Parallel()

	t.Run("creation", func(t *testing.T) {

		t.Parallel()

		script := `
            pub fun main() {
                let x: Int8 = 1
            }
        `

		meter := newTestMemoryGauge()
		inter := parseCheckAndInterpretWithMemoryMetering(t, script, meter)

		_, err := inter.Invoke("main")
		require.NoError(t, err)

		assert.Equal(t, uint64(1), meter.getMemory(common.MemoryKindNumber))
	})

	t.Run("addition", func(t *testing.T) {

		t.Parallel()

		script := `
            pub fun main() {
                let x: Int8 = 1 + 2
            }
        `

		meter := newTestMemoryGauge()
		inter := parseCheckAndInterpretWithMemoryMetering(t, script, meter)

		_, err := inter.Invoke("main")
		require.NoError(t, err)

		// two operands (literals): 1 + 1
		// result: 1
		assert.Equal(t, uint64(3), meter.getMemory(common.MemoryKindNumber))
	})

	t.Run("saturating addition", func(t *testing.T) {

		t.Parallel()

		script := `
            pub fun main() {
                let x: Int8 = 1
                let y: Int8 = x.saturatingAdd(2)
            }
        `

		meter := newTestMemoryGauge()
		inter := parseCheckAndInterpretWithMemoryMetering(t, script, meter)

		_, err := inter.Invoke("main")
		require.NoError(t, err)

		// two literals: 1 + 1
		// result: 1
		assert.Equal(t, uint64(3), meter.getMemory(common.MemoryKindNumber))
	})

	t.Run("subtraction", func(t *testing.T) {

		t.Parallel()

		script := `
            pub fun main() {
                let x: Int8 = 1 - 2
            }
        `

		meter := newTestMemoryGauge()
		inter := parseCheckAndInterpretWithMemoryMetering(t, script, meter)

		_, err := inter.Invoke("main")
		require.NoError(t, err)

		// two operands (literals): 1 + 1
		// result: 1
		assert.Equal(t, uint64(3), meter.getMemory(common.MemoryKindNumber))
	})

	t.Run("saturating subtraction", func(t *testing.T) {

		t.Parallel()

		script := `
            pub fun main() {
                let x: Int8 = 1
                let y: Int8 = x.saturatingSubtract(2)
            }
        `

		meter := newTestMemoryGauge()
		inter := parseCheckAndInterpretWithMemoryMetering(t, script, meter)

		_, err := inter.Invoke("main")
		require.NoError(t, err)

		// two literals: 1 + 1
		// result: 1
		assert.Equal(t, uint64(3), meter.getMemory(common.MemoryKindNumber))
	})

	t.Run("multiplication", func(t *testing.T) {

		t.Parallel()

		script := `
            pub fun main() {
                let x: Int8 = 1 * 2
            }
        `

		meter := newTestMemoryGauge()
		inter := parseCheckAndInterpretWithMemoryMetering(t, script, meter)

		_, err := inter.Invoke("main")
		require.NoError(t, err)

		// two operands (literals): 1 + 1
		// result: 1
		assert.Equal(t, uint64(3), meter.getMemory(common.MemoryKindNumber))
	})

	t.Run("saturating multiplication", func(t *testing.T) {

		t.Parallel()

		script := `
            pub fun main() {
                let x: Int8 = 1
                let y: Int8 = x.saturatingMultiply(2)
            }
        `

		meter := newTestMemoryGauge()
		inter := parseCheckAndInterpretWithMemoryMetering(t, script, meter)

		_, err := inter.Invoke("main")
		require.NoError(t, err)

		// two literals: 1 + 1
		// result: 1
		assert.Equal(t, uint64(3), meter.getMemory(common.MemoryKindNumber))
	})

	t.Run("division", func(t *testing.T) {

		t.Parallel()

		script := `
            pub fun main() {
                let x: Int8 = 3 / 2
            }
        `

		meter := newTestMemoryGauge()
		inter := parseCheckAndInterpretWithMemoryMetering(t, script, meter)

		_, err := inter.Invoke("main")
		require.NoError(t, err)

		// two operands (literals): 1 + 1
		// result: 1
		assert.Equal(t, uint64(3), meter.getMemory(common.MemoryKindNumber))
	})

	t.Run("saturating division", func(t *testing.T) {

		t.Parallel()

		script := `
            pub fun main() {
                let x: Int8 = 3
                let y: Int8 = x.saturatingMultiply(2)
            }
        `

		meter := newTestMemoryGauge()
		inter := parseCheckAndInterpretWithMemoryMetering(t, script, meter)

		_, err := inter.Invoke("main")
		require.NoError(t, err)

		// two literals: 1 + 1
		// result: 1
		assert.Equal(t, uint64(3), meter.getMemory(common.MemoryKindNumber))
	})

	t.Run("modulo", func(t *testing.T) {

		t.Parallel()

		script := `
            pub fun main() {
                let x: Int8 = 3 % 2
            }
        `

		meter := newTestMemoryGauge()
		inter := parseCheckAndInterpretWithMemoryMetering(t, script, meter)

		_, err := inter.Invoke("main")
		require.NoError(t, err)

		// two literals: 1 + 1
		// result: 1
		assert.Equal(t, uint64(3), meter.getMemory(common.MemoryKindNumber))
	})

	t.Run("negation", func(t *testing.T) {

		t.Parallel()

		script := `
            pub fun main() {
                let x: Int8 = 1
                let y: Int8 = -x
            }
        `

		meter := newTestMemoryGauge()
		inter := parseCheckAndInterpretWithMemoryMetering(t, script, meter)

		_, err := inter.Invoke("main")
		require.NoError(t, err)

		// x: 1
		// y: 1
		assert.Equal(t, uint64(2), meter.getMemory(common.MemoryKindNumber))
	})

	t.Run("bitwise or", func(t *testing.T) {

		t.Parallel()

		script := `
            pub fun main() {
                let x: Int8 = 3 | 2
            }
        `

		meter := newTestMemoryGauge()
		inter := parseCheckAndInterpretWithMemoryMetering(t, script, meter)

		_, err := inter.Invoke("main")
		require.NoError(t, err)

		// two literals: 1 + 1
		// result: 1
		assert.Equal(t, uint64(3), meter.getMemory(common.MemoryKindNumber))
	})

	t.Run("bitwise xor", func(t *testing.T) {

		t.Parallel()

		script := `
            pub fun main() {
                let x: Int8 = 3 ^ 2
            }
        `

		meter := newTestMemoryGauge()
		inter := parseCheckAndInterpretWithMemoryMetering(t, script, meter)

		_, err := inter.Invoke("main")
		require.NoError(t, err)

		// two literals: 1 + 1
		// result: 1
		assert.Equal(t, uint64(3), meter.getMemory(common.MemoryKindNumber))
	})

	t.Run("bitwise and", func(t *testing.T) {

		t.Parallel()

		script := `
            pub fun main() {
                let x: Int8 = 3 & 2
            }
        `

		meter := newTestMemoryGauge()
		inter := parseCheckAndInterpretWithMemoryMetering(t, script, meter)

		_, err := inter.Invoke("main")
		require.NoError(t, err)

		// two literals: 1 + 1
		// result: 1
		assert.Equal(t, uint64(3), meter.getMemory(common.MemoryKindNumber))
	})

	t.Run("bitwise left shift", func(t *testing.T) {

		t.Parallel()

		script := `
            pub fun main() {
                let x: Int8 = 3 << 2
            }
        `

		meter := newTestMemoryGauge()
		inter := parseCheckAndInterpretWithMemoryMetering(t, script, meter)

		_, err := inter.Invoke("main")
		require.NoError(t, err)

		// two literals: 1 + 1
		// result: 1
		assert.Equal(t, uint64(3), meter.getMemory(common.MemoryKindNumber))
	})

	t.Run("bitwise right shift", func(t *testing.T) {

		t.Parallel()

		script := `
            pub fun main() {
                let x: Int8 = 3 >> 2
            }
        `

		meter := newTestMemoryGauge()
		inter := parseCheckAndInterpretWithMemoryMetering(t, script, meter)

		_, err := inter.Invoke("main")
		require.NoError(t, err)

		// two literals: 1 + 1
		// result: 1
		assert.Equal(t, uint64(3), meter.getMemory(common.MemoryKindNumber))
	})

	t.Run("logical operations", func(t *testing.T) {

		t.Parallel()

		script := `
            pub fun main() {
                let x: Int8 = 1
                x == 1
                x != 1
                x > 1
                x >= 1
                x < 1
                x <= 1
            }
        `

		meter := newTestMemoryGauge()
		inter := parseCheckAndInterpretWithMemoryMetering(t, script, meter)

		_, err := inter.Invoke("main")
		require.NoError(t, err)

		assert.Equal(t, uint64(6), meter.getMemory(common.MemoryKindBool))
	})
}

func TestInterpretInt16Metering(t *testing.T) {

	t.Parallel()

	t.Run("creation", func(t *testing.T) {

		t.Parallel()

		script := `
            pub fun main() {
                let x: Int16 = 1
            }
        `

		meter := newTestMemoryGauge()
		inter := parseCheckAndInterpretWithMemoryMetering(t, script, meter)

		_, err := inter.Invoke("main")
		require.NoError(t, err)

		assert.Equal(t, uint64(2), meter.getMemory(common.MemoryKindNumber))
	})

	t.Run("addition", func(t *testing.T) {

		t.Parallel()

		script := `
            pub fun main() {
                let x: Int16 = 1 + 2
            }
        `

		meter := newTestMemoryGauge()
		inter := parseCheckAndInterpretWithMemoryMetering(t, script, meter)

		_, err := inter.Invoke("main")
		require.NoError(t, err)

		// two literals: 2 + 2
		// result: 2
		assert.Equal(t, uint64(6), meter.getMemory(common.MemoryKindNumber))
	})

	t.Run("saturating addition", func(t *testing.T) {

		t.Parallel()

		script := `
            pub fun main() {
                let x: Int16 = 1
                let y: Int16 = x.saturatingAdd(2)
            }
        `

		meter := newTestMemoryGauge()
		inter := parseCheckAndInterpretWithMemoryMetering(t, script, meter)

		_, err := inter.Invoke("main")
		require.NoError(t, err)

		// two literals: 2 + 2
		// result: 2
		assert.Equal(t, uint64(6), meter.getMemory(common.MemoryKindNumber))
	})

	t.Run("subtraction", func(t *testing.T) {

		t.Parallel()

		script := `
            pub fun main() {
                let x: Int16 = 1 - 2
            }
        `

		meter := newTestMemoryGauge()
		inter := parseCheckAndInterpretWithMemoryMetering(t, script, meter)

		_, err := inter.Invoke("main")
		require.NoError(t, err)

		// two literals: 2 + 2
		// result: 2
		assert.Equal(t, uint64(6), meter.getMemory(common.MemoryKindNumber))
	})

	t.Run("saturating subtraction", func(t *testing.T) {

		t.Parallel()

		script := `
            pub fun main() {
                let x: Int16 = 1
                let y: Int16 = x.saturatingSubtract(2)
            }
        `

		meter := newTestMemoryGauge()
		inter := parseCheckAndInterpretWithMemoryMetering(t, script, meter)

		_, err := inter.Invoke("main")
		require.NoError(t, err)

		// two literals: 2 + 2
		// result: 2
		assert.Equal(t, uint64(6), meter.getMemory(common.MemoryKindNumber))
	})

	t.Run("multiplication", func(t *testing.T) {

		t.Parallel()

		script := `
            pub fun main() {
                let x: Int16 = 1 * 2
            }
        `

		meter := newTestMemoryGauge()
		inter := parseCheckAndInterpretWithMemoryMetering(t, script, meter)

		_, err := inter.Invoke("main")
		require.NoError(t, err)

		// two literals: 2 + 2
		// result: 2
		assert.Equal(t, uint64(6), meter.getMemory(common.MemoryKindNumber))
	})

	t.Run("saturating multiplication", func(t *testing.T) {

		t.Parallel()

		script := `
            pub fun main() {
                let x: Int16 = 1
                let y: Int16 = x.saturatingMultiply(2)
            }
        `

		meter := newTestMemoryGauge()
		inter := parseCheckAndInterpretWithMemoryMetering(t, script, meter)

		_, err := inter.Invoke("main")
		require.NoError(t, err)

		// two literals: 2 + 2
		// result: 2
		assert.Equal(t, uint64(6), meter.getMemory(common.MemoryKindNumber))
	})

	t.Run("division", func(t *testing.T) {

		t.Parallel()

		script := `
            pub fun main() {
                let x: Int16 = 3 / 2
            }
        `

		meter := newTestMemoryGauge()
		inter := parseCheckAndInterpretWithMemoryMetering(t, script, meter)

		_, err := inter.Invoke("main")
		require.NoError(t, err)

		// two literals: 2 + 2
		// result: 2
		assert.Equal(t, uint64(6), meter.getMemory(common.MemoryKindNumber))
	})

	t.Run("saturating division", func(t *testing.T) {

		t.Parallel()

		script := `
            pub fun main() {
                let x: Int16 = 3
                let y: Int16 = x.saturatingMultiply(2)
            }
        `

		meter := newTestMemoryGauge()
		inter := parseCheckAndInterpretWithMemoryMetering(t, script, meter)

		_, err := inter.Invoke("main")
		require.NoError(t, err)

		// two literals: 2 + 2
		// result: 2
		assert.Equal(t, uint64(6), meter.getMemory(common.MemoryKindNumber))
	})

	t.Run("modulo", func(t *testing.T) {

		t.Parallel()

		script := `
            pub fun main() {
                let x: Int16 = 3 % 2
            }
        `

		meter := newTestMemoryGauge()
		inter := parseCheckAndInterpretWithMemoryMetering(t, script, meter)

		_, err := inter.Invoke("main")
		require.NoError(t, err)

		// two literals: 2 + 2
		// result: 2
		assert.Equal(t, uint64(6), meter.getMemory(common.MemoryKindNumber))
	})

	t.Run("negation", func(t *testing.T) {

		t.Parallel()

		script := `
            pub fun main() {
                let x: Int16 = 1
                let y: Int16 = -x
            }
        `

		meter := newTestMemoryGauge()
		inter := parseCheckAndInterpretWithMemoryMetering(t, script, meter)

		_, err := inter.Invoke("main")
		require.NoError(t, err)

		// x: 2
		// y: 2
		assert.Equal(t, uint64(4), meter.getMemory(common.MemoryKindNumber))
	})

	t.Run("bitwise or", func(t *testing.T) {

		t.Parallel()

		script := `
            pub fun main() {
                let x: Int16 = 3 | 2
            }
        `

		meter := newTestMemoryGauge()
		inter := parseCheckAndInterpretWithMemoryMetering(t, script, meter)

		_, err := inter.Invoke("main")
		require.NoError(t, err)

		// two literals: 2 + 2
		// result: 2
		assert.Equal(t, uint64(6), meter.getMemory(common.MemoryKindNumber))
	})

	t.Run("bitwise xor", func(t *testing.T) {

		t.Parallel()

		script := `
            pub fun main() {
                let x: Int16 = 3 ^ 2
            }
        `

		meter := newTestMemoryGauge()
		inter := parseCheckAndInterpretWithMemoryMetering(t, script, meter)

		_, err := inter.Invoke("main")
		require.NoError(t, err)

		// two literals: 2 + 2
		// result: 2
		assert.Equal(t, uint64(6), meter.getMemory(common.MemoryKindNumber))
	})

	t.Run("bitwise and", func(t *testing.T) {

		t.Parallel()

		script := `
            pub fun main() {
                let x: Int16 = 3 & 2
            }
        `

		meter := newTestMemoryGauge()
		inter := parseCheckAndInterpretWithMemoryMetering(t, script, meter)

		_, err := inter.Invoke("main")
		require.NoError(t, err)

		// two literals: 2 + 2
		// result: 2
		assert.Equal(t, uint64(6), meter.getMemory(common.MemoryKindNumber))
	})

	t.Run("bitwise left shift", func(t *testing.T) {

		t.Parallel()

		script := `
            pub fun main() {
                let x: Int16 = 3 << 2
            }
        `

		meter := newTestMemoryGauge()
		inter := parseCheckAndInterpretWithMemoryMetering(t, script, meter)

		_, err := inter.Invoke("main")
		require.NoError(t, err)

		// two literals: 2 + 2
		// result: 2
		assert.Equal(t, uint64(6), meter.getMemory(common.MemoryKindNumber))
	})

	t.Run("bitwise right shift", func(t *testing.T) {

		t.Parallel()

		script := `
            pub fun main() {
                let x: Int16 = 3 >> 2
            }
        `

		meter := newTestMemoryGauge()
		inter := parseCheckAndInterpretWithMemoryMetering(t, script, meter)

		_, err := inter.Invoke("main")
		require.NoError(t, err)

		// two literals: 2 + 2
		// result: 2
		assert.Equal(t, uint64(6), meter.getMemory(common.MemoryKindNumber))
	})

	t.Run("logical operations", func(t *testing.T) {

		t.Parallel()

		script := `
            pub fun main() {
                let x: Int16 = 1
                x == 1
                x != 1
                x > 1
                x >= 1
                x < 1
                x <= 1
            }
        `

		meter := newTestMemoryGauge()
		inter := parseCheckAndInterpretWithMemoryMetering(t, script, meter)

		_, err := inter.Invoke("main")
		require.NoError(t, err)

		assert.Equal(t, uint64(6), meter.getMemory(common.MemoryKindBool))
	})
}

func TestInterpretInt32Metering(t *testing.T) {

	t.Parallel()

	t.Run("creation", func(t *testing.T) {

		t.Parallel()

		script := `
            pub fun main() {
                let x: Int32 = 1
            }
        `

		meter := newTestMemoryGauge()
		inter := parseCheckAndInterpretWithMemoryMetering(t, script, meter)

		_, err := inter.Invoke("main")
		require.NoError(t, err)

		assert.Equal(t, uint64(4), meter.getMemory(common.MemoryKindNumber))
	})

	t.Run("addition", func(t *testing.T) {

		t.Parallel()

		script := `
            pub fun main() {
                let x: Int32 = 1 + 2
            }
        `

		meter := newTestMemoryGauge()
		inter := parseCheckAndInterpretWithMemoryMetering(t, script, meter)

		_, err := inter.Invoke("main")
		require.NoError(t, err)

		// two literals: 4 + 4
		// result: 4
		assert.Equal(t, uint64(12), meter.getMemory(common.MemoryKindNumber))
	})

	t.Run("saturating addition", func(t *testing.T) {

		t.Parallel()

		script := `
            pub fun main() {
                let x: Int32 = 1
                let y: Int32 = x.saturatingAdd(2)
            }
        `

		meter := newTestMemoryGauge()
		inter := parseCheckAndInterpretWithMemoryMetering(t, script, meter)

		_, err := inter.Invoke("main")
		require.NoError(t, err)

		// two literals: 4 + 4
		// result: 4
		assert.Equal(t, uint64(12), meter.getMemory(common.MemoryKindNumber))
	})

	t.Run("subtraction", func(t *testing.T) {

		t.Parallel()

		script := `
            pub fun main() {
                let x: Int32 = 1 - 2
            }
        `

		meter := newTestMemoryGauge()
		inter := parseCheckAndInterpretWithMemoryMetering(t, script, meter)

		_, err := inter.Invoke("main")
		require.NoError(t, err)

		// two literals: 4 + 4
		// result: 4
		assert.Equal(t, uint64(12), meter.getMemory(common.MemoryKindNumber))
	})

	t.Run("saturating subtraction", func(t *testing.T) {

		t.Parallel()

		script := `
            pub fun main() {
                let x: Int32 = 1
                let y: Int32 = x.saturatingSubtract(2)
            }
        `

		meter := newTestMemoryGauge()
		inter := parseCheckAndInterpretWithMemoryMetering(t, script, meter)

		_, err := inter.Invoke("main")
		require.NoError(t, err)

		// two literals: 4 + 4
		// result: 4
		assert.Equal(t, uint64(12), meter.getMemory(common.MemoryKindNumber))
	})

	t.Run("multiplication", func(t *testing.T) {

		t.Parallel()

		script := `
            pub fun main() {
                let x: Int32 = 1 * 2
            }
        `

		meter := newTestMemoryGauge()
		inter := parseCheckAndInterpretWithMemoryMetering(t, script, meter)

		_, err := inter.Invoke("main")
		require.NoError(t, err)

		// two literals: 4 + 4
		// result: 4
		assert.Equal(t, uint64(12), meter.getMemory(common.MemoryKindNumber))
	})

	t.Run("saturating multiplication", func(t *testing.T) {

		t.Parallel()

		script := `
            pub fun main() {
                let x: Int32 = 1
                let y: Int32 = x.saturatingMultiply(2)
            }
        `

		meter := newTestMemoryGauge()
		inter := parseCheckAndInterpretWithMemoryMetering(t, script, meter)

		_, err := inter.Invoke("main")
		require.NoError(t, err)

		// two literals: 4 + 4
		// result: 4
		assert.Equal(t, uint64(12), meter.getMemory(common.MemoryKindNumber))
	})

	t.Run("division", func(t *testing.T) {

		t.Parallel()

		script := `
            pub fun main() {
                let x: Int32 = 3 / 2
            }
        `

		meter := newTestMemoryGauge()
		inter := parseCheckAndInterpretWithMemoryMetering(t, script, meter)

		_, err := inter.Invoke("main")
		require.NoError(t, err)

		// two literals: 4 + 4
		// result: 4
		assert.Equal(t, uint64(12), meter.getMemory(common.MemoryKindNumber))
	})

	t.Run("saturating division", func(t *testing.T) {

		t.Parallel()

		script := `
            pub fun main() {
                let x: Int32 = 3
                let y: Int32 = x.saturatingMultiply(2)
            }
        `

		meter := newTestMemoryGauge()
		inter := parseCheckAndInterpretWithMemoryMetering(t, script, meter)

		_, err := inter.Invoke("main")
		require.NoError(t, err)

		// two literals: 4 + 4
		// result: 4
		assert.Equal(t, uint64(12), meter.getMemory(common.MemoryKindNumber))
	})

	t.Run("modulo", func(t *testing.T) {

		t.Parallel()

		script := `
            pub fun main() {
                let x: Int32 = 3 % 2
            }
        `

		meter := newTestMemoryGauge()
		inter := parseCheckAndInterpretWithMemoryMetering(t, script, meter)

		_, err := inter.Invoke("main")
		require.NoError(t, err)

		// two literals: 4 + 4
		// result: 4
		assert.Equal(t, uint64(12), meter.getMemory(common.MemoryKindNumber))
	})

	t.Run("negation", func(t *testing.T) {

		t.Parallel()

		script := `
            pub fun main() {
                let x: Int32 = 1
                let y: Int32 = -x
            }
        `

		meter := newTestMemoryGauge()
		inter := parseCheckAndInterpretWithMemoryMetering(t, script, meter)

		_, err := inter.Invoke("main")
		require.NoError(t, err)

		// x: 4
		// y: 4
		assert.Equal(t, uint64(8), meter.getMemory(common.MemoryKindNumber))
	})

	t.Run("bitwise or", func(t *testing.T) {

		t.Parallel()

		script := `
            pub fun main() {
                let x: Int32 = 3 | 2
            }
        `

		meter := newTestMemoryGauge()
		inter := parseCheckAndInterpretWithMemoryMetering(t, script, meter)

		_, err := inter.Invoke("main")
		require.NoError(t, err)

		// two literals: 4 + 4
		// result: 4
		assert.Equal(t, uint64(12), meter.getMemory(common.MemoryKindNumber))
	})

	t.Run("bitwise xor", func(t *testing.T) {

		t.Parallel()

		script := `
            pub fun main() {
                let x: Int32 = 3 ^ 2
            }
        `

		meter := newTestMemoryGauge()
		inter := parseCheckAndInterpretWithMemoryMetering(t, script, meter)

		_, err := inter.Invoke("main")
		require.NoError(t, err)

		// two literals: 4 + 4
		// result: 4
		assert.Equal(t, uint64(12), meter.getMemory(common.MemoryKindNumber))
	})

	t.Run("bitwise and", func(t *testing.T) {

		t.Parallel()

		script := `
            pub fun main() {
                let x: Int32 = 3 & 2
            }
        `

		meter := newTestMemoryGauge()
		inter := parseCheckAndInterpretWithMemoryMetering(t, script, meter)

		_, err := inter.Invoke("main")
		require.NoError(t, err)

		// two literals: 4 + 4
		// result: 4
		assert.Equal(t, uint64(12), meter.getMemory(common.MemoryKindNumber))
	})

	t.Run("bitwise left shift", func(t *testing.T) {

		t.Parallel()

		script := `
            pub fun main() {
                let x: Int32 = 3 << 2
            }
        `

		meter := newTestMemoryGauge()
		inter := parseCheckAndInterpretWithMemoryMetering(t, script, meter)

		_, err := inter.Invoke("main")
		require.NoError(t, err)

		// two literals: 4 + 4
		// result: 4
		assert.Equal(t, uint64(12), meter.getMemory(common.MemoryKindNumber))
	})

	t.Run("bitwise right shift", func(t *testing.T) {

		t.Parallel()

		script := `
            pub fun main() {
                let x: Int32 = 3 >> 2
            }
        `

		meter := newTestMemoryGauge()
		inter := parseCheckAndInterpretWithMemoryMetering(t, script, meter)

		_, err := inter.Invoke("main")
		require.NoError(t, err)

		// two literals: 4 + 4
		// result: 4
		assert.Equal(t, uint64(12), meter.getMemory(common.MemoryKindNumber))
	})

	t.Run("logical operations", func(t *testing.T) {

		t.Parallel()

		script := `
            pub fun main() {
                let x: Int32 = 1
                x == 1
                x != 1
                x > 1
                x >= 1
                x < 1
                x <= 1
            }
        `

		meter := newTestMemoryGauge()
		inter := parseCheckAndInterpretWithMemoryMetering(t, script, meter)

		_, err := inter.Invoke("main")
		require.NoError(t, err)

		assert.Equal(t, uint64(6), meter.getMemory(common.MemoryKindBool))
	})
}

func TestInterpretInt64Metering(t *testing.T) {

	t.Parallel()

	t.Run("creation", func(t *testing.T) {

		t.Parallel()

		script := `
            pub fun main() {
                let x: Int64 = 1
            }
        `

		meter := newTestMemoryGauge()
		inter := parseCheckAndInterpretWithMemoryMetering(t, script, meter)

		_, err := inter.Invoke("main")
		require.NoError(t, err)

		assert.Equal(t, uint64(8), meter.getMemory(common.MemoryKindNumber))
	})

	t.Run("addition", func(t *testing.T) {

		t.Parallel()

		script := `
            pub fun main() {
                let x: Int64 = 1 + 2
            }
        `

		meter := newTestMemoryGauge()
		inter := parseCheckAndInterpretWithMemoryMetering(t, script, meter)

		_, err := inter.Invoke("main")
		require.NoError(t, err)

		// two literals: 8 + 8
		// result: 8
		assert.Equal(t, uint64(24), meter.getMemory(common.MemoryKindNumber))
	})

	t.Run("saturating addition", func(t *testing.T) {

		t.Parallel()

		script := `
            pub fun main() {
                let x: Int64 = 1
                let y: Int64 = x.saturatingAdd(2)
            }
        `

		meter := newTestMemoryGauge()
		inter := parseCheckAndInterpretWithMemoryMetering(t, script, meter)

		_, err := inter.Invoke("main")
		require.NoError(t, err)

		// two literals: 8 + 8
		// result: 8
		assert.Equal(t, uint64(24), meter.getMemory(common.MemoryKindNumber))
	})

	t.Run("subtraction", func(t *testing.T) {

		t.Parallel()

		script := `
            pub fun main() {
                let x: Int64 = 1 - 2
            }
        `

		meter := newTestMemoryGauge()
		inter := parseCheckAndInterpretWithMemoryMetering(t, script, meter)

		_, err := inter.Invoke("main")
		require.NoError(t, err)

		// two literals: 8 + 8
		// result: 8
		assert.Equal(t, uint64(24), meter.getMemory(common.MemoryKindNumber))
	})

	t.Run("saturating subtraction", func(t *testing.T) {

		t.Parallel()

		script := `
            pub fun main() {
                let x: Int64 = 1
                let y: Int64 = x.saturatingSubtract(2)
            }
        `

		meter := newTestMemoryGauge()
		inter := parseCheckAndInterpretWithMemoryMetering(t, script, meter)

		_, err := inter.Invoke("main")
		require.NoError(t, err)

		// two literals: 8 + 8
		// result: 8
		assert.Equal(t, uint64(24), meter.getMemory(common.MemoryKindNumber))
	})

	t.Run("multiplication", func(t *testing.T) {

		t.Parallel()

		script := `
            pub fun main() {
                let x: Int64 = 1 * 2
            }
        `

		meter := newTestMemoryGauge()
		inter := parseCheckAndInterpretWithMemoryMetering(t, script, meter)

		_, err := inter.Invoke("main")
		require.NoError(t, err)

		// two literals: 8 + 8
		// result: 8
		assert.Equal(t, uint64(24), meter.getMemory(common.MemoryKindNumber))
	})

	t.Run("saturating multiplication", func(t *testing.T) {

		t.Parallel()

		script := `
            pub fun main() {
                let x: Int64 = 1
                let y: Int64 = x.saturatingMultiply(2)
            }
        `

		meter := newTestMemoryGauge()
		inter := parseCheckAndInterpretWithMemoryMetering(t, script, meter)

		_, err := inter.Invoke("main")
		require.NoError(t, err)

		// two literals: 8 + 8
		// result: 8
		assert.Equal(t, uint64(24), meter.getMemory(common.MemoryKindNumber))
	})

	t.Run("division", func(t *testing.T) {

		t.Parallel()

		script := `
            pub fun main() {
                let x: Int64 = 3 / 2
            }
        `

		meter := newTestMemoryGauge()
		inter := parseCheckAndInterpretWithMemoryMetering(t, script, meter)

		_, err := inter.Invoke("main")
		require.NoError(t, err)

		// two literals: 8 + 8
		// result: 8
		assert.Equal(t, uint64(24), meter.getMemory(common.MemoryKindNumber))
	})

	t.Run("saturating division", func(t *testing.T) {

		t.Parallel()

		script := `
            pub fun main() {
                let x: Int64 = 3
                let y: Int64 = x.saturatingMultiply(2)
            }
        `

		meter := newTestMemoryGauge()
		inter := parseCheckAndInterpretWithMemoryMetering(t, script, meter)

		_, err := inter.Invoke("main")
		require.NoError(t, err)

		// two literals: 8 + 8
		// result: 8
		assert.Equal(t, uint64(24), meter.getMemory(common.MemoryKindNumber))
	})

	t.Run("modulo", func(t *testing.T) {

		t.Parallel()

		script := `
            pub fun main() {
                let x: Int64 = 3 % 2
            }
        `

		meter := newTestMemoryGauge()
		inter := parseCheckAndInterpretWithMemoryMetering(t, script, meter)

		_, err := inter.Invoke("main")
		require.NoError(t, err)

		// two literals: 8 + 8
		// result: 8
		assert.Equal(t, uint64(24), meter.getMemory(common.MemoryKindNumber))
	})

	t.Run("negation", func(t *testing.T) {

		t.Parallel()

		script := `
            pub fun main() {
                let x: Int64 = 1
                let y: Int64 = -x
            }
        `

		meter := newTestMemoryGauge()
		inter := parseCheckAndInterpretWithMemoryMetering(t, script, meter)

		_, err := inter.Invoke("main")
		require.NoError(t, err)

		// x: 8
		// y: 8
		assert.Equal(t, uint64(16), meter.getMemory(common.MemoryKindNumber))
	})

	t.Run("bitwise or", func(t *testing.T) {

		t.Parallel()

		script := `
            pub fun main() {
                let x: Int64 = 3 | 2
            }
        `

		meter := newTestMemoryGauge()
		inter := parseCheckAndInterpretWithMemoryMetering(t, script, meter)

		_, err := inter.Invoke("main")
		require.NoError(t, err)

		// two literals: 8 + 8
		// result: 8
		assert.Equal(t, uint64(24), meter.getMemory(common.MemoryKindNumber))
	})

	t.Run("bitwise xor", func(t *testing.T) {

		t.Parallel()

		script := `
            pub fun main() {
                let x: Int64 = 3 ^ 2
            }
        `

		meter := newTestMemoryGauge()
		inter := parseCheckAndInterpretWithMemoryMetering(t, script, meter)

		_, err := inter.Invoke("main")
		require.NoError(t, err)

		// two literals: 8 + 8
		// result: 8
		assert.Equal(t, uint64(24), meter.getMemory(common.MemoryKindNumber))
	})

	t.Run("bitwise and", func(t *testing.T) {

		t.Parallel()

		script := `
            pub fun main() {
                let x: Int64 = 3 & 2
            }
        `

		meter := newTestMemoryGauge()
		inter := parseCheckAndInterpretWithMemoryMetering(t, script, meter)

		_, err := inter.Invoke("main")
		require.NoError(t, err)

		// two literals: 8 + 8
		// result: 8
		assert.Equal(t, uint64(24), meter.getMemory(common.MemoryKindNumber))
	})

	t.Run("bitwise left shift", func(t *testing.T) {

		t.Parallel()

		script := `
            pub fun main() {
                let x: Int64 = 3 << 2
            }
        `

		meter := newTestMemoryGauge()
		inter := parseCheckAndInterpretWithMemoryMetering(t, script, meter)

		_, err := inter.Invoke("main")
		require.NoError(t, err)

		// two literals: 8 + 8
		// result: 8
		assert.Equal(t, uint64(24), meter.getMemory(common.MemoryKindNumber))
	})

	t.Run("bitwise right shift", func(t *testing.T) {

		t.Parallel()

		script := `
            pub fun main() {
                let x: Int64 = 3 >> 2
            }
        `

		meter := newTestMemoryGauge()
		inter := parseCheckAndInterpretWithMemoryMetering(t, script, meter)

		_, err := inter.Invoke("main")
		require.NoError(t, err)

		// two literals: 8 + 8
		// result: 8
		assert.Equal(t, uint64(24), meter.getMemory(common.MemoryKindNumber))
	})

	t.Run("logical operations", func(t *testing.T) {

		t.Parallel()

		script := `
            pub fun main() {
                let x: Int64 = 1
                x == 1
                x != 1
                x > 1
                x >= 1
                x < 1
                x <= 1
            }
        `

		meter := newTestMemoryGauge()
		inter := parseCheckAndInterpretWithMemoryMetering(t, script, meter)

		_, err := inter.Invoke("main")
		require.NoError(t, err)

		assert.Equal(t, uint64(6), meter.getMemory(common.MemoryKindBool))
	})
}

func TestInterpretInt128Metering(t *testing.T) {

	t.Parallel()

	t.Run("creation", func(t *testing.T) {

		t.Parallel()

		script := `
            pub fun main() {
                let x: Int128 = 1
            }
        `

		meter := newTestMemoryGauge()
		inter := parseCheckAndInterpretWithMemoryMetering(t, script, meter)

		_, err := inter.Invoke("main")
		require.NoError(t, err)

		assert.Equal(t, uint64(16), meter.getMemory(common.MemoryKindBigInt))
	})

	t.Run("addition", func(t *testing.T) {

		t.Parallel()

		script := `
            pub fun main() {
                let x: Int128 = 1 + 2
            }
        `

		meter := newTestMemoryGauge()
		inter := parseCheckAndInterpretWithMemoryMetering(t, script, meter)

		_, err := inter.Invoke("main")
		require.NoError(t, err)

		// two literals: 16 + 16
		// result: 16
		assert.Equal(t, uint64(48), meter.getMemory(common.MemoryKindBigInt))
	})

	t.Run("saturating addition", func(t *testing.T) {

		t.Parallel()

		script := `
            pub fun main() {
                let x: Int128 = 1
                let y: Int128 = x.saturatingAdd(2)
            }
        `

		meter := newTestMemoryGauge()
		inter := parseCheckAndInterpretWithMemoryMetering(t, script, meter)

		_, err := inter.Invoke("main")
		require.NoError(t, err)

		// two literals: 16 + 16
		// result: 16
		assert.Equal(t, uint64(48), meter.getMemory(common.MemoryKindBigInt))
	})

	t.Run("subtraction", func(t *testing.T) {

		t.Parallel()

		script := `
            pub fun main() {
                let x: Int128 = 1 - 2
            }
        `

		meter := newTestMemoryGauge()
		inter := parseCheckAndInterpretWithMemoryMetering(t, script, meter)

		_, err := inter.Invoke("main")
		require.NoError(t, err)

		// two literals: 16 + 16
		// result: 16
		assert.Equal(t, uint64(48), meter.getMemory(common.MemoryKindBigInt))
	})

	t.Run("saturating subtraction", func(t *testing.T) {

		t.Parallel()

		script := `
            pub fun main() {
                let x: Int128 = 1
                let y: Int128 = x.saturatingSubtract(2)
            }
        `

		meter := newTestMemoryGauge()
		inter := parseCheckAndInterpretWithMemoryMetering(t, script, meter)

		_, err := inter.Invoke("main")
		require.NoError(t, err)

		// two literals: 16 + 16
		// result: 16
		assert.Equal(t, uint64(48), meter.getMemory(common.MemoryKindBigInt))
	})

	t.Run("multiplication", func(t *testing.T) {

		t.Parallel()

		script := `
            pub fun main() {
                let x: Int128 = 1 * 2
            }
        `

		meter := newTestMemoryGauge()
		inter := parseCheckAndInterpretWithMemoryMetering(t, script, meter)

		_, err := inter.Invoke("main")
		require.NoError(t, err)

		// two literals: 16 + 16
		// result: 16
		assert.Equal(t, uint64(48), meter.getMemory(common.MemoryKindBigInt))
	})

	t.Run("saturating multiplication", func(t *testing.T) {

		t.Parallel()

		script := `
            pub fun main() {
                let x: Int128 = 1
                let y: Int128 = x.saturatingMultiply(2)
            }
        `

		meter := newTestMemoryGauge()
		inter := parseCheckAndInterpretWithMemoryMetering(t, script, meter)

		_, err := inter.Invoke("main")
		require.NoError(t, err)

		// two literals: 16 + 16
		// result: 16
		assert.Equal(t, uint64(48), meter.getMemory(common.MemoryKindBigInt))
	})

	t.Run("division", func(t *testing.T) {

		t.Parallel()

		script := `
            pub fun main() {
                let x: Int128 = 3 / 2
            }
        `

		meter := newTestMemoryGauge()
		inter := parseCheckAndInterpretWithMemoryMetering(t, script, meter)

		_, err := inter.Invoke("main")
		require.NoError(t, err)

		// two literals: 16 + 16
		// result: 16
		assert.Equal(t, uint64(48), meter.getMemory(common.MemoryKindBigInt))
	})

	t.Run("saturating division", func(t *testing.T) {

		t.Parallel()

		script := `
            pub fun main() {
                let x: Int128 = 3
                let y: Int128 = x.saturatingMultiply(2)
            }
        `

		meter := newTestMemoryGauge()
		inter := parseCheckAndInterpretWithMemoryMetering(t, script, meter)

		_, err := inter.Invoke("main")
		require.NoError(t, err)

		// two literals: 16 + 16
		// result: 16
		assert.Equal(t, uint64(48), meter.getMemory(common.MemoryKindBigInt))
	})

	t.Run("modulo", func(t *testing.T) {

		t.Parallel()

		script := `
            pub fun main() {
                let x: Int128 = 3 % 2
            }
        `

		meter := newTestMemoryGauge()
		inter := parseCheckAndInterpretWithMemoryMetering(t, script, meter)

		_, err := inter.Invoke("main")
		require.NoError(t, err)

		// two literals: 16 + 16
		// result: 16
		assert.Equal(t, uint64(48), meter.getMemory(common.MemoryKindBigInt))
	})

	t.Run("negation", func(t *testing.T) {

		t.Parallel()

		script := `
            pub fun main() {
                let x: Int128 = 1
                let y: Int128 = -x
            }
        `

		meter := newTestMemoryGauge()
		inter := parseCheckAndInterpretWithMemoryMetering(t, script, meter)

		_, err := inter.Invoke("main")
		require.NoError(t, err)

		// x: 16
		// y: 16
		assert.Equal(t, uint64(32), meter.getMemory(common.MemoryKindBigInt))
	})

	t.Run("bitwise or", func(t *testing.T) {

		t.Parallel()

		script := `
            pub fun main() {
                let x: Int128 = 3 | 2
            }
        `

		meter := newTestMemoryGauge()
		inter := parseCheckAndInterpretWithMemoryMetering(t, script, meter)

		_, err := inter.Invoke("main")
		require.NoError(t, err)

		// two literals: 16 + 16
		// result: 16
		assert.Equal(t, uint64(48), meter.getMemory(common.MemoryKindBigInt))
	})

	t.Run("bitwise xor", func(t *testing.T) {

		t.Parallel()

		script := `
            pub fun main() {
                let x: Int128 = 3 ^ 2
            }
        `

		meter := newTestMemoryGauge()
		inter := parseCheckAndInterpretWithMemoryMetering(t, script, meter)

		_, err := inter.Invoke("main")
		require.NoError(t, err)

		// two literals: 16 + 16
		// result: 16
		assert.Equal(t, uint64(48), meter.getMemory(common.MemoryKindBigInt))
	})

	t.Run("bitwise and", func(t *testing.T) {

		t.Parallel()

		script := `
            pub fun main() {
                let x: Int128 = 3 & 2
            }
        `

		meter := newTestMemoryGauge()
		inter := parseCheckAndInterpretWithMemoryMetering(t, script, meter)

		_, err := inter.Invoke("main")
		require.NoError(t, err)

		// two literals: 16 + 16
		// result: 16
		assert.Equal(t, uint64(48), meter.getMemory(common.MemoryKindBigInt))
	})

	t.Run("bitwise left shift", func(t *testing.T) {

		t.Parallel()

		script := `
            pub fun main() {
                let x: Int128 = 3 << 2
            }
        `

		meter := newTestMemoryGauge()
		inter := parseCheckAndInterpretWithMemoryMetering(t, script, meter)

		_, err := inter.Invoke("main")
		require.NoError(t, err)

		// two literals: 16 + 16
		// result: 16
		assert.Equal(t, uint64(48), meter.getMemory(common.MemoryKindBigInt))
	})

	t.Run("bitwise right shift", func(t *testing.T) {

		t.Parallel()

		script := `
            pub fun main() {
                let x: Int128 = 3 >> 2
            }
        `

		meter := newTestMemoryGauge()
		inter := parseCheckAndInterpretWithMemoryMetering(t, script, meter)

		_, err := inter.Invoke("main")
		require.NoError(t, err)

		// two literals: 16 + 16
		// result: 16
		assert.Equal(t, uint64(48), meter.getMemory(common.MemoryKindBigInt))
	})

	t.Run("logical operations", func(t *testing.T) {

		t.Parallel()

		script := `
            pub fun main() {
                let x: Int128 = 1
                x == 1
                x != 1
                x > 1
                x >= 1
                x < 1
                x <= 1
            }
        `

		meter := newTestMemoryGauge()
		inter := parseCheckAndInterpretWithMemoryMetering(t, script, meter)

		_, err := inter.Invoke("main")
		require.NoError(t, err)

		assert.Equal(t, uint64(6), meter.getMemory(common.MemoryKindBool))
	})
}

func TestInterpretInt256Metering(t *testing.T) {

	t.Parallel()

	t.Run("creation", func(t *testing.T) {

		t.Parallel()

		script := `
            pub fun main() {
                let x: Int256 = 1
            }
        `

		meter := newTestMemoryGauge()
		inter := parseCheckAndInterpretWithMemoryMetering(t, script, meter)

		_, err := inter.Invoke("main")
		require.NoError(t, err)

		assert.Equal(t, uint64(32), meter.getMemory(common.MemoryKindBigInt))
	})

	t.Run("addition", func(t *testing.T) {

		t.Parallel()

		script := `
            pub fun main() {
                let x: Int256 = 1 + 2
            }
        `

		meter := newTestMemoryGauge()
		inter := parseCheckAndInterpretWithMemoryMetering(t, script, meter)

		_, err := inter.Invoke("main")
		require.NoError(t, err)

		// two literals: 32 + 32
		// result: 32
		assert.Equal(t, uint64(96), meter.getMemory(common.MemoryKindBigInt))
	})

	t.Run("saturating addition", func(t *testing.T) {

		t.Parallel()

		script := `
            pub fun main() {
                let x: Int256 = 1
                let y: Int256 = x.saturatingAdd(2)
            }
        `

		meter := newTestMemoryGauge()
		inter := parseCheckAndInterpretWithMemoryMetering(t, script, meter)

		_, err := inter.Invoke("main")
		require.NoError(t, err)

		// two literals: 32 + 32
		// result: 32
		assert.Equal(t, uint64(96), meter.getMemory(common.MemoryKindBigInt))
	})

	t.Run("subtraction", func(t *testing.T) {

		t.Parallel()

		script := `
            pub fun main() {
                let x: Int256 = 1 - 2
            }
        `

		meter := newTestMemoryGauge()
		inter := parseCheckAndInterpretWithMemoryMetering(t, script, meter)

		_, err := inter.Invoke("main")
		require.NoError(t, err)

		// two literals: 32 + 32
		// result: 32
		assert.Equal(t, uint64(96), meter.getMemory(common.MemoryKindBigInt))
	})

	t.Run("saturating subtraction", func(t *testing.T) {

		t.Parallel()

		script := `
            pub fun main() {
                let x: Int256 = 1
                let y: Int256 = x.saturatingSubtract(2)
            }
        `

		meter := newTestMemoryGauge()
		inter := parseCheckAndInterpretWithMemoryMetering(t, script, meter)

		_, err := inter.Invoke("main")
		require.NoError(t, err)

		// two literals: 32 + 32
		// result: 32
		assert.Equal(t, uint64(96), meter.getMemory(common.MemoryKindBigInt))
	})

	t.Run("multiplication", func(t *testing.T) {

		t.Parallel()

		script := `
            pub fun main() {
                let x: Int256 = 1 * 2
            }
        `

		meter := newTestMemoryGauge()
		inter := parseCheckAndInterpretWithMemoryMetering(t, script, meter)

		_, err := inter.Invoke("main")
		require.NoError(t, err)

		// two literals: 32 + 32
		// result: 32
		assert.Equal(t, uint64(96), meter.getMemory(common.MemoryKindBigInt))
	})

	t.Run("saturating multiplication", func(t *testing.T) {

		t.Parallel()

		script := `
            pub fun main() {
                let x: Int256 = 1
                let y: Int256 = x.saturatingMultiply(2)
            }
        `

		meter := newTestMemoryGauge()
		inter := parseCheckAndInterpretWithMemoryMetering(t, script, meter)

		_, err := inter.Invoke("main")
		require.NoError(t, err)

		// two literals: 32 + 32
		// result: 32
		assert.Equal(t, uint64(96), meter.getMemory(common.MemoryKindBigInt))
	})

	t.Run("division", func(t *testing.T) {

		t.Parallel()

		script := `
            pub fun main() {
                let x: Int256 = 3 / 2
            }
        `

		meter := newTestMemoryGauge()
		inter := parseCheckAndInterpretWithMemoryMetering(t, script, meter)

		_, err := inter.Invoke("main")
		require.NoError(t, err)

		// two literals: 32 + 32
		// result: 32
		assert.Equal(t, uint64(96), meter.getMemory(common.MemoryKindBigInt))
	})

	t.Run("saturating division", func(t *testing.T) {

		t.Parallel()

		script := `
            pub fun main() {
                let x: Int256 = 3
                let y: Int256 = x.saturatingMultiply(2)
            }
        `

		meter := newTestMemoryGauge()
		inter := parseCheckAndInterpretWithMemoryMetering(t, script, meter)

		_, err := inter.Invoke("main")
		require.NoError(t, err)

		// two literals: 32 + 32
		// result: 32
		assert.Equal(t, uint64(96), meter.getMemory(common.MemoryKindBigInt))
	})

	t.Run("modulo", func(t *testing.T) {

		t.Parallel()

		script := `
            pub fun main() {
                let x: Int256 = 3 % 2
            }
        `

		meter := newTestMemoryGauge()
		inter := parseCheckAndInterpretWithMemoryMetering(t, script, meter)

		_, err := inter.Invoke("main")
		require.NoError(t, err)

		// two literals: 32 + 32
		// result: 32
		assert.Equal(t, uint64(96), meter.getMemory(common.MemoryKindBigInt))
	})

	t.Run("negation", func(t *testing.T) {

		t.Parallel()

		script := `
            pub fun main() {
                let x: Int256 = 1
                let y: Int256 = -x
            }
        `

		meter := newTestMemoryGauge()
		inter := parseCheckAndInterpretWithMemoryMetering(t, script, meter)

		_, err := inter.Invoke("main")
		require.NoError(t, err)

		// x: 32
		// y: 32
		assert.Equal(t, uint64(64), meter.getMemory(common.MemoryKindBigInt))
	})

	t.Run("bitwise or", func(t *testing.T) {

		t.Parallel()

		script := `
            pub fun main() {
                let x: Int256 = 3 | 2
            }
        `

		meter := newTestMemoryGauge()
		inter := parseCheckAndInterpretWithMemoryMetering(t, script, meter)

		_, err := inter.Invoke("main")
		require.NoError(t, err)

		// two literals: 32 + 32
		// result: 32
		assert.Equal(t, uint64(96), meter.getMemory(common.MemoryKindBigInt))
	})

	t.Run("bitwise xor", func(t *testing.T) {

		t.Parallel()

		script := `
            pub fun main() {
                let x: Int256 = 3 ^ 2
            }
        `

		meter := newTestMemoryGauge()
		inter := parseCheckAndInterpretWithMemoryMetering(t, script, meter)

		_, err := inter.Invoke("main")
		require.NoError(t, err)

		// two literals: 32 + 32
		// result: 32
		assert.Equal(t, uint64(96), meter.getMemory(common.MemoryKindBigInt))
	})

	t.Run("bitwise and", func(t *testing.T) {

		t.Parallel()

		script := `
            pub fun main() {
                let x: Int256 = 3 & 2
            }
        `

		meter := newTestMemoryGauge()
		inter := parseCheckAndInterpretWithMemoryMetering(t, script, meter)

		_, err := inter.Invoke("main")
		require.NoError(t, err)

		// two literals: 32 + 32
		// result: 32
		assert.Equal(t, uint64(96), meter.getMemory(common.MemoryKindBigInt))
	})

	t.Run("bitwise left shift", func(t *testing.T) {

		t.Parallel()

		script := `
            pub fun main() {
                let x: Int256 = 3 << 2
            }
        `

		meter := newTestMemoryGauge()
		inter := parseCheckAndInterpretWithMemoryMetering(t, script, meter)

		_, err := inter.Invoke("main")
		require.NoError(t, err)

		// two literals: 32 + 32
		// result: 32
		assert.Equal(t, uint64(96), meter.getMemory(common.MemoryKindBigInt))
	})

	t.Run("bitwise right shift", func(t *testing.T) {

		t.Parallel()

		script := `
            pub fun main() {
                let x: Int256 = 3 >> 2
            }
        `

		meter := newTestMemoryGauge()
		inter := parseCheckAndInterpretWithMemoryMetering(t, script, meter)

		_, err := inter.Invoke("main")
		require.NoError(t, err)

		// two literals: 32 + 32
		// result: 32
		assert.Equal(t, uint64(96), meter.getMemory(common.MemoryKindBigInt))
	})

	t.Run("logical operations", func(t *testing.T) {

		t.Parallel()

		script := `
            pub fun main() {
                let x: Int256 = 1
                x == 1
                x != 1
                x > 1
                x >= 1
                x < 1
                x <= 1
            }
        `

		meter := newTestMemoryGauge()
		inter := parseCheckAndInterpretWithMemoryMetering(t, script, meter)

		_, err := inter.Invoke("main")
		require.NoError(t, err)

		assert.Equal(t, uint64(6), meter.getMemory(common.MemoryKindBool))
	})
}

func TestInterpretWord8Metering(t *testing.T) {

	t.Parallel()

	t.Run("creation", func(t *testing.T) {

		t.Parallel()

		script := `
            pub fun main() {
                let x = 1 as Word8
            }
        `

		meter := newTestMemoryGauge()
		inter := parseCheckAndInterpretWithMemoryMetering(t, script, meter)

		_, err := inter.Invoke("main")
		require.NoError(t, err)

		// creation: 1
		assert.Equal(t, uint64(1), meter.getMemory(common.MemoryKindNumber))
	})

	t.Run("addition", func(t *testing.T) {

		t.Parallel()

		script := `
            pub fun main() {
                let x = 1 as Word8 + 2 as Word8
            }
        `

		meter := newTestMemoryGauge()
		inter := parseCheckAndInterpretWithMemoryMetering(t, script, meter)

		_, err := inter.Invoke("main")
		require.NoError(t, err)

		// creation: 1 + 1
		// result: 1
		assert.Equal(t, uint64(3), meter.getMemory(common.MemoryKindNumber))
	})

	t.Run("subtraction", func(t *testing.T) {

		t.Parallel()

		script := `
            pub fun main() {
                let x = 3 as Word8 - 2 as Word8
            }
        `

		meter := newTestMemoryGauge()
		inter := parseCheckAndInterpretWithMemoryMetering(t, script, meter)

		_, err := inter.Invoke("main")
		require.NoError(t, err)

		// creation: 1 + 1
		// result: 1
		assert.Equal(t, uint64(3), meter.getMemory(common.MemoryKindNumber))
	})

	t.Run("multiplication", func(t *testing.T) {

		t.Parallel()

		script := `
            pub fun main() {
                let x = 1 as Word8 * 2 as Word8
            }
        `

		meter := newTestMemoryGauge()
		inter := parseCheckAndInterpretWithMemoryMetering(t, script, meter)

		_, err := inter.Invoke("main")
		require.NoError(t, err)

		// creation: 1 + 1
		// result: 1
		assert.Equal(t, uint64(3), meter.getMemory(common.MemoryKindNumber))
	})

	t.Run("division", func(t *testing.T) {

		t.Parallel()

		script := `
            pub fun main() {
                let x = 10 as Word8 / 2 as Word8
            }
        `

		meter := newTestMemoryGauge()
		inter := parseCheckAndInterpretWithMemoryMetering(t, script, meter)

		_, err := inter.Invoke("main")
		require.NoError(t, err)

		// creation: 1 + 1
		// result: 1
		assert.Equal(t, uint64(3), meter.getMemory(common.MemoryKindNumber))
	})

	t.Run("modulo", func(t *testing.T) {

		t.Parallel()

		script := `
            pub fun main() {
                let x = 10 as Word8 % 2 as Word8
            }
        `

		meter := newTestMemoryGauge()
		inter := parseCheckAndInterpretWithMemoryMetering(t, script, meter)

		_, err := inter.Invoke("main")
		require.NoError(t, err)

		// creation: 1 + 1
		// result: 1
		assert.Equal(t, uint64(3), meter.getMemory(common.MemoryKindNumber))
	})

	t.Run("bitwise or", func(t *testing.T) {

		t.Parallel()

		script := `
            pub fun main() {
                let x = 10 as Word8 | 2 as Word8
            }
        `

		meter := newTestMemoryGauge()
		inter := parseCheckAndInterpretWithMemoryMetering(t, script, meter)

		_, err := inter.Invoke("main")
		require.NoError(t, err)

		// creation: 1 + 1
		// result: 1
		assert.Equal(t, uint64(3), meter.getMemory(common.MemoryKindNumber))
	})

	t.Run("bitwise xor", func(t *testing.T) {

		t.Parallel()

		script := `
            pub fun main() {
                let x = 10 as Word8 ^ 2 as Word8
            }
        `

		meter := newTestMemoryGauge()
		inter := parseCheckAndInterpretWithMemoryMetering(t, script, meter)

		_, err := inter.Invoke("main")
		require.NoError(t, err)

		// creation: 1 + 1
		// result: 1
		assert.Equal(t, uint64(3), meter.getMemory(common.MemoryKindNumber))
	})

	t.Run("bitwise and", func(t *testing.T) {

		t.Parallel()

		script := `
            pub fun main() {
                let x = 10 as Word8 & 2 as Word8
            }
        `

		meter := newTestMemoryGauge()
		inter := parseCheckAndInterpretWithMemoryMetering(t, script, meter)

		_, err := inter.Invoke("main")
		require.NoError(t, err)

		// creation: 1 + 1
		// result: 1
		assert.Equal(t, uint64(3), meter.getMemory(common.MemoryKindNumber))
	})

	t.Run("bitwise left-shift", func(t *testing.T) {

		t.Parallel()

		script := `
            pub fun main() {
                let x = 10 as Word8 << 2 as Word8
            }
        `

		meter := newTestMemoryGauge()
		inter := parseCheckAndInterpretWithMemoryMetering(t, script, meter)

		_, err := inter.Invoke("main")
		require.NoError(t, err)

		// creation: 1 + 1
		// result: 1
		assert.Equal(t, uint64(3), meter.getMemory(common.MemoryKindNumber))
	})

	t.Run("bitwise right-shift", func(t *testing.T) {

		t.Parallel()

		script := `
            pub fun main() {
                let x = 10 as Word8 >> 2 as Word8
            }
        `

		meter := newTestMemoryGauge()
		inter := parseCheckAndInterpretWithMemoryMetering(t, script, meter)

		_, err := inter.Invoke("main")
		require.NoError(t, err)

		// creation: 1 + 1
		// result: 1
		assert.Equal(t, uint64(3), meter.getMemory(common.MemoryKindNumber))
	})

	t.Run("logical operations", func(t *testing.T) {

		t.Parallel()

		script := `
            pub fun main() {
                let x: Word8 = 1
                x == 1
                x != 1
                x > 1
                x >= 1
                x < 1
                x <= 1
            }
        `

		meter := newTestMemoryGauge()
		inter := parseCheckAndInterpretWithMemoryMetering(t, script, meter)

		_, err := inter.Invoke("main")
		require.NoError(t, err)

		assert.Equal(t, uint64(6), meter.getMemory(common.MemoryKindBool))
	})
}

func TestInterpretWord16Metering(t *testing.T) {

	t.Parallel()

	t.Run("creation", func(t *testing.T) {

		t.Parallel()

		script := `
            pub fun main() {
                let x = 1 as Word16
            }
        `

		meter := newTestMemoryGauge()
		inter := parseCheckAndInterpretWithMemoryMetering(t, script, meter)

		_, err := inter.Invoke("main")
		require.NoError(t, err)

		// creation: 2
		assert.Equal(t, uint64(2), meter.getMemory(common.MemoryKindNumber))
	})

	t.Run("addition", func(t *testing.T) {

		t.Parallel()

		script := `
            pub fun main() {
                let x = 1 as Word16 + 2 as Word16
            }
        `

		meter := newTestMemoryGauge()
		inter := parseCheckAndInterpretWithMemoryMetering(t, script, meter)

		_, err := inter.Invoke("main")
		require.NoError(t, err)

		// creation: 2 + 2
		// result: 2
		assert.Equal(t, uint64(6), meter.getMemory(common.MemoryKindNumber))
	})

	t.Run("subtraction", func(t *testing.T) {

		t.Parallel()

		script := `
            pub fun main() {
                let x = 3 as Word16 - 2 as Word16
            }
        `

		meter := newTestMemoryGauge()
		inter := parseCheckAndInterpretWithMemoryMetering(t, script, meter)

		_, err := inter.Invoke("main")
		require.NoError(t, err)

		// creation: 2 + 2
		// result: 2
		assert.Equal(t, uint64(6), meter.getMemory(common.MemoryKindNumber))
	})

	t.Run("multiplication", func(t *testing.T) {

		t.Parallel()

		script := `
            pub fun main() {
                let x = 1 as Word16 * 2 as Word16
            }
        `

		meter := newTestMemoryGauge()
		inter := parseCheckAndInterpretWithMemoryMetering(t, script, meter)

		_, err := inter.Invoke("main")
		require.NoError(t, err)

		// creation: 2 + 2
		// result: 2
		assert.Equal(t, uint64(6), meter.getMemory(common.MemoryKindNumber))
	})

	t.Run("division", func(t *testing.T) {

		t.Parallel()

		script := `
            pub fun main() {
                let x = 10 as Word16 / 2 as Word16
            }
        `

		meter := newTestMemoryGauge()
		inter := parseCheckAndInterpretWithMemoryMetering(t, script, meter)

		_, err := inter.Invoke("main")
		require.NoError(t, err)

		// creation: 2 + 2
		// result: 2
		assert.Equal(t, uint64(6), meter.getMemory(common.MemoryKindNumber))
	})

	t.Run("modulo", func(t *testing.T) {

		t.Parallel()

		script := `
            pub fun main() {
                let x = 10 as Word16 % 2 as Word16
            }
        `

		meter := newTestMemoryGauge()
		inter := parseCheckAndInterpretWithMemoryMetering(t, script, meter)

		_, err := inter.Invoke("main")
		require.NoError(t, err)

		// creation: 2 + 2
		// result: 2
		assert.Equal(t, uint64(6), meter.getMemory(common.MemoryKindNumber))
	})

	t.Run("bitwise or", func(t *testing.T) {

		t.Parallel()

		script := `
            pub fun main() {
                let x = 10 as Word16 | 2 as Word16
            }
        `

		meter := newTestMemoryGauge()
		inter := parseCheckAndInterpretWithMemoryMetering(t, script, meter)

		_, err := inter.Invoke("main")
		require.NoError(t, err)

		// creation: 2 + 2
		// result: 2
		assert.Equal(t, uint64(6), meter.getMemory(common.MemoryKindNumber))
	})

	t.Run("bitwise xor", func(t *testing.T) {

		t.Parallel()

		script := `
            pub fun main() {
                let x = 10 as Word16 ^ 2 as Word16
            }
        `

		meter := newTestMemoryGauge()
		inter := parseCheckAndInterpretWithMemoryMetering(t, script, meter)

		_, err := inter.Invoke("main")
		require.NoError(t, err)

		// creation: 2 + 2
		// result: 2
		assert.Equal(t, uint64(6), meter.getMemory(common.MemoryKindNumber))
	})

	t.Run("bitwise and", func(t *testing.T) {

		t.Parallel()

		script := `
            pub fun main() {
                let x = 10 as Word16 & 2 as Word16
            }
        `

		meter := newTestMemoryGauge()
		inter := parseCheckAndInterpretWithMemoryMetering(t, script, meter)

		_, err := inter.Invoke("main")
		require.NoError(t, err)

		// creation: 2 + 2
		// result: 2
		assert.Equal(t, uint64(6), meter.getMemory(common.MemoryKindNumber))
	})

	t.Run("bitwise left-shift", func(t *testing.T) {

		t.Parallel()

		script := `
            pub fun main() {
                let x = 10 as Word16 << 2 as Word16
            }
        `

		meter := newTestMemoryGauge()
		inter := parseCheckAndInterpretWithMemoryMetering(t, script, meter)

		_, err := inter.Invoke("main")
		require.NoError(t, err)

		// creation: 2 + 2
		// result: 2
		assert.Equal(t, uint64(6), meter.getMemory(common.MemoryKindNumber))
	})

	t.Run("bitwise right-shift", func(t *testing.T) {

		t.Parallel()

		script := `
            pub fun main() {
                let x = 10 as Word16 >> 2 as Word16
            }
        `

		meter := newTestMemoryGauge()
		inter := parseCheckAndInterpretWithMemoryMetering(t, script, meter)

		_, err := inter.Invoke("main")
		require.NoError(t, err)

		// creation: 2 + 2
		// result: 2
		assert.Equal(t, uint64(6), meter.getMemory(common.MemoryKindNumber))
	})

	t.Run("logical operations", func(t *testing.T) {

		t.Parallel()

		script := `
            pub fun main() {
                let x: Word16 = 1
                x == 1
                x != 1
                x > 1
                x >= 1
                x < 1
                x <= 1
            }
        `

		meter := newTestMemoryGauge()
		inter := parseCheckAndInterpretWithMemoryMetering(t, script, meter)

		_, err := inter.Invoke("main")
		require.NoError(t, err)

		assert.Equal(t, uint64(6), meter.getMemory(common.MemoryKindBool))
	})
}

func TestInterpretWord32Metering(t *testing.T) {

	t.Parallel()

	t.Run("creation", func(t *testing.T) {

		t.Parallel()

		script := `
            pub fun main() {
                let x = 1 as Word32
            }
        `

		meter := newTestMemoryGauge()
		inter := parseCheckAndInterpretWithMemoryMetering(t, script, meter)

		_, err := inter.Invoke("main")
		require.NoError(t, err)

		// creation: 4
		assert.Equal(t, uint64(4), meter.getMemory(common.MemoryKindNumber))
	})

	t.Run("addition", func(t *testing.T) {

		t.Parallel()

		script := `
            pub fun main() {
                let x = 1 as Word32 + 2 as Word32
            }
        `

		meter := newTestMemoryGauge()
		inter := parseCheckAndInterpretWithMemoryMetering(t, script, meter)

		_, err := inter.Invoke("main")
		require.NoError(t, err)

		// creation: 4 + 4
		// result: 4
		assert.Equal(t, uint64(12), meter.getMemory(common.MemoryKindNumber))
	})

	t.Run("subtraction", func(t *testing.T) {

		t.Parallel()

		script := `
            pub fun main() {
                let x = 3 as Word32 - 2 as Word32
            }
        `

		meter := newTestMemoryGauge()
		inter := parseCheckAndInterpretWithMemoryMetering(t, script, meter)

		_, err := inter.Invoke("main")
		require.NoError(t, err)

		// creation: 4 + 4
		// result: 4
		assert.Equal(t, uint64(12), meter.getMemory(common.MemoryKindNumber))
	})

	t.Run("multiplication", func(t *testing.T) {

		t.Parallel()

		script := `
            pub fun main() {
                let x = 1 as Word32 * 2 as Word32
            }
        `

		meter := newTestMemoryGauge()
		inter := parseCheckAndInterpretWithMemoryMetering(t, script, meter)

		_, err := inter.Invoke("main")
		require.NoError(t, err)

		// creation: 4 + 4
		// result: 4
		assert.Equal(t, uint64(12), meter.getMemory(common.MemoryKindNumber))
	})

	t.Run("division", func(t *testing.T) {

		t.Parallel()

		script := `
            pub fun main() {
                let x = 10 as Word32 / 2 as Word32
            }
        `

		meter := newTestMemoryGauge()
		inter := parseCheckAndInterpretWithMemoryMetering(t, script, meter)

		_, err := inter.Invoke("main")
		require.NoError(t, err)

		// creation: 4 + 4
		// result: 4
		assert.Equal(t, uint64(12), meter.getMemory(common.MemoryKindNumber))
	})

	t.Run("modulo", func(t *testing.T) {

		t.Parallel()

		script := `
            pub fun main() {
                let x = 10 as Word32 % 2 as Word32
            }
        `

		meter := newTestMemoryGauge()
		inter := parseCheckAndInterpretWithMemoryMetering(t, script, meter)

		_, err := inter.Invoke("main")
		require.NoError(t, err)

		// creation: 4 + 4
		// result: 4
		assert.Equal(t, uint64(12), meter.getMemory(common.MemoryKindNumber))
	})

	t.Run("bitwise or", func(t *testing.T) {

		t.Parallel()

		script := `
            pub fun main() {
                let x = 10 as Word32 | 2 as Word32
            }
        `

		meter := newTestMemoryGauge()
		inter := parseCheckAndInterpretWithMemoryMetering(t, script, meter)

		_, err := inter.Invoke("main")
		require.NoError(t, err)

		// creation: 4 + 4
		// result: 4
		assert.Equal(t, uint64(12), meter.getMemory(common.MemoryKindNumber))
	})

	t.Run("bitwise xor", func(t *testing.T) {

		t.Parallel()

		script := `
            pub fun main() {
                let x = 10 as Word32 ^ 2 as Word32
            }
        `

		meter := newTestMemoryGauge()
		inter := parseCheckAndInterpretWithMemoryMetering(t, script, meter)

		_, err := inter.Invoke("main")
		require.NoError(t, err)

		// creation: 4 + 4
		// result: 4
		assert.Equal(t, uint64(12), meter.getMemory(common.MemoryKindNumber))
	})

	t.Run("bitwise and", func(t *testing.T) {

		t.Parallel()

		script := `
            pub fun main() {
                let x = 10 as Word32 & 2 as Word32
            }
        `

		meter := newTestMemoryGauge()
		inter := parseCheckAndInterpretWithMemoryMetering(t, script, meter)

		_, err := inter.Invoke("main")
		require.NoError(t, err)

		// creation: 4 + 4
		// result: 4
		assert.Equal(t, uint64(12), meter.getMemory(common.MemoryKindNumber))
	})

	t.Run("bitwise left-shift", func(t *testing.T) {

		t.Parallel()

		script := `
            pub fun main() {
                let x = 10 as Word32 << 2 as Word32
            }
        `

		meter := newTestMemoryGauge()
		inter := parseCheckAndInterpretWithMemoryMetering(t, script, meter)

		_, err := inter.Invoke("main")
		require.NoError(t, err)

		// creation: 4 + 4
		// result: 4
		assert.Equal(t, uint64(12), meter.getMemory(common.MemoryKindNumber))
	})

	t.Run("bitwise right-shift", func(t *testing.T) {

		t.Parallel()

		script := `
            pub fun main() {
                let x = 10 as Word32 >> 2 as Word32
            }
        `

		meter := newTestMemoryGauge()
		inter := parseCheckAndInterpretWithMemoryMetering(t, script, meter)

		_, err := inter.Invoke("main")
		require.NoError(t, err)

		// creation: 4 + 4
		// result: 4
		assert.Equal(t, uint64(12), meter.getMemory(common.MemoryKindNumber))
	})

	t.Run("logical operations", func(t *testing.T) {

		t.Parallel()

		script := `
            pub fun main() {
                let x: Word32 = 1
                x == 1
                x != 1
                x > 1
                x >= 1
                x < 1
                x <= 1
            }
        `

		meter := newTestMemoryGauge()
		inter := parseCheckAndInterpretWithMemoryMetering(t, script, meter)

		_, err := inter.Invoke("main")
		require.NoError(t, err)

		assert.Equal(t, uint64(6), meter.getMemory(common.MemoryKindBool))
	})
}

func TestInterpretWord64Metering(t *testing.T) {

	t.Parallel()

	t.Run("creation", func(t *testing.T) {

		t.Parallel()

		script := `
            pub fun main() {
                let x = 1 as Word64
            }
        `

		meter := newTestMemoryGauge()
		inter := parseCheckAndInterpretWithMemoryMetering(t, script, meter)

		_, err := inter.Invoke("main")
		require.NoError(t, err)

		// creation: 8
		assert.Equal(t, uint64(8), meter.getMemory(common.MemoryKindNumber))
	})

	t.Run("addition", func(t *testing.T) {

		t.Parallel()

		script := `
            pub fun main() {
                let x = 1 as Word64 + 2 as Word64
            }
        `

		meter := newTestMemoryGauge()
		inter := parseCheckAndInterpretWithMemoryMetering(t, script, meter)

		_, err := inter.Invoke("main")
		require.NoError(t, err)

		// creation: 8 + 8
		// result: 8
		assert.Equal(t, uint64(24), meter.getMemory(common.MemoryKindNumber))
	})

	t.Run("subtraction", func(t *testing.T) {

		t.Parallel()

		script := `
            pub fun main() {
                let x = 3 as Word64 - 2 as Word64
            }
        `

		meter := newTestMemoryGauge()
		inter := parseCheckAndInterpretWithMemoryMetering(t, script, meter)

		_, err := inter.Invoke("main")
		require.NoError(t, err)

		// creation: 8 + 8
		// result: 8
		assert.Equal(t, uint64(24), meter.getMemory(common.MemoryKindNumber))
	})

	t.Run("multiplication", func(t *testing.T) {

		t.Parallel()

		script := `
            pub fun main() {
                let x = 1 as Word64 * 2 as Word64
            }
        `

		meter := newTestMemoryGauge()
		inter := parseCheckAndInterpretWithMemoryMetering(t, script, meter)

		_, err := inter.Invoke("main")
		require.NoError(t, err)

		// creation: 8 + 8
		// result: 8
		assert.Equal(t, uint64(24), meter.getMemory(common.MemoryKindNumber))
	})

	t.Run("division", func(t *testing.T) {

		t.Parallel()

		script := `
            pub fun main() {
                let x = 10 as Word64 / 2 as Word64
            }
        `

		meter := newTestMemoryGauge()
		inter := parseCheckAndInterpretWithMemoryMetering(t, script, meter)

		_, err := inter.Invoke("main")
		require.NoError(t, err)

		// creation: 8 + 8
		// result: 8
		assert.Equal(t, uint64(24), meter.getMemory(common.MemoryKindNumber))
	})

	t.Run("modulo", func(t *testing.T) {

		t.Parallel()

		script := `
            pub fun main() {
                let x = 10 as Word64 % 2 as Word64
            }
        `

		meter := newTestMemoryGauge()
		inter := parseCheckAndInterpretWithMemoryMetering(t, script, meter)

		_, err := inter.Invoke("main")
		require.NoError(t, err)

		// creation: 8 + 8
		// result: 8
		assert.Equal(t, uint64(24), meter.getMemory(common.MemoryKindNumber))
	})

	t.Run("bitwise or", func(t *testing.T) {

		t.Parallel()

		script := `
            pub fun main() {
                let x = 10 as Word64 | 2 as Word64
            }
        `

		meter := newTestMemoryGauge()
		inter := parseCheckAndInterpretWithMemoryMetering(t, script, meter)

		_, err := inter.Invoke("main")
		require.NoError(t, err)

		// creation: 8 + 8
		// result: 8
		assert.Equal(t, uint64(24), meter.getMemory(common.MemoryKindNumber))
	})

	t.Run("bitwise xor", func(t *testing.T) {

		t.Parallel()

		script := `
            pub fun main() {
                let x = 10 as Word64 ^ 2 as Word64
            }
        `

		meter := newTestMemoryGauge()
		inter := parseCheckAndInterpretWithMemoryMetering(t, script, meter)

		_, err := inter.Invoke("main")
		require.NoError(t, err)

		// creation: 8 + 8
		// result: 8
		assert.Equal(t, uint64(24), meter.getMemory(common.MemoryKindNumber))
	})

	t.Run("bitwise and", func(t *testing.T) {

		t.Parallel()

		script := `
            pub fun main() {
                let x = 10 as Word64 & 2 as Word64
            }
        `

		meter := newTestMemoryGauge()
		inter := parseCheckAndInterpretWithMemoryMetering(t, script, meter)

		_, err := inter.Invoke("main")
		require.NoError(t, err)

		// creation: 8 + 8
		// result: 8
		assert.Equal(t, uint64(24), meter.getMemory(common.MemoryKindNumber))
	})

	t.Run("bitwise left-shift", func(t *testing.T) {

		t.Parallel()

		script := `
            pub fun main() {
                let x = 10 as Word64 << 2 as Word64
            }
        `

		meter := newTestMemoryGauge()
		inter := parseCheckAndInterpretWithMemoryMetering(t, script, meter)

		_, err := inter.Invoke("main")
		require.NoError(t, err)

		// creation: 8 + 8
		// result: 8
		assert.Equal(t, uint64(24), meter.getMemory(common.MemoryKindNumber))
	})

	t.Run("bitwise right-shift", func(t *testing.T) {

		t.Parallel()

		script := `
            pub fun main() {
                let x = 10 as Word64 >> 2 as Word64
            }
        `

		meter := newTestMemoryGauge()
		inter := parseCheckAndInterpretWithMemoryMetering(t, script, meter)

		_, err := inter.Invoke("main")
		require.NoError(t, err)

		// creation: 8 + 8
		// result: 8
		assert.Equal(t, uint64(24), meter.getMemory(common.MemoryKindNumber))
	})

	t.Run("logical operations", func(t *testing.T) {

		t.Parallel()

		script := `
            pub fun main() {
                let x: Word64 = 1
                x == 1
                x != 1
                x > 1
                x >= 1
                x < 1
                x <= 1
            }
        `

		meter := newTestMemoryGauge()
		inter := parseCheckAndInterpretWithMemoryMetering(t, script, meter)

		_, err := inter.Invoke("main")
		require.NoError(t, err)

		assert.Equal(t, uint64(6), meter.getMemory(common.MemoryKindBool))
	})
}

func TestInterpretBoolMetering(t *testing.T) {
	t.Parallel()

	t.Run("creation", func(t *testing.T) {
		t.Parallel()

		script := `
            pub fun main() {
                let x: Bool = true
            }
        `
		meter := newTestMemoryGauge()
		inter := parseCheckAndInterpretWithMemoryMetering(t, script, meter)

		_, err := inter.Invoke("main")
		require.NoError(t, err)

		assert.Equal(t, uint64(1), meter.getMemory(common.MemoryKindBool))
	})

	t.Run("negation", func(t *testing.T) {
		t.Parallel()

		script := `
            pub fun main() {
                !true
            }
        `
		meter := newTestMemoryGauge()
		inter := parseCheckAndInterpretWithMemoryMetering(t, script, meter)

		_, err := inter.Invoke("main")
		require.NoError(t, err)

		assert.Equal(t, uint64(2), meter.getMemory(common.MemoryKindBool))
	})

	t.Run("equality, true", func(t *testing.T) {
		t.Parallel()

		script := `
            pub fun main() {
                true == true
            }
        `
		meter := newTestMemoryGauge()
		inter := parseCheckAndInterpretWithMemoryMetering(t, script, meter)

		_, err := inter.Invoke("main")
		require.NoError(t, err)

		assert.Equal(t, uint64(3), meter.getMemory(common.MemoryKindBool))
	})

	t.Run("equality, false", func(t *testing.T) {
		t.Parallel()

		script := `
            pub fun main() {
                true == false
            }
        `
		meter := newTestMemoryGauge()
		inter := parseCheckAndInterpretWithMemoryMetering(t, script, meter)

		_, err := inter.Invoke("main")
		require.NoError(t, err)

		assert.Equal(t, uint64(3), meter.getMemory(common.MemoryKindBool))
	})

	t.Run("inequality", func(t *testing.T) {
		t.Parallel()

		script := `
            pub fun main() {
                true != false
            }
        `
		meter := newTestMemoryGauge()
		inter := parseCheckAndInterpretWithMemoryMetering(t, script, meter)

		_, err := inter.Invoke("main")
		require.NoError(t, err)

		assert.Equal(t, uint64(3), meter.getMemory(common.MemoryKindBool))
	})
}

func TestInterpretNilMetering(t *testing.T) {
	t.Parallel()

	t.Run("creation", func(t *testing.T) {
		t.Parallel()

		script := `
            pub fun main() {
                let x: Bool? = nil
            }
        `
		meter := newTestMemoryGauge()
		inter := parseCheckAndInterpretWithMemoryMetering(t, script, meter)

		_, err := inter.Invoke("main")
		require.NoError(t, err)

		assert.Equal(t, uint64(1), meter.getMemory(common.MemoryKindNil))
		assert.Equal(t, uint64(0), meter.getMemory(common.MemoryKindBool))
	})
}

func TestInterpretVoidMetering(t *testing.T) {
	t.Parallel()

	t.Run("returnless function", func(t *testing.T) {
		t.Parallel()

		script := `
            pub fun main() {
            }
        `
		meter := newTestMemoryGauge()
		inter := parseCheckAndInterpretWithMemoryMetering(t, script, meter)

		_, err := inter.Invoke("main")
		require.NoError(t, err)

		assert.Equal(t, uint64(1), meter.getMemory(common.MemoryKindVoid))
	})

	t.Run("returning function", func(t *testing.T) {
		t.Parallel()

		script := `
            pub fun main(): Bool {
                return true
            }
        `
		meter := newTestMemoryGauge()
		inter := parseCheckAndInterpretWithMemoryMetering(t, script, meter)

		_, err := inter.Invoke("main")
		require.NoError(t, err)

		assert.Equal(t, uint64(0), meter.getMemory(common.MemoryKindVoid))
	})
}

func TestInterpretStorageReferenceValueMetering(t *testing.T) {
	t.Parallel()

	t.Run("creation", func(t *testing.T) {
		t.Parallel()

		script := `
              resource R {}

              pub fun main(account: AuthAccount) {
                  account.borrow<&R>(from: /storage/r)
              }
            `

		meter := newTestMemoryGauge()
		inter := parseCheckAndInterpretWithMemoryMetering(t, script, meter)

		account := newTestAuthAccountValue(inter, interpreter.AddressValue{})
		_, err := inter.Invoke("main", account)
		require.NoError(t, err)

		assert.Equal(t, uint64(1), meter.getMemory(common.MemoryKindStorageReferenceValue))
	})
}

func TestInterpretEphemeralReferenceValueMetering(t *testing.T) {
	t.Parallel()

	t.Run("creation", func(t *testing.T) {
		t.Parallel()

		script := `
          resource R {}

          pub fun main(): &Int {
              let x: Int = 1
              let y = &x as &Int
              return y
          }
        `

		meter := newTestMemoryGauge()
		inter := parseCheckAndInterpretWithMemoryMetering(t, script, meter)

		_, err := inter.Invoke("main")
		require.NoError(t, err)

		assert.Equal(t, uint64(1), meter.getMemory(common.MemoryKindEphemeralReferenceValue))
	})

	t.Run("creation, optional", func(t *testing.T) {
		t.Parallel()

		script := `
          resource R {}

          pub fun main(): &Int {
              let x: Int? = 1
              let y = &x as &Int?
              return y!
          }
        `

		meter := newTestMemoryGauge()
		inter := parseCheckAndInterpretWithMemoryMetering(t, script, meter)

		_, err := inter.Invoke("main")
		require.NoError(t, err)

		assert.Equal(t, uint64(1), meter.getMemory(common.MemoryKindEphemeralReferenceValue))
	})
}

func TestInterpretCharacterMetering(t *testing.T) {
	t.Parallel()

	t.Run("creation", func(t *testing.T) {
		t.Parallel()

		script := `
            pub fun main() {
                let x: Character = "a"
            }
        `
		meter := newTestMemoryGauge()
		inter := parseCheckAndInterpretWithMemoryMetering(t, script, meter)

		_, err := inter.Invoke("main")
		require.NoError(t, err)

		// The lexer meters the literal "a" as a string.
		// To avoid double-counting, it is NOT metered as a Character as well.
		assert.Equal(t, uint64(0), meter.getMemory(common.MemoryKindCharacter))
		assert.Equal(t, uint64(4), meter.getMemory(common.MemoryKindString))
	})

	t.Run("assignment", func(t *testing.T) {
		t.Parallel()

		script := `
            pub fun main() {
                let x: Character = "a"
                let y = x
            }
        `
		meter := newTestMemoryGauge()
		inter := parseCheckAndInterpretWithMemoryMetering(t, script, meter)

		_, err := inter.Invoke("main")
		require.NoError(t, err)

		// The lexer meters the literal "a" as a string.
		// To avoid double-counting, it is NOT metered as a Character as well.
		// Since characters are immutable, assigning them also does not allocate memory for them.
		assert.Equal(t, uint64(0), meter.getMemory(common.MemoryKindCharacter))
		assert.Equal(t, uint64(4), meter.getMemory(common.MemoryKindString))
	})

	t.Run("from string GetKey", func(t *testing.T) {
		t.Parallel()

		script := `
            pub fun main() {
                let x: String = "a"
                let y: Character = x[0]
            }
        `
		meter := newTestMemoryGauge()
		inter := parseCheckAndInterpretWithMemoryMetering(t, script, meter)

		_, err := inter.Invoke("main")
		require.NoError(t, err)

		assert.Equal(t, uint64(1), meter.getMemory(common.MemoryKindCharacter))
	})
}

func TestInterpretAddressValueMetering(t *testing.T) {
	t.Parallel()

	t.Run("creation", func(t *testing.T) {
		t.Parallel()

		script := `
            pub fun main() {
                let x: Address = 0x0
            }
        `
		meter := newTestMemoryGauge()
		inter := parseCheckAndInterpretWithMemoryMetering(t, script, meter)

		_, err := inter.Invoke("main")
		require.NoError(t, err)

		assert.Equal(t, uint64(1), meter.getMemory(common.MemoryKindAddress))
	})

	t.Run("convert", func(t *testing.T) {
		t.Parallel()

		script := `
            pub fun main() {
                let x = Address(0x0)
            }
        `
		meter := newTestMemoryGauge()
		inter := parseCheckAndInterpretWithMemoryMetering(t, script, meter)

		_, err := inter.Invoke("main")
		require.NoError(t, err)

		assert.Equal(t, uint64(1), meter.getMemory(common.MemoryKindAddress))
	})
}

func TestInterpretPathValueMetering(t *testing.T) {
	t.Parallel()

	t.Run("creation", func(t *testing.T) {
		t.Parallel()

		script := `
            pub fun main() {
                let x = /public/bar
            }
        `
		meter := newTestMemoryGauge()
		inter := parseCheckAndInterpretWithMemoryMetering(t, script, meter)

		_, err := inter.Invoke("main")
		require.NoError(t, err)

		assert.Equal(t, uint64(1), meter.getMemory(common.MemoryKindPathValue))
	})

	t.Run("convert", func(t *testing.T) {
		t.Parallel()

		script := `
            pub fun main() {
                let x = PublicPath(identifier: "bar")
            }
        `
		meter := newTestMemoryGauge()
		inter := parseCheckAndInterpretWithMemoryMetering(t, script, meter)

		_, err := inter.Invoke("main")
		require.NoError(t, err)

		assert.Equal(t, uint64(1), meter.getMemory(common.MemoryKindPathValue))
	})
}

func TestInterpretCapabilityValueMetering(t *testing.T) {
	t.Parallel()

	t.Run("creation", func(t *testing.T) {
		t.Parallel()

		script := `
            resource R {}

            pub fun main(account: AuthAccount) {
                let r <- create R()
                account.save(<-r, to: /storage/r)
                let x = account.link<&R>(/public/capo, target: /storage/r)
            }
        `
		meter := newTestMemoryGauge()
		inter := parseCheckAndInterpretWithMemoryMetering(t, script, meter)

		account := newTestAuthAccountValue(inter, interpreter.AddressValue{})
		_, err := inter.Invoke("main", account)
		require.NoError(t, err)

		assert.Equal(t, uint64(1), meter.getMemory(common.MemoryKindCapabilityValue))
		assert.Equal(t, uint64(4), meter.getMemory(common.MemoryKindPathValue))
	})
}

func TestInterpretLinkValueMetering(t *testing.T) {
	t.Parallel()

	t.Run("creation", func(t *testing.T) {
		t.Parallel()

		script := `
            resource R {}

            pub fun main(account: AuthAccount) {
                account.link<&R>(/public/capo, target: /private/p)
            }
        `
		meter := newTestMemoryGauge()
		inter := parseCheckAndInterpretWithMemoryMetering(t, script, meter)

		account := newTestAuthAccountValue(inter, interpreter.AddressValue{})
		_, err := inter.Invoke("main", account)
		require.NoError(t, err)

		// Metered twice only when Atree validation is enabled.
		assert.Equal(t, uint64(2), meter.getMemory(common.MemoryKindLinkValue))
	})
}

func TestVariableMetering(t *testing.T) {
	t.Parallel()

	t.Run("globals", func(t *testing.T) {
		t.Parallel()

		script := `
            var a = 3
            let b = false

            pub fun main() {
                
            }
        `
		meter := newTestMemoryGauge()
		inter := parseCheckAndInterpretWithMemoryMetering(t, script, meter)

		_, err := inter.Invoke("main")
		require.NoError(t, err)

		assert.Equal(t, uint64(3), meter.getMemory(common.MemoryKindVariable))
	})

	t.Run("params", func(t *testing.T) {
		t.Parallel()

		script := `
            pub fun main(a: String, b: Bool) {
                
            }
        `
		meter := newTestMemoryGauge()
		inter := parseCheckAndInterpretWithMemoryMetering(t, script, meter)

		_, err := inter.Invoke("main", interpreter.NewUnmeteredStringValue(""), interpreter.NewUnmeteredBoolValue(false))
		require.NoError(t, err)

		assert.Equal(t, uint64(3), meter.getMemory(common.MemoryKindVariable))
	})

	t.Run("nested params", func(t *testing.T) {
		t.Parallel()

		script := `
            pub fun main() {
                var x = fun (x: String, y: Bool) {}
            }
        `
		meter := newTestMemoryGauge()
		inter := parseCheckAndInterpretWithMemoryMetering(t, script, meter)

		_, err := inter.Invoke("main")
		require.NoError(t, err)

		assert.Equal(t, uint64(2), meter.getMemory(common.MemoryKindVariable))
	})

	t.Run("applied nested params", func(t *testing.T) {
		t.Parallel()

		script := `
            pub fun main() {
                var x = fun (x: String, y: Bool) {}
                x("", false)
            }
        `
		meter := newTestMemoryGauge()
		inter := parseCheckAndInterpretWithMemoryMetering(t, script, meter)

		_, err := inter.Invoke("main")
		require.NoError(t, err)

		assert.Equal(t, uint64(4), meter.getMemory(common.MemoryKindVariable))
	})
}

func TestInterpretFix64Metering(t *testing.T) {

	t.Parallel()

	t.Run("creation", func(t *testing.T) {

		t.Parallel()

		script := `
            pub fun main() {
                let x: Fix64 = 1.4
            }
        `

		meter := newTestMemoryGauge()
		inter := parseCheckAndInterpretWithMemoryMetering(t, script, meter)

		_, err := inter.Invoke("main")
		require.NoError(t, err)

		assert.Equal(t, uint64(8), meter.getMemory(common.MemoryKindNumber))
	})

	t.Run("addition", func(t *testing.T) {

		t.Parallel()

		script := `
            pub fun main() {
                let x: Fix64 = 1.4 + 2.5
            }
        `

		meter := newTestMemoryGauge()
		inter := parseCheckAndInterpretWithMemoryMetering(t, script, meter)

		_, err := inter.Invoke("main")
		require.NoError(t, err)

		// two literals: 8 + 8
		// result: 8
		assert.Equal(t, uint64(24), meter.getMemory(common.MemoryKindNumber))
	})

	t.Run("saturating addition", func(t *testing.T) {

		t.Parallel()

		script := `
            pub fun main() {
                let x: Fix64 = 1.4
                let y: Fix64 = x.saturatingAdd(2.5)
            }
        `

		meter := newTestMemoryGauge()
		inter := parseCheckAndInterpretWithMemoryMetering(t, script, meter)

		_, err := inter.Invoke("main")
		require.NoError(t, err)

		// two literals: 8 + 8
		// result: 8
		assert.Equal(t, uint64(24), meter.getMemory(common.MemoryKindNumber))
	})

	t.Run("subtraction", func(t *testing.T) {

		t.Parallel()

		script := `
            pub fun main() {
                let x: Fix64 = 1.4 - 2.5
            }
        `

		meter := newTestMemoryGauge()
		inter := parseCheckAndInterpretWithMemoryMetering(t, script, meter)

		_, err := inter.Invoke("main")
		require.NoError(t, err)

		// two literals: 8 + 8
		// result: 8
		assert.Equal(t, uint64(24), meter.getMemory(common.MemoryKindNumber))
	})

	t.Run("saturating subtraction", func(t *testing.T) {

		t.Parallel()

		script := `
            pub fun main() {
                let x: Fix64 = 1.4
                let y: Fix64 = x.saturatingSubtract(2.5)
            }
        `

		meter := newTestMemoryGauge()
		inter := parseCheckAndInterpretWithMemoryMetering(t, script, meter)

		_, err := inter.Invoke("main")
		require.NoError(t, err)

		// two literals: 8 + 8
		// result: 8
		assert.Equal(t, uint64(24), meter.getMemory(common.MemoryKindNumber))
	})

	t.Run("multiplication", func(t *testing.T) {

		t.Parallel()

		script := `
            pub fun main() {
                let x: Fix64 = 1.4 * 2.5
            }
        `

		meter := newTestMemoryGauge()
		inter := parseCheckAndInterpretWithMemoryMetering(t, script, meter)

		_, err := inter.Invoke("main")
		require.NoError(t, err)

		// two literals: 8 + 8
		// result: 8
		assert.Equal(t, uint64(24), meter.getMemory(common.MemoryKindNumber))
	})

	t.Run("saturating multiplication", func(t *testing.T) {

		t.Parallel()

		script := `
            pub fun main() {
                let x: Fix64 = 1.4
                let y: Fix64 = x.saturatingMultiply(2.5)
            }
        `

		meter := newTestMemoryGauge()
		inter := parseCheckAndInterpretWithMemoryMetering(t, script, meter)

		_, err := inter.Invoke("main")
		require.NoError(t, err)

		// two literals: 8 + 8
		// result: 8
		assert.Equal(t, uint64(24), meter.getMemory(common.MemoryKindNumber))
	})

	t.Run("division", func(t *testing.T) {

		t.Parallel()

		script := `
            pub fun main() {
                let x: Fix64 = 3.4 / 2.5
            }
        `

		meter := newTestMemoryGauge()
		inter := parseCheckAndInterpretWithMemoryMetering(t, script, meter)

		_, err := inter.Invoke("main")
		require.NoError(t, err)

		// two literals: 8 + 8
		// result: 8
		assert.Equal(t, uint64(24), meter.getMemory(common.MemoryKindNumber))
	})

	t.Run("saturating division", func(t *testing.T) {

		t.Parallel()

		script := `
            pub fun main() {
                let x: Fix64 = 3.4
                let y: Fix64 = x.saturatingMultiply(2.5)
            }
        `

		meter := newTestMemoryGauge()
		inter := parseCheckAndInterpretWithMemoryMetering(t, script, meter)

		_, err := inter.Invoke("main")
		require.NoError(t, err)

		// two literals: 8 + 8
		// result: 8
		assert.Equal(t, uint64(24), meter.getMemory(common.MemoryKindNumber))
	})

	t.Run("modulo", func(t *testing.T) {

		t.Parallel()

		script := `
            pub fun main() {
                let x: Fix64 = 3.4 % 2.5
            }
        `

		meter := newTestMemoryGauge()
		inter := parseCheckAndInterpretWithMemoryMetering(t, script, meter)

		_, err := inter.Invoke("main")
		require.NoError(t, err)

		// two literals: 8 + 8
		// quotient (div) : 8
		// truncatedQuotient: 8
		// truncatedQuotient.Mul(o): 8
		// result: 8
		assert.Equal(t, uint64(48), meter.getMemory(common.MemoryKindNumber))
	})

	t.Run("negation", func(t *testing.T) {

		t.Parallel()

		script := `
            pub fun main() {
                let x: Fix64 = 1.4
                let y: Fix64 = -x
            }
        `

		meter := newTestMemoryGauge()
		inter := parseCheckAndInterpretWithMemoryMetering(t, script, meter)

		_, err := inter.Invoke("main")
		require.NoError(t, err)

		// x: 8
		// y: 8
		assert.Equal(t, uint64(16), meter.getMemory(common.MemoryKindNumber))
	})

	t.Run("creation as supertype", func(t *testing.T) {

		t.Parallel()

		script := `
            pub fun main() {
                let x: FixedPoint = -1.4
            }
        `

		meter := newTestMemoryGauge()
		inter := parseCheckAndInterpretWithMemoryMetering(t, script, meter)

		_, err := inter.Invoke("main")
		require.NoError(t, err)

		assert.Equal(t, uint64(8), meter.getMemory(common.MemoryKindNumber))
	})

	t.Run("logical operations", func(t *testing.T) {

		t.Parallel()

		script := `
            pub fun main() {
                let x: Fix64 = 1.0
                x == 1.0
                x != 1.0
                x > 1.0
                x >= 1.0
                x < 1.0
                x <= 1.0
            }
        `

		meter := newTestMemoryGauge()
		inter := parseCheckAndInterpretWithMemoryMetering(t, script, meter)

		_, err := inter.Invoke("main")
		require.NoError(t, err)

		assert.Equal(t, uint64(6), meter.getMemory(common.MemoryKindBool))
	})
}

func TestInterpretUFix64Metering(t *testing.T) {

	t.Parallel()

	t.Run("creation", func(t *testing.T) {

		t.Parallel()

		script := `
            pub fun main() {
                let x: UFix64 = 1.4
            }
        `

		meter := newTestMemoryGauge()
		inter := parseCheckAndInterpretWithMemoryMetering(t, script, meter)

		_, err := inter.Invoke("main")
		require.NoError(t, err)

		assert.Equal(t, uint64(8), meter.getMemory(common.MemoryKindNumber))
	})

	t.Run("addition", func(t *testing.T) {

		t.Parallel()

		script := `
            pub fun main() {
                let x: UFix64 = 1.4 + 2.5
            }
        `

		meter := newTestMemoryGauge()
		inter := parseCheckAndInterpretWithMemoryMetering(t, script, meter)

		_, err := inter.Invoke("main")
		require.NoError(t, err)

		// two literals: 8 + 8
		// result: 8
		assert.Equal(t, uint64(24), meter.getMemory(common.MemoryKindNumber))
	})

	t.Run("saturating addition", func(t *testing.T) {

		t.Parallel()

		script := `
            pub fun main() {
                let x: UFix64 = 1.4
                let y: UFix64 = x.saturatingAdd(2.5)
            }
        `

		meter := newTestMemoryGauge()
		inter := parseCheckAndInterpretWithMemoryMetering(t, script, meter)

		_, err := inter.Invoke("main")
		require.NoError(t, err)

		// two literals: 8 + 8
		// result: 8
		assert.Equal(t, uint64(24), meter.getMemory(common.MemoryKindNumber))
	})

	t.Run("subtraction", func(t *testing.T) {

		t.Parallel()

		script := `
            pub fun main() {
                let x: UFix64 = 2.5 - 1.4 
            }
        `

		meter := newTestMemoryGauge()
		inter := parseCheckAndInterpretWithMemoryMetering(t, script, meter)

		_, err := inter.Invoke("main")
		require.NoError(t, err)

		// two literals: 8 + 8
		// result: 8
		assert.Equal(t, uint64(24), meter.getMemory(common.MemoryKindNumber))
	})

	t.Run("saturating subtraction", func(t *testing.T) {

		t.Parallel()

		script := `
            pub fun main() {
                let x: UFix64 = 1.4
                let y: UFix64 = x.saturatingSubtract(2.5)
            }
        `

		meter := newTestMemoryGauge()
		inter := parseCheckAndInterpretWithMemoryMetering(t, script, meter)

		_, err := inter.Invoke("main")
		require.NoError(t, err)

		// two literals: 8 + 8
		// result: 8
		assert.Equal(t, uint64(24), meter.getMemory(common.MemoryKindNumber))
	})

	t.Run("multiplication", func(t *testing.T) {

		t.Parallel()

		script := `
            pub fun main() {
                let x: UFix64 = 1.4 * 2.5
            }
        `

		meter := newTestMemoryGauge()
		inter := parseCheckAndInterpretWithMemoryMetering(t, script, meter)

		_, err := inter.Invoke("main")
		require.NoError(t, err)

		// two literals: 8 + 8
		// result: 8
		assert.Equal(t, uint64(24), meter.getMemory(common.MemoryKindNumber))
	})

	t.Run("saturating multiplication", func(t *testing.T) {

		t.Parallel()

		script := `
            pub fun main() {
                let x: UFix64 = 1.4
                let y: UFix64 = x.saturatingMultiply(2.5)
            }
        `

		meter := newTestMemoryGauge()
		inter := parseCheckAndInterpretWithMemoryMetering(t, script, meter)

		_, err := inter.Invoke("main")
		require.NoError(t, err)

		// two literals: 8 + 8
		// result: 8
		assert.Equal(t, uint64(24), meter.getMemory(common.MemoryKindNumber))
	})

	t.Run("division", func(t *testing.T) {

		t.Parallel()

		script := `
            pub fun main() {
                let x: UFix64 = 3.4 / 2.5
            }
        `

		meter := newTestMemoryGauge()
		inter := parseCheckAndInterpretWithMemoryMetering(t, script, meter)

		_, err := inter.Invoke("main")
		require.NoError(t, err)

		// two literals: 8 + 8
		// result: 8
		assert.Equal(t, uint64(24), meter.getMemory(common.MemoryKindNumber))
	})

	t.Run("saturating division", func(t *testing.T) {

		t.Parallel()

		script := `
            pub fun main() {
                let x: UFix64 = 3.4
                let y: UFix64 = x.saturatingMultiply(2.5)
            }
        `

		meter := newTestMemoryGauge()
		inter := parseCheckAndInterpretWithMemoryMetering(t, script, meter)

		_, err := inter.Invoke("main")
		require.NoError(t, err)

		// two literals: 8 + 8
		// result: 8
		assert.Equal(t, uint64(24), meter.getMemory(common.MemoryKindNumber))
	})

	t.Run("modulo", func(t *testing.T) {

		t.Parallel()

		script := `
            pub fun main() {
                let x: UFix64 = 3.4 % 2.5
            }
        `

		meter := newTestMemoryGauge()
		inter := parseCheckAndInterpretWithMemoryMetering(t, script, meter)

		_, err := inter.Invoke("main")
		require.NoError(t, err)

		// two literals: 8 + 8
		// quotient (div) : 8
		// truncatedQuotient: 8
		// truncatedQuotient.Mul(o): 8
		// result: 8
		assert.Equal(t, uint64(48), meter.getMemory(common.MemoryKindNumber))
	})

	t.Run("creation as supertype", func(t *testing.T) {

		t.Parallel()

		script := `
            pub fun main() {
                let x: FixedPoint = 1.4
            }
        `

		meter := newTestMemoryGauge()
		inter := parseCheckAndInterpretWithMemoryMetering(t, script, meter)

		_, err := inter.Invoke("main")
		require.NoError(t, err)

		assert.Equal(t, uint64(8), meter.getMemory(common.MemoryKindNumber))
	})

	t.Run("logical operations", func(t *testing.T) {

		t.Parallel()

		script := `
            pub fun main() {
                let x: UFix64 = 1.0
                x == 1.0
                x != 1.0
                x > 1.0
                x >= 1.0
                x < 1.0
                x <= 1.0
            }
        `

		meter := newTestMemoryGauge()
		inter := parseCheckAndInterpretWithMemoryMetering(t, script, meter)

		_, err := inter.Invoke("main")
		require.NoError(t, err)

		assert.Equal(t, uint64(6), meter.getMemory(common.MemoryKindBool))
	})
}

func TestTokenMetering(t *testing.T) {
	t.Parallel()

	t.Run("identifier tokens", func(t *testing.T) {
		t.Parallel()

		script := `
            pub fun main() {
                var x: String = "hello"
            }

            pub struct foo {
                var x: Int

                init() {
                    self.x = 4
                }
            }
        `
		meter := newTestMemoryGauge()
		inter := parseCheckAndInterpretWithMemoryMetering(t, script, meter)

		_, err := inter.Invoke("main")
		require.NoError(t, err)

		// keywords + func/var names
		assert.Equal(t, uint64(48), meter.getMemory(common.MemoryKindTokenIdentifier))
	})

	t.Run("syntax tokens", func(t *testing.T) {
		t.Parallel()

		script := `
            pub fun main() {
                var a: [String] = []
                var b = 4 + 6
                var c = true && false != false
                var d = 4 as! AnyStruct
            }
        `
		meter := newTestMemoryGauge()
		inter := parseCheckAndInterpretWithMemoryMetering(t, script, meter)

		_, err := inter.Invoke("main")
		require.NoError(t, err)
		assert.Equal(t, uint64(21), meter.getMemory(common.MemoryKindTokenSyntax))
	})

	t.Run("comments", func(t *testing.T) {
		t.Parallel()

		script := `
            /*  first line
                second line
            */

            // single line comment
            pub fun main() {}
        `
		meter := newTestMemoryGauge()
		inter := parseCheckAndInterpretWithMemoryMetering(t, script, meter)

		_, err := inter.Invoke("main")
		require.NoError(t, err)

		// block comment start, end, (, ), {, }
		// Line comment start is not emitted
		assert.Equal(t, uint64(8), meter.getMemory(common.MemoryKindTokenSyntax))

		assert.Equal(t, uint64(75), meter.getMemory(common.MemoryKindTokenComment))
	})

	t.Run("numeric literals", func(t *testing.T) {
		t.Parallel()

		script := `
            pub fun main() {
                var a = 1
                var b = 0b1
                var c = 0o1
                var d = 0x1
                var e = 1.4
            }
        `
		meter := newTestMemoryGauge()
		inter := parseCheckAndInterpretWithMemoryMetering(t, script, meter)

		_, err := inter.Invoke("main")
		require.NoError(t, err)
		assert.Equal(t, uint64(13), meter.getMemory(common.MemoryKindTokenNumericLiteral))
	})
}

func TestInterpreterStringLocationMetering(t *testing.T) {
	t.Parallel()

	t.Run("creation", func(t *testing.T) {
		t.Parallel()

		script := `
        struct S {}

        pub fun main(account: AuthAccount) {
            let s = CompositeType("S.test.S")
        }
		`
		meter := newTestMemoryGauge()
		inter := parseCheckAndInterpretWithMemoryMetering(t, script, meter)
		account := newTestAuthAccountValue(inter, interpreter.AddressValue{})
		_, err := inter.Invoke("main", account)
		require.NoError(t, err)

		// raw string location is "test"
		assert.Equal(t, uint64(5), meter.getMemory(common.MemoryKindRawString))
	})
}

func TestInterpretIdentifierMetering(t *testing.T) {
	t.Parallel()

	t.Run("variable", func(t *testing.T) {
		t.Parallel()

		script := `
            pub fun main() {
                let foo = 4
                let bar = 5
            }
        `
		meter := newTestMemoryGauge()
		inter := parseCheckAndInterpretWithMemoryMetering(t, script, meter)

		_, err := inter.Invoke("main")
		require.NoError(t, err)

		// 'main', 'foo', 'bar', empty-return-type
		assert.Equal(t, uint64(4), meter.getMemory(common.MemoryKindIdentifier))
	})

	t.Run("parameters", func(t *testing.T) {
		t.Parallel()

		script := `
            pub fun main(foo: String, bar: String) {
            }
        `
		meter := newTestMemoryGauge()
		inter := parseCheckAndInterpretWithMemoryMetering(t, script, meter)

		_, err := inter.Invoke(
			"main",
			interpreter.NewUnmeteredStringValue("x"),
			interpreter.NewUnmeteredStringValue("y"),
		)
		require.NoError(t, err)

		// 'main', 'foo', 'String', 'bar', 'String', empty-return-type
		assert.Equal(t, uint64(6), meter.getMemory(common.MemoryKindIdentifier))
	})

	t.Run("composite declaration", func(t *testing.T) {
		t.Parallel()

		script := `
            pub fun main() {}

            pub struct foo {
                var x: String
                var y: String

                init() {
                    self.x = "a"
                    self.y = "b"
                }

                pub fun bar() {}
            }
        `

		meter := newTestMemoryGauge()
		inter := parseCheckAndInterpretWithMemoryMetering(t, script, meter)

		_, err := inter.Invoke("main")
		require.NoError(t, err)
		assert.Equal(t, uint64(16), meter.getMemory(common.MemoryKindIdentifier))
	})

	t.Run("member resolvers", func(t *testing.T) {
		t.Parallel()

		script := `
            pub fun main() {            // 2 - 'main', empty-return-type
                let foo = ["a", "b"]    // 1
                foo.length              // 3 - 'foo', 'length', constant field resolver
                foo.length              // 3 - 'foo', 'length', constant field resolver (not re-used)
                foo.removeFirst()       // 3 - 'foo', 'removeFirst', function resolver
                foo.removeFirst()       // 3 - 'foo', 'removeFirst', function resolver (not re-used)
            }
        `

		meter := newTestMemoryGauge()
		inter := parseCheckAndInterpretWithMemoryMetering(t, script, meter)

		_, err := inter.Invoke("main")
		require.NoError(t, err)
		assert.Equal(t, uint64(15), meter.getMemory(common.MemoryKindIdentifier))
	})
}

func TestInterpretASTMetering(t *testing.T) {
	t.Parallel()

	t.Run("arguments", func(t *testing.T) {
		t.Parallel()

		script := `
            pub fun main() {
                foo(a: "hello", b: 23)
                bar("hello", 23)
            }

            pub fun foo(a: String, b: Int) {
            }

            pub fun bar(_ a: String, _ b: Int) {
            }
        `
		meter := newTestMemoryGauge()
		inter := parseCheckAndInterpretWithMemoryMetering(t, script, meter)

		_, err := inter.Invoke("main")
		require.NoError(t, err)

		assert.Equal(t, uint64(4), meter.getMemory(common.MemoryKindArgument))
	})

	t.Run("blocks", func(t *testing.T) {
		script := `
            pub fun main() {
                var i = 0
                if i != 0 {
                    i = 0
                }

                while i < 2 {
                    i = i + 1
                }

                var a = "foo"
                switch i {
                    case 1:
                        a = "foo_1"
                    case 2:
                        a = "foo_2"
                    case 3:
                        a = "foo_3"
                }
            }
        `

		meter := newTestMemoryGauge()
		inter := parseCheckAndInterpretWithMemoryMetering(t, script, meter)

		_, err := inter.Invoke("main")
		require.NoError(t, err)
		assert.Equal(t, uint64(7), meter.getMemory(common.MemoryKindBlock))
		assert.Equal(t, uint64(1), meter.getMemory(common.MemoryKindFunctionBlock))
	})

	t.Run("declarations", func(t *testing.T) {
		script := `
            import Foo from 0x42

            pub let x = 1
            pub var y = 2

            pub fun main() {
                var z = 3
            }

            pub fun foo(_ x: String, _ y: Int) {}

            pub struct A {
                pub var a: String

                init() {
                    self.a = "hello"
                }
            }

            pub struct interface B {}

            pub resource C {
                let a: Int

                init() {
                    self.a = 6
                }
            }

            pub resource interface D {}

            pub enum E: Int8 {
                pub case a
                pub case b
                pub case c
            }

            transaction {}

            #pragma
        `

		importedChecker, err := checker.ParseAndCheckWithOptions(t,
			`
                pub let Foo = 1
            `,
			checker.ParseAndCheckOptions{
				Location: utils.ImportedLocation,
			},
		)
		require.NoError(t, err)

		meter := newTestMemoryGauge()
		inter, err := parseCheckAndInterpretWithOptionsAndMemoryMetering(
			t,
			script,
			ParseCheckAndInterpretOptions{
				CheckerOptions: []sema.Option{
					sema.WithImportHandler(
						func(_ *sema.Checker, _ common.Location, _ ast.Range) (sema.Import, error) {
							return sema.ElaborationImport{
								Elaboration: importedChecker.Elaboration,
							}, nil
						},
					),
				},
				Options: []interpreter.Option{
					interpreter.WithImportLocationHandler(
						func(inter *interpreter.Interpreter, location common.Location) interpreter.Import {
							require.IsType(t, common.AddressLocation{}, location)
							program := interpreter.ProgramFromChecker(importedChecker)
							subInterpreter, err := inter.NewSubInterpreter(program, location)
							if err != nil {
								panic(err)
							}

							return interpreter.InterpreterImport{
								Interpreter: subInterpreter,
							}
						},
					),
				},
			},
			meter,
		)
		require.NoError(t, err)

		_, err = inter.Invoke("main")
		require.NoError(t, err)

		assert.Equal(t, uint64(4), meter.getMemory(common.MemoryKindFunctionDeclaration))
		assert.Equal(t, uint64(3), meter.getMemory(common.MemoryKindCompositeDeclaration))
		assert.Equal(t, uint64(2), meter.getMemory(common.MemoryKindInterfaceDeclaration))
		assert.Equal(t, uint64(3), meter.getMemory(common.MemoryKindEnumCaseDeclaration))
		assert.Equal(t, uint64(2), meter.getMemory(common.MemoryKindFieldDeclaration))
		assert.Equal(t, uint64(1), meter.getMemory(common.MemoryKindTransactionDeclaration))
		assert.Equal(t, uint64(1), meter.getMemory(common.MemoryKindImportDeclaration))
		assert.Equal(t, uint64(3), meter.getMemory(common.MemoryKindVariableDeclaration))
		assert.Equal(t, uint64(2), meter.getMemory(common.MemoryKindSpecialFunctionDeclaration))
		assert.Equal(t, uint64(1), meter.getMemory(common.MemoryKindPragmaDeclaration))

		assert.Equal(t, uint64(4), meter.getMemory(common.MemoryKindFunctionBlock))
		assert.Equal(t, uint64(2), meter.getMemory(common.MemoryKindParameter))
		assert.Equal(t, uint64(4), meter.getMemory(common.MemoryKindParameterList))
		assert.Equal(t, uint64(1), meter.getMemory(common.MemoryKindProgram))
		assert.Equal(t, uint64(13), meter.getMemory(common.MemoryKindMembers))
	})

	t.Run("statements", func(t *testing.T) {
		t.Parallel()

		script := `
            pub fun main() {
                var a = 5

                while a < 10 {               // while
                    if a == 5 {              // if
                        a = a + 1            // assignment
                        continue             // continue
                    }
                    break                    // break
                }

                foo()                        // expression statement

                for value in [1, 2, 3] {}    // for

                var r1 <- create bar()
                var r2 <- create bar()
                r1 <-> r2                    // swap

                destroy r1                   // expression statement
                destroy r2                   // expression statement

                switch a {                   // switch
                    case 1:
                        a = 2                // assignment
                }
            }

            pub fun foo(): Int {
                 return 5                    // return
            }

            resource bar {}

            pub contract Events {
                event FooEvent(x: Int, y: Int)

                fun events() {
                    emit FooEvent(x: 1, y: 2)    // emit
                }
            }
        `
		meter := newTestMemoryGauge()

		inter, err := parseCheckAndInterpretWithOptionsAndMemoryMetering(
			t,
			script,
			ParseCheckAndInterpretOptions{
				Options: []interpreter.Option{
					interpreter.WithContractValueHandler(func(
						inter *interpreter.Interpreter,
						compositeType *sema.CompositeType,
						constructorGenerator func(common.Address) *interpreter.HostFunctionValue,
						invocationRange ast.Range,
					) *interpreter.CompositeValue {
						// Just return a dummy value
						return &interpreter.CompositeValue{}
					}),
				},
			},
			meter,
		)
		require.NoError(t, err)

		_, err = inter.Invoke("main")
		require.NoError(t, err)

		assert.Equal(t, uint64(2), meter.getMemory(common.MemoryKindAssignmentStatement))
		assert.Equal(t, uint64(1), meter.getMemory(common.MemoryKindBreakStatement))
		assert.Equal(t, uint64(1), meter.getMemory(common.MemoryKindContinueStatement))
		assert.Equal(t, uint64(1), meter.getMemory(common.MemoryKindIfStatement))
		assert.Equal(t, uint64(1), meter.getMemory(common.MemoryKindForStatement))
		assert.Equal(t, uint64(1), meter.getMemory(common.MemoryKindWhileStatement))
		assert.Equal(t, uint64(1), meter.getMemory(common.MemoryKindReturnStatement))
		assert.Equal(t, uint64(1), meter.getMemory(common.MemoryKindSwapStatement))
		assert.Equal(t, uint64(3), meter.getMemory(common.MemoryKindExpressionStatement))
		assert.Equal(t, uint64(1), meter.getMemory(common.MemoryKindSwitchStatement))
		assert.Equal(t, uint64(1), meter.getMemory(common.MemoryKindEmitStatement))

		assert.Equal(t, uint64(5), meter.getMemory(common.MemoryKindTransfer))
		assert.Equal(t, uint64(6), meter.getMemory(common.MemoryKindMembers))
	})

	t.Run("expressions", func(t *testing.T) {
		t.Parallel()

		script := `
            pub fun main() {
                var a = 5                                // integer expr
                var b = 1.2 + 2.3                        // binary, fixed-point expr
                var c = !true                            // unary, boolean expr
                var d: String? = "hello"                 // string expr
                var e = nil                              // nil expr
                var f: [AnyStruct] = [[], [], []]        // array expr
                var g: {Int: {Int: AnyStruct}} = {1:{}}  // nil expr
                var h <- create bar()                    // create, identifier, invocation
                var i = h.baz                            // member access, identifier x2
                destroy h                                // destroy
                var j = f[0]                             // index access, identifier, integer
                var k = fun() {}                         // function expr
                k()                                      // identifier, invocation
                var l = c ? 1 : 2                        // conditional, identifier, integer x2
                var m = d as AnyStruct                   // casting, identifier
                var n = &d as &AnyStruct                 // reference, casting, identifier
                var o = d!                               // force, identifier
                var p = /public/somepath                 // path
            }

            resource bar {
                let baz: Int
                init() {
                    self.baz = 0x4
                }
            }
        `
		meter := newTestMemoryGauge()

		inter := parseCheckAndInterpretWithMemoryMetering(t, script, meter)

		_, err := inter.Invoke("main")
		require.NoError(t, err)

		assert.Equal(t, uint64(1), meter.getMemory(common.MemoryKindBooleanExpression))
		assert.Equal(t, uint64(1), meter.getMemory(common.MemoryKindNilExpression))
		assert.Equal(t, uint64(1), meter.getMemory(common.MemoryKindStringExpression))
		assert.Equal(t, uint64(6), meter.getMemory(common.MemoryKindIntegerExpression))
		assert.Equal(t, uint64(2), meter.getMemory(common.MemoryKindFixedPointExpression))
		assert.Equal(t, uint64(7), meter.getMemory(common.MemoryKindArrayExpression))
		assert.Equal(t, uint64(3), meter.getMemory(common.MemoryKindDictionaryExpression))
		assert.Equal(t, uint64(10), meter.getMemory(common.MemoryKindIdentifierExpression))
		assert.Equal(t, uint64(2), meter.getMemory(common.MemoryKindInvocationExpression))
		assert.Equal(t, uint64(2), meter.getMemory(common.MemoryKindMemberExpression))
		assert.Equal(t, uint64(1), meter.getMemory(common.MemoryKindIndexExpression))
		assert.Equal(t, uint64(1), meter.getMemory(common.MemoryKindConditionalExpression))
		assert.Equal(t, uint64(1), meter.getMemory(common.MemoryKindUnaryExpression))
		assert.Equal(t, uint64(1), meter.getMemory(common.MemoryKindBinaryExpression))
		assert.Equal(t, uint64(1), meter.getMemory(common.MemoryKindFunctionExpression))
		assert.Equal(t, uint64(2), meter.getMemory(common.MemoryKindCastingExpression))
		assert.Equal(t, uint64(1), meter.getMemory(common.MemoryKindCreateExpression))
		assert.Equal(t, uint64(1), meter.getMemory(common.MemoryKindDestroyExpression))
		assert.Equal(t, uint64(1), meter.getMemory(common.MemoryKindReferenceExpression))
		assert.Equal(t, uint64(1), meter.getMemory(common.MemoryKindForceExpression))
		assert.Equal(t, uint64(1), meter.getMemory(common.MemoryKindPathExpression))
	})

	t.Run("types", func(t *testing.T) {
		t.Parallel()

		script := `
            pub fun main() {
                var a: Int = 5                                     // nominal type
                var b: String? = "hello"                           // optional type
                var c: [Int; 2] = [1, 2]                           // constant sized type
                var d: [String] = []                               // variable sized type
                var e: {Int: String} = {}                          // dictionary type

                var f: ((String):Int) = fun(_a: String): Int {     // function type
                    return 1
                }

                var g = &a as &Int                                 // reference type
                var h: AnyStruct{foo} = bar()                      // restricted type
                var i: Capability<&bar>? = nil                     // instantiation type
            }

            struct interface foo {}

            struct bar: foo {}
        `
		meter := newTestMemoryGauge()

		inter := parseCheckAndInterpretWithMemoryMetering(t, script, meter)

		_, err := inter.Invoke("main")
		require.NoError(t, err)

		assert.Equal(t, uint64(1), meter.getMemory(common.MemoryKindConstantSizedType))
		assert.Equal(t, uint64(1), meter.getMemory(common.MemoryKindDictionaryType))
		assert.Equal(t, uint64(1), meter.getMemory(common.MemoryKindFunctionType))
		assert.Equal(t, uint64(1), meter.getMemory(common.MemoryKindInstantiationType))
		assert.Equal(t, uint64(17), meter.getMemory(common.MemoryKindNominalType))
		assert.Equal(t, uint64(2), meter.getMemory(common.MemoryKindOptionalType))
		assert.Equal(t, uint64(2), meter.getMemory(common.MemoryKindReferenceType))
		assert.Equal(t, uint64(1), meter.getMemory(common.MemoryKindRestrictedType))
		assert.Equal(t, uint64(1), meter.getMemory(common.MemoryKindVariableSizedType))

		assert.Equal(t, uint64(15), meter.getMemory(common.MemoryKindTypeAnnotation))
	})
<<<<<<< HEAD

	t.Run("position info", func(t *testing.T) {
		script := `
            pub let x = 1
            pub var y = 2

            pub fun main() {
                var z = 3
            }

            pub fun foo(_ x: String, _ y: Int) {}

            pub struct A {
                pub var a: String

                init() {
                    self.a = "hello"
                }
            }

            pub struct interface B {}
        `

		meter := newTestMemoryGauge()

		inter := parseCheckAndInterpretWithMemoryMetering(t, script, meter)

		_, err := inter.Invoke("main")
		require.NoError(t, err)

		assert.Equal(t, uint64(229), meter.getMemory(common.MemoryKindPosition))
	})
=======
>>>>>>> c696f6d2
}<|MERGE_RESOLUTION|>--- conflicted
+++ resolved
@@ -8219,7 +8219,6 @@
 
 		assert.Equal(t, uint64(15), meter.getMemory(common.MemoryKindTypeAnnotation))
 	})
-<<<<<<< HEAD
 
 	t.Run("position info", func(t *testing.T) {
 		script := `
@@ -8252,6 +8251,4 @@
 
 		assert.Equal(t, uint64(229), meter.getMemory(common.MemoryKindPosition))
 	})
-=======
->>>>>>> c696f6d2
 }