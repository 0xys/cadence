--- conflicted
+++ resolved
@@ -326,15 +326,6 @@
 
 		if isStoragePath {
 
-<<<<<<< HEAD
-							if composite.ResourceUUID() == nil {
-								log.Printf(
-									"Failed to get UUID for resource @ 0x%x %s",
-									address, key,
-								)
-							}
-						}
-=======
 			reader := bytes.NewReader(data)
 			decoder := interpreter.CBORDecMode.NewStreamDecoder(reader)
 			storable, err := interpreter.DecodeStorable(decoder, atree.StorageIDUndefined)
@@ -345,7 +336,6 @@
 				)
 				return err
 			}
->>>>>>> a9ef2ced
 
 			atreeValue, err := storable.StoredValue(slabStorage)
 			if err != nil {
@@ -372,8 +362,7 @@
 					if composite, ok := v.(*interpreter.CompositeValue); ok &&
 						composite.Kind == common.CompositeKindResource {
 
-						uuid := composite.GetField(inter, interpreter.ReturnEmptyLocationRange, "uuid")
-						if _, ok := uuid.(interpreter.UInt64Value); !ok {
+						if composite.ResourceUUID() == nil {
 							log.Printf(
 								"Failed to get UUID for resource @ 0x%x %s",
 								address, key,
