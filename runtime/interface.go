/*
 * Cadence - The resource-oriented smart contract programming language
 *
 * Copyright 2019-2022 Dapper Labs, Inc.
 *
 * Licensed under the Apache License, Version 2.0 (the "License");
 * you may not use this file except in compliance with the License.
 * You may obtain a copy of the License at
 *
 *   http://www.apache.org/licenses/LICENSE-2.0
 *
 * Unless required by applicable law or agreed to in writing, software
 * distributed under the License is distributed on an "AS IS" BASIS,
 * WITHOUT WARRANTIES OR CONDITIONS OF ANY KIND, either express or implied.
 * See the License for the specific language governing permissions and
 * limitations under the License.
 */

package runtime

import (
	"time"

<<<<<<< HEAD
	"github.com/opentracing/opentracing-go"

=======
>>>>>>> 674324f7
	"github.com/onflow/atree"
	"go.opentelemetry.io/otel/attribute"

	"github.com/onflow/cadence"
	"github.com/onflow/cadence/runtime/common"
	"github.com/onflow/cadence/runtime/interpreter"
	"github.com/onflow/cadence/runtime/stdlib"
)

type Interface interface {
	// ResolveLocation resolves an import location.
	ResolveLocation(identifiers []Identifier, location Location) ([]ResolvedLocation, error)
	// GetCode returns the code at a given location
	GetCode(location Location) ([]byte, error)
	// GetProgram returns the program for the given location, if available.
	//
	// NOTE:
	//
	// For implementations:
	// - During execution, this function MUST always return the *same* program,
	//   i.e. it may NOT return a different program,
	//   an elaboration in the program that is not annotating the AST in the program;
	//   or a program/elaboration and then nothing in a subsequent call.
	// - This function MUST also return what was set using SetProgram,
	//   it may NOT return something different or nothing/nil (!) after SetProgram was called.
	//   Do NOT implement this as a cache!
	//
	// For uses:
	// - ONLY call this function when a program must be parsed and checked,
	//   as an optimization to reuse the result of a potential previous parse and check.
	// - If GetProgram returns nil, Cadence MUST call SetProgram:
	//   There's an informal contract between Cadence and the implementer:
	//   Cadence calls GetProgram to potentially avoid having to parse and check a program.
	//   If the implementer returns nil from GetProgram,
	//   it expects that Cadence sets the resulting parsed and checked program with SetProgram.
	// - The behaviour after GetProgram returning nil or a program must be always deterministic:
	//   As SetProgram is called when GetProgram is nil, then SetProgram MUST also be called when
	//   GetProgram returns a program. This prevents nondeterministic behaviour
	//
	// Deprecated: This function should be refactored to ensure that SetProgram is always called
	//
	GetProgram(Location) (*interpreter.Program, error)
	// SetProgram sets the program for the given location.
	SetProgram(Location, *interpreter.Program) error
	// GetValue gets a value for the given key in the storage, owned by the given account.
	GetValue(owner, key []byte) (value []byte, err error)
	// SetValue sets a value for the given key in the storage, owned by the given account.
	SetValue(owner, key, value []byte) (err error)
	// ValueExists returns true if the given key exists in the storage, owned by the given account.
	ValueExists(owner, key []byte) (exists bool, err error)
	// AllocateStorageIndex allocates a new storage index under the given account.
	AllocateStorageIndex(owner []byte) (atree.StorageIndex, error)
	// CreateAccount creates a new account.
	CreateAccount(payer Address) (address Address, err error)
	// AddEncodedAccountKey appends an encoded key to an account.
	AddEncodedAccountKey(address Address, publicKey []byte) error
	// RevokeEncodedAccountKey removes a key from an account by index, add returns the encoded key.
	RevokeEncodedAccountKey(address Address, index int) (publicKey []byte, err error)
	// AddAccountKey appends a key to an account.
	AddAccountKey(address Address, publicKey *stdlib.PublicKey, hashAlgo HashAlgorithm, weight int) (*stdlib.AccountKey, error)
	// GetAccountKey retrieves a key from an account by index.
	GetAccountKey(address Address, index int) (*stdlib.AccountKey, error)
	// RevokeAccountKey removes a key from an account by index.
	RevokeAccountKey(address Address, index int) (*stdlib.AccountKey, error)
	// UpdateAccountContractCode updates the code associated with an account contract.
	UpdateAccountContractCode(address Address, name string, code []byte) (err error)
	// GetAccountContractCode returns the code associated with an account contract.
	GetAccountContractCode(address Address, name string) (code []byte, err error)
	// RemoveAccountContractCode removes the code associated with an account contract.
	RemoveAccountContractCode(address Address, name string) (err error)
	// GetSigningAccounts returns the signing accounts.
	GetSigningAccounts() ([]Address, error)
	// ProgramLog logs program logs.
	ProgramLog(string) error
	// EmitEvent is called when an event is emitted by the runtime.
	EmitEvent(cadence.Event) error
	// GenerateUUID is called to generate a UUID.
	GenerateUUID() (uint64, error)
	// MeterComputation is a callback method for metering computation, it returns error
	// when computation passes the limit (set by the environment)
	MeterComputation(operationType common.ComputationKind, intensity uint) error
	// DecodeArgument decodes a transaction argument against the given type.
	DecodeArgument(argument []byte, argumentType cadence.Type) (cadence.Value, error)
	// GetCurrentBlockHeight returns the current block height.
	GetCurrentBlockHeight() (uint64, error)
	// GetBlockAtHeight returns the block at the given height.
	GetBlockAtHeight(height uint64) (block stdlib.Block, exists bool, err error)
	// UnsafeRandom returns a random uint64, where the process of random number derivation is not cryptographically
	// secure.
	UnsafeRandom() (uint64, error)
	// VerifySignature returns true if the given signature was produced by signing the given tag + data
	// using the given public key, signature algorithm, and hash algorithm.
	VerifySignature(
		signature []byte,
		tag string,
		signedData []byte,
		publicKey []byte,
		signatureAlgorithm SignatureAlgorithm,
		hashAlgorithm HashAlgorithm,
	) (bool, error)
	// Hash returns the digest of hashing the given data with using the given hash algorithm
	Hash(data []byte, tag string, hashAlgorithm HashAlgorithm) ([]byte, error)
	// GetAccountBalance gets accounts default flow token balance.
	GetAccountBalance(address common.Address) (value uint64, err error)
	// GetAccountAvailableBalance gets accounts default flow token balance - balance that is reserved for storage.
	GetAccountAvailableBalance(address common.Address) (value uint64, err error)
	// GetStorageUsed gets storage used in bytes by the address at the moment of the function call.
	GetStorageUsed(address Address) (value uint64, err error)
	// GetStorageCapacity gets storage capacity in bytes on the address.
	GetStorageCapacity(address Address) (value uint64, err error)
	// ImplementationDebugLog logs implementation log statements on a debug-level
	ImplementationDebugLog(message string) error
	// ValidatePublicKey verifies the validity of a public key.
	ValidatePublicKey(key *stdlib.PublicKey) error
	// GetAccountContractNames returns the names of all contracts deployed in an account.
	GetAccountContractNames(address Address) ([]string, error)
<<<<<<< HEAD
	// RecordTrace records a opentracing trace
	RecordTrace(operation string, location Location, duration time.Duration, logs []opentracing.LogRecord)
=======
	// RecordTrace records a opentelemetry trace.
	RecordTrace(operation string, location common.Location, duration time.Duration, attrs []attribute.KeyValue)
>>>>>>> 674324f7
	// BLSVerifyPOP verifies a proof of possession (PoP) for the receiver public key.
	BLSVerifyPOP(pk *stdlib.PublicKey, s []byte) (bool, error)
	// BLSAggregateSignatures aggregate multiple BLS signatures into one.
	BLSAggregateSignatures(sigs [][]byte) ([]byte, error)
	// BLSAggregatePublicKeys aggregate multiple BLS public keys into one.
	BLSAggregatePublicKeys(keys []*stdlib.PublicKey) (*stdlib.PublicKey, error)
	// ResourceOwnerChanged gets called when a resource's owner changed (if enabled)
	ResourceOwnerChanged(
		interpreter *interpreter.Interpreter,
		resource *interpreter.CompositeValue,
		oldOwner common.Address,
		newOwner common.Address,
	)
	// MeterMemory gets called when new memory is allocated or used by the interpreter
	MeterMemory(usage common.MemoryUsage) error
}

type Metrics interface {
	ProgramParsed(location Location, duration time.Duration)
	ProgramChecked(location Location, duration time.Duration)
	ProgramInterpreted(location Location, duration time.Duration)
}<|MERGE_RESOLUTION|>--- conflicted
+++ resolved
@@ -21,11 +21,6 @@
 import (
 	"time"
 
-<<<<<<< HEAD
-	"github.com/opentracing/opentracing-go"
-
-=======
->>>>>>> 674324f7
 	"github.com/onflow/atree"
 	"go.opentelemetry.io/otel/attribute"
 
@@ -142,13 +137,8 @@
 	ValidatePublicKey(key *stdlib.PublicKey) error
 	// GetAccountContractNames returns the names of all contracts deployed in an account.
 	GetAccountContractNames(address Address) ([]string, error)
-<<<<<<< HEAD
-	// RecordTrace records a opentracing trace
-	RecordTrace(operation string, location Location, duration time.Duration, logs []opentracing.LogRecord)
-=======
-	// RecordTrace records a opentelemetry trace.
-	RecordTrace(operation string, location common.Location, duration time.Duration, attrs []attribute.KeyValue)
->>>>>>> 674324f7
+	// RecordTrace records an opentelemetry trace.
+	RecordTrace(operation string, location Location, duration time.Duration, attrs []attribute.KeyValue)
 	// BLSVerifyPOP verifies a proof of possession (PoP) for the receiver public key.
 	BLSVerifyPOP(pk *stdlib.PublicKey, s []byte) (bool, error)
 	// BLSAggregateSignatures aggregate multiple BLS signatures into one.
