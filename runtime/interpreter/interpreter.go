package interpreter

import (
	"fmt"
	"math/big"
	goRuntime "runtime"

	"github.com/raviqqe/hamt"

	"github.com/dapperlabs/cadence/runtime/activations"
	"github.com/dapperlabs/cadence/runtime/ast"
	"github.com/dapperlabs/cadence/runtime/common"
	"github.com/dapperlabs/cadence/runtime/errors"
	"github.com/dapperlabs/cadence/runtime/sema"

	. "github.com/dapperlabs/cadence/runtime/trampoline"
)

type controlReturn interface {
	isControlReturn()
}

type loopBreak struct{}

func (loopBreak) isControlReturn() {}

type loopContinue struct{}

func (loopContinue) isControlReturn() {}

type functionReturn struct {
	Value
}

func (functionReturn) isControlReturn() {}

type ExpressionStatementResult struct {
	Value
}

//

var emptyFunctionType = &sema.FunctionType{
	ReturnTypeAnnotation: &sema.TypeAnnotation{
		Type: &sema.VoidType{},
	},
}

//

type getterSetter struct {
	get func() Value
	set func(Value)
}

// Visit-methods for statement which return a non-nil value
// are treated like they are returning a value.

// OnEventEmittedFunc is a function that is triggered when an event is emitted by the program.
//
type OnEventEmittedFunc func(
	inter *Interpreter,
	event *CompositeValue,
	eventType *sema.CompositeType,
)

// OnStatementFunc is a function that is triggered when a statement is about to be executed.
//
type OnStatementFunc func(
	inter *Interpreter,
	statement *Statement,
)

// StorageExistenceHandlerFunc is a function that handles storage existence checks.
//
type StorageExistenceHandlerFunc func(
	inter *Interpreter,
	storageAddress common.Address,
	key string,
) bool

// StorageReadHandlerFunc is a function that handles storage reads.
//
type StorageReadHandlerFunc func(
	inter *Interpreter,
	storageAddress common.Address,
	key string,
) OptionalValue

// StorageWriteHandlerFunc is a function that handles storage writes.
//
type StorageWriteHandlerFunc func(
	inter *Interpreter,
	storageAddress common.Address,
	key string,
	value OptionalValue,
)

// StorageKeyHandlerFunc is a function that handles storage indexing types.
//
type StorageKeyHandlerFunc func(
	inter *Interpreter,
	storageAddress common.Address,
	indexingType sema.Type,
) string

// InjectedCompositeFieldsHandlerFunc is a function that handles storage reads.
//
type InjectedCompositeFieldsHandlerFunc func(
	inter *Interpreter,
	location ast.Location,
	typeID sema.TypeID,
	compositeKind common.CompositeKind,
) map[string]Value

// ContractValueHandlerFunc is a function that handles contract values.
//
type ContractValueHandlerFunc func(
	inter *Interpreter,
	compositeType *sema.CompositeType,
	constructor FunctionValue,
) *CompositeValue

// ImportProgramHandlerFunc is a function that handles imports of programs.
//
type ImportProgramHandlerFunc func(
	inter *Interpreter,
	location ast.Location,
) *ast.Program

// compositeTypeCode contains the the "prepared" / "callable" "code"
// for the functions and the destructor of a composite
// (contract, struct, resource, event).
//
// As there is no support for inheritance of concrete types,
// these are the "leaf" nodes in the call chain, and are functions.
//
type compositeTypeCode struct {
	compositeFunctions map[string]FunctionValue
	destructorFunction FunctionValue
}

type FunctionWrapper = func(inner FunctionValue) FunctionValue

// wrapperCode contains the "prepared" / "callable" "code"
// for inherited types (interfaces and type requirements).
//
// These are "branch" nodes in the call chain, and are function wrappers,
// i.e. they wrap the functions / function wrappers that inherit them.
//
type wrapperCode struct {
	initializerFunctionWrapper FunctionWrapper
	destructorFunctionWrapper  FunctionWrapper
	functionWrappers           map[string]FunctionWrapper
}

// typeCodes is the value which stores the "prepared" / "callable" "code"
// of all composite types, interface types, and type requirements.
//
type typeCodes struct {
	compositeCodes       map[sema.TypeID]compositeTypeCode
	interfaceCodes       map[sema.TypeID]wrapperCode
	typeRequirementCodes map[sema.TypeID]wrapperCode
}

type Interpreter struct {
	Checker                        *sema.Checker
	PredefinedValues               map[string]Value
	activations                    *activations.Activations
	Globals                        map[string]*Variable
	allInterpreters                map[ast.LocationID]*Interpreter
	allCheckers                    map[ast.LocationID]*sema.Checker
	typeCodes                      typeCodes
	Transactions                   []*HostFunctionValue
	onEventEmitted                 OnEventEmittedFunc
	onStatement                    OnStatementFunc
	storageExistenceHandler        StorageExistenceHandlerFunc
	storageReadHandler             StorageReadHandlerFunc
	storageWriteHandler            StorageWriteHandlerFunc
	storageKeyHandler              StorageKeyHandlerFunc
	injectedCompositeFieldsHandler InjectedCompositeFieldsHandlerFunc
	contractValueHandler           ContractValueHandlerFunc
	importProgramHandler           ImportProgramHandlerFunc
}

type Option func(*Interpreter) error

// WithOnEventEmittedHandler returns an interpreter option which sets
// the given function as the event handler.
//
func WithOnEventEmittedHandler(handler OnEventEmittedFunc) Option {
	return func(interpreter *Interpreter) error {
		interpreter.SetOnEventEmittedHandler(handler)
		return nil
	}
}

// WithOnStatementHandler returns an interpreter option which sets
// the given function as the statement handler.
//
func WithOnStatementHandler(handler OnStatementFunc) Option {
	return func(interpreter *Interpreter) error {
		interpreter.SetOnStatementHandler(handler)
		return nil
	}
}

// WithPredefinedValues returns an interpreter option which declares
// the given the predefined values.
//
func WithPredefinedValues(predefinedValues map[string]Value) Option {
	return func(interpreter *Interpreter) error {
		interpreter.PredefinedValues = predefinedValues

		for name, value := range predefinedValues {
			err := interpreter.ImportValue(name, value)
			if err != nil {
				return err
			}
		}

		return nil
	}
}

// WithStorageExistenceHandler returns an interpreter option which sets the given function
// as the function that is used when a storage key is checked for existence.
//
func WithStorageExistenceHandler(handler StorageExistenceHandlerFunc) Option {
	return func(interpreter *Interpreter) error {
		interpreter.SetStorageExistenceHandler(handler)
		return nil
	}
}

// WithStorageReadHandler returns an interpreter option which sets the given function
// as the function that is used when a stored value is read.
//
func WithStorageReadHandler(handler StorageReadHandlerFunc) Option {
	return func(interpreter *Interpreter) error {
		interpreter.SetStorageReadHandler(handler)
		return nil
	}
}

// WithStorageWriteHandler returns an interpreter option which sets the given function
// as the function that is used when a stored value is written.
//
func WithStorageWriteHandler(handler StorageWriteHandlerFunc) Option {
	return func(interpreter *Interpreter) error {
		interpreter.SetStorageWriteHandler(handler)
		return nil
	}
}

// WithStorageKeyHandler returns an interpreter option which sets the given function
// as the function that is used when a stored value is written.
//
func WithStorageKeyHandler(handler StorageKeyHandlerFunc) Option {
	return func(interpreter *Interpreter) error {
		interpreter.SetStorageKeyHandler(handler)
		return nil
	}
}

// WithInjectedCompositeFieldsHandler returns an interpreter option which sets the given function
// as the function that is used to initialize new composite values' fields
//
func WithInjectedCompositeFieldsHandler(handler InjectedCompositeFieldsHandlerFunc) Option {
	return func(interpreter *Interpreter) error {
		interpreter.SetInjectedCompositeFieldsHandler(handler)
		return nil
	}
}

// WithContractValueHandler returns an interpreter option which sets the given function
// as the function that is used to handle imports of values.
//
func WithContractValueHandler(handler ContractValueHandlerFunc) Option {
	return func(interpreter *Interpreter) error {
		interpreter.SetContractValueHandler(handler)
		return nil
	}
}

// WithImportProgramHandler returns an interpreter option which sets the given function
// as the function that is used to handle the imports of programs.
//
func WithImportProgramHandler(handler ImportProgramHandlerFunc) Option {
	return func(interpreter *Interpreter) error {
		interpreter.SetImportProgramHandler(handler)
		return nil
	}
}

// WithAllInterpreters returns an interpreter option which sets
// the given map of interpreters as the map of all interpreters.
//
func WithAllInterpreters(allInterpreters map[ast.LocationID]*Interpreter) Option {
	return func(interpreter *Interpreter) error {
		interpreter.SetAllInterpreters(allInterpreters)
		return nil
	}
}

// WithAllCheckers returns an interpreter option which sets
// the given map of checkers as the map of all checkers.
//
func WithAllCheckers(allCheckers map[ast.LocationID]*sema.Checker) Option {
	return func(interpreter *Interpreter) error {
		interpreter.SetAllCheckers(allCheckers)
		return nil
	}
}

// withTypeCodes returns an interpreter option which sets the type codes.
//
func withTypeCodes(typeCodes typeCodes) Option {
	return func(interpreter *Interpreter) error {
		interpreter.setTypeCodes(typeCodes)
		return nil
	}
}

func NewInterpreter(checker *sema.Checker, options ...Option) (*Interpreter, error) {
	interpreter := &Interpreter{
		Checker:     checker,
		activations: &activations.Activations{},
		Globals:     map[string]*Variable{},
	}

	defaultOptions := []Option{
		WithAllInterpreters(map[ast.LocationID]*Interpreter{}),
		WithAllCheckers(map[ast.LocationID]*sema.Checker{}),
		withTypeCodes(typeCodes{
			compositeCodes:       map[sema.TypeID]compositeTypeCode{},
			interfaceCodes:       map[sema.TypeID]wrapperCode{},
			typeRequirementCodes: map[sema.TypeID]wrapperCode{},
		}),
	}

	interpreter.defineBaseFunctions()

	for _, option := range append(defaultOptions, options...) {
		err := option(interpreter)
		if err != nil {
			return nil, err
		}
	}

	return interpreter, nil
}

// SetOnEventEmittedHandler sets the function that is triggered when an event is emitted by the program.
//
func (interpreter *Interpreter) SetOnEventEmittedHandler(function OnEventEmittedFunc) {
	interpreter.onEventEmitted = function
}

// SetOnStatementHandler sets the function that is triggered when a statement is about to be executed.
//
func (interpreter *Interpreter) SetOnStatementHandler(function OnStatementFunc) {
	interpreter.onStatement = function
}

// SetStorageExistenceHandler sets the function that is used when a storage key is checked for existence.
//
func (interpreter *Interpreter) SetStorageExistenceHandler(function StorageExistenceHandlerFunc) {
	interpreter.storageExistenceHandler = function
}

// SetStorageReadHandler sets the function that is used when a stored value is read.
//
func (interpreter *Interpreter) SetStorageReadHandler(function StorageReadHandlerFunc) {
	interpreter.storageReadHandler = function
}

// SetStorageWriteHandler sets the function that is used when a stored value is written.
//
func (interpreter *Interpreter) SetStorageWriteHandler(function StorageWriteHandlerFunc) {
	interpreter.storageWriteHandler = function
}

// SetStorageKeyHandler sets the function that is used when a storage is indexed.
//
func (interpreter *Interpreter) SetStorageKeyHandler(function StorageKeyHandlerFunc) {
	interpreter.storageKeyHandler = function
}

// SetInjectedCompositeFieldsHandler sets the function that is used to initialize
// new composite values' fields
//
func (interpreter *Interpreter) SetInjectedCompositeFieldsHandler(function InjectedCompositeFieldsHandlerFunc) {
	interpreter.injectedCompositeFieldsHandler = function
}

// SetContractValueHandler sets the function that is used to handle imports of values
//
func (interpreter *Interpreter) SetContractValueHandler(function ContractValueHandlerFunc) {
	interpreter.contractValueHandler = function
}

// SetImportProgramHandler sets the function that is used to handle imports of programs.
//
func (interpreter *Interpreter) SetImportProgramHandler(function ImportProgramHandlerFunc) {
	interpreter.importProgramHandler = function
}

// SetAllInterpreters sets the given map of interpreters as the map of all interpreters.
//
func (interpreter *Interpreter) SetAllInterpreters(allInterpreters map[ast.LocationID]*Interpreter) {
	interpreter.allInterpreters = allInterpreters

	// Register self
	interpreter.allInterpreters[interpreter.Checker.Location.ID()] = interpreter
}

// SetAllCheckers sets the given map of checkers as the map of all checkers.
//
func (interpreter *Interpreter) SetAllCheckers(allCheckers map[ast.LocationID]*sema.Checker) {
	interpreter.allCheckers = allCheckers

	// Register self
	checker := interpreter.Checker
	interpreter.allCheckers[checker.Location.ID()] = checker
}

// setTypeCodes sets the type codes.
//
func (interpreter *Interpreter) setTypeCodes(typeCodes typeCodes) {
	interpreter.typeCodes = typeCodes
}

// locationRange returns a new location range for the given positioned element.
//
func (interpreter *Interpreter) locationRange(hasPosition ast.HasPosition) LocationRange {
	return LocationRange{
		Location: interpreter.Checker.Location,
		Range:    ast.NewRangeFromPositioned(hasPosition),
	}
}

func (interpreter *Interpreter) findVariable(name string) *Variable {
	result := interpreter.activations.Find(name)
	if result == nil {
		return nil
	}
	return result.(*Variable)
}

func (interpreter *Interpreter) findOrDeclareVariable(name string) *Variable {
	variable := interpreter.findVariable(name)
	if variable == nil {
		variable = &Variable{}
		interpreter.setVariable(name, variable)
	}
	return variable
}

func (interpreter *Interpreter) setVariable(name string, variable *Variable) {
	interpreter.activations.Set(name, variable)
}

func (interpreter *Interpreter) Interpret() (err error) {
	// recover internal panics and return them as an error
	defer recoverErrors(func(internalErr error) {
		err = internalErr
	})

	interpreter.runAllStatements(interpreter.interpret())

	return nil
}

type Statement struct {
	Trampoline Trampoline
	Line       int
}

func (interpreter *Interpreter) runUntilNextStatement(t Trampoline) (interface{}, *Statement) {
	for {
		statement := getStatement(t)

		if statement != nil {
			return nil, &Statement{
				// NOTE: resumption using outer trampoline,
				// not just inner statement trampoline
				Trampoline: t,
				Line:       statement.Line,
			}
		}

		result := t.Resume()

		if continuation, ok := result.(func() Trampoline); ok {

			t = continuation()
			continue
		}

		return result, nil
	}
}

func (interpreter *Interpreter) runAllStatements(t Trampoline) interface{} {
	for {
		result, statement := interpreter.runUntilNextStatement(t)
		if statement == nil {
			return result
		}

		if interpreter.onStatement != nil {
			interpreter.onStatement(interpreter, statement)
		}

		result = statement.Trampoline.Resume()
		if continuation, ok := result.(func() Trampoline); ok {
			t = continuation()
			continue
		}

		return result
	}
}

func getStatement(t Trampoline) *StatementTrampoline {
	switch t := t.(type) {
	case FlatMap:
		return getStatement(t.Subroutine)
	case StatementTrampoline:
		return &t
	default:
		return nil
	}
}

func (interpreter *Interpreter) interpret() Trampoline {
	return interpreter.Checker.Program.Accept(interpreter).(Trampoline)
}

func (interpreter *Interpreter) prepareInterpretation() {
	program := interpreter.Checker.Program

	// Pre-declare empty variables for all interfaces, composites, and function declarations
	for _, declaration := range program.InterfaceDeclarations() {
		interpreter.declareVariable(declaration.Identifier.Identifier, nil)
	}

	for _, declaration := range program.CompositeDeclarations() {
		interpreter.declareVariable(declaration.Identifier.Identifier, nil)
	}

	for _, declaration := range program.FunctionDeclarations() {
		interpreter.declareVariable(declaration.Identifier.Identifier, nil)
	}

	// TODO:
	// Register top-level interface declarations, as their functions' conditions
	// need to be included in conforming composites' functions
}

func (interpreter *Interpreter) visitGlobalDeclarations(declarations []ast.Declaration) Trampoline {
	count := len(declarations)

	// no declarations? stop
	if count == 0 {
		// NOTE: no result, so it does *not* act like a return-statement
		return Done{}
	}

	// interpret the first declaration, then the remaining ones
	return interpreter.visitGlobalDeclaration(declarations[0]).
		FlatMap(func(_ interface{}) Trampoline {
			return interpreter.visitGlobalDeclarations(declarations[1:])
		})
}

// visitGlobalDeclaration firsts interprets the global declaration,
// then finds the declaration and adds it to the globals
func (interpreter *Interpreter) visitGlobalDeclaration(declaration ast.Declaration) Trampoline {
	return declaration.Accept(interpreter).(Trampoline).
		Then(func(_ interface{}) {
			interpreter.declareGlobal(declaration)
		})
}

func (interpreter *Interpreter) declareGlobal(declaration ast.Declaration) {
	identifier := declaration.DeclarationIdentifier()
	if identifier == nil {
		return
	}
	name := identifier.Identifier
	// NOTE: semantic analysis already checked possible invalid redeclaration
	interpreter.Globals[name] = interpreter.findVariable(name)
}

func (interpreter *Interpreter) prepareInvokeVariable(functionName string, arguments []interface{}) (trampoline Trampoline, err error) {
	variable, ok := interpreter.Globals[functionName]
	if !ok {
		return nil, &NotDeclaredError{
			ExpectedKind: common.DeclarationKindFunction,
			Name:         functionName,
		}
	}

	variableValue := variable.Value

	functionValue, ok := variableValue.(FunctionValue)
	if !ok {
		return nil, &NotInvokableError{
			Value: variableValue,
		}
	}

	ty := interpreter.Checker.GlobalValues[functionName].Type

	invokableType, ok := ty.(sema.InvokableType)

	if !ok {
		return nil, &NotInvokableError{
			Value: variableValue,
		}
	}

	functionType := invokableType.InvocationFunctionType()

	return interpreter.prepareInvoke(functionValue, functionType, arguments)
}

func (interpreter *Interpreter) prepareInvokeTransaction(
	index int,
	arguments []interface{},
) (trampoline Trampoline, err error) {
	if index >= len(interpreter.Transactions) {
		return nil, &TransactionNotDeclaredError{Index: index}
	}

	functionValue := interpreter.Transactions[index]

	transactionType := interpreter.Checker.TransactionTypes[index]
	functionType := transactionType.EntryPointFunctionType()

	return interpreter.prepareInvoke(functionValue, functionType, arguments)
}

func (interpreter *Interpreter) prepareInvoke(
	functionValue FunctionValue,
	functionType *sema.FunctionType,
	arguments []interface{},
) (trampoline Trampoline, err error) {

	var argumentValues []Value
	argumentValues, err = ToValues(arguments)
	if err != nil {
		return nil, err
	}

	// ensures the invocation's argument count matches the function's parameter count

	parameters := functionType.Parameters
	parameterCount := len(parameters)
	argumentCount := len(argumentValues)

	if argumentCount != parameterCount {

		if functionType.RequiredArgumentCount == nil ||
			argumentCount < *functionType.RequiredArgumentCount {

			return nil, &ArgumentCountError{
				ParameterCount: parameterCount,
				ArgumentCount:  argumentCount,
			}
		}
	}

	preparedArguments := make([]Value, len(arguments))
	for i, argument := range argumentValues {
		parameterType := parameters[i].TypeAnnotation.Type
		// TODO: value type is not known, reject for now
		switch parameterType.(type) {
		case *sema.AnyStructType, *sema.AnyResourceType:
			return nil, &NotInvokableError{
				Value: functionValue,
			}
		}

		preparedArguments[i] = interpreter.convertAndBox(argument, nil, parameterType)
	}

	// NOTE: can't fill argument types, as they are unknown
	trampoline = functionValue.Invoke(Invocation{
		Arguments:   preparedArguments,
		Interpreter: interpreter,
	})

	return trampoline, nil
}

func (interpreter *Interpreter) Invoke(functionName string, arguments ...interface{}) (value Value, err error) {
	// recover internal panics and return them as an error
	defer recoverErrors(func(internalErr error) {
		err = internalErr
	})

	trampoline, err := interpreter.prepareInvokeVariable(functionName, arguments)
	if err != nil {
		return nil, err
	}
	result := interpreter.runAllStatements(trampoline)
	if result == nil {
		return nil, nil
	}
	return result.(Value), nil
}

func (interpreter *Interpreter) InvokeTransaction(index int, arguments ...interface{}) (err error) {
	// recover internal panics and return them as an error
	defer recoverErrors(func(internalErr error) {
		err = internalErr
	})

	trampoline, err := interpreter.prepareInvokeTransaction(index, arguments)
	if err != nil {
		return err
	}

	_ = interpreter.runAllStatements(trampoline)

	return nil
}

func recoverErrors(onError func(error)) {
	if r := recover(); r != nil {
		var ok bool
		// don't recover Go errors
		goErr, ok := r.(goRuntime.Error)
		if ok {
			panic(goErr)
		}

		err, ok := r.(error)
		if !ok {
			err = fmt.Errorf("%v", r)
		}

		onError(err)
	}
}

func (interpreter *Interpreter) VisitProgram(program *ast.Program) ast.Repr {
	interpreter.prepareInterpretation()

	return interpreter.visitGlobalDeclarations(program.Declarations)
}

func (interpreter *Interpreter) VisitFunctionDeclaration(declaration *ast.FunctionDeclaration) ast.Repr {

	identifier := declaration.Identifier.Identifier

	functionType := interpreter.Checker.Elaboration.FunctionDeclarationFunctionTypes[declaration]

	variable := interpreter.findOrDeclareVariable(identifier)

	// lexical scope: variables in functions are bound to what is visible at declaration time
	lexicalScope := interpreter.activations.CurrentOrNew()

	// make the function itself available inside the function
	lexicalScope = lexicalScope.Insert(common.StringEntry(identifier), variable)

	variable.Value = interpreter.functionDeclarationValue(declaration, functionType, lexicalScope)

	// NOTE: no result, so it does *not* act like a return-statement
	return Done{}
}

func (interpreter *Interpreter) functionDeclarationValue(
	declaration *ast.FunctionDeclaration,
	functionType *sema.FunctionType,
	lexicalScope hamt.Map,
) InterpretedFunctionValue {

	var preConditions ast.Conditions
	if declaration.FunctionBlock.PreConditions != nil {
		preConditions = *declaration.FunctionBlock.PreConditions
	}

	var beforeStatements []ast.Statement
	var rewrittenPostConditions ast.Conditions

	if declaration.FunctionBlock.PostConditions != nil {
		postConditionsRewrite :=
			interpreter.Checker.Elaboration.PostConditionsRewrite[declaration.FunctionBlock.PostConditions]

		rewrittenPostConditions = postConditionsRewrite.RewrittenPostConditions
		beforeStatements = postConditionsRewrite.BeforeStatements
	}

	return InterpretedFunctionValue{
		Interpreter:      interpreter,
		ParameterList:    declaration.ParameterList,
		Type:             functionType,
		Activation:       lexicalScope,
		BeforeStatements: beforeStatements,
		PreConditions:    preConditions,
		Statements:       declaration.FunctionBlock.Statements,
		PostConditions:   rewrittenPostConditions,
	}
}

// NOTE: consider using NewInterpreter if the value should be predefined in all programs
func (interpreter *Interpreter) ImportValue(name string, value Value) error {
	if _, ok := interpreter.Globals[name]; ok {
		return &RedeclarationError{
			Name: name,
		}
	}

	variable := interpreter.declareVariable(name, value)
	interpreter.Globals[name] = variable
	return nil
}

func (interpreter *Interpreter) VisitBlock(block *ast.Block) ast.Repr {
	// block scope: each block gets an activation record
	interpreter.activations.PushCurrent()

	return interpreter.visitStatements(block.Statements).
		Then(func(_ interface{}) {
			interpreter.activations.Pop()
		})
}

func (interpreter *Interpreter) visitStatements(statements []ast.Statement) Trampoline {
	count := len(statements)

	// no statements? stop
	if count == 0 {
		// NOTE: no result, so it does *not* act like a return-statement
		return Done{}
	}

	statement := statements[0]
	line := statement.StartPosition().Line

	// interpret the first statement, then the remaining ones
	return StatementTrampoline{
		F: func() Trampoline {
			return statement.Accept(interpreter).(Trampoline)
		},
		Line: line,
	}.FlatMap(func(returnValue interface{}) Trampoline {
		if _, isReturn := returnValue.(controlReturn); isReturn {
			return Done{Result: returnValue}
		}
		return interpreter.visitStatements(statements[1:])
	})
}

func (interpreter *Interpreter) VisitFunctionBlock(_ *ast.FunctionBlock) ast.Repr {
	// NOTE: see visitBlock
	panic(errors.NewUnreachableError())
}

func (interpreter *Interpreter) visitFunctionBody(
	beforeStatements []ast.Statement,
	preConditions ast.Conditions,
	body Trampoline,
	postConditions ast.Conditions,
	returnType sema.Type,
) Trampoline {

	// block scope: each function block gets an activation record
	interpreter.activations.PushCurrent()

	return interpreter.visitStatements(beforeStatements).
		FlatMap(func(_ interface{}) Trampoline {
			return interpreter.visitConditions(preConditions)
		}).
		FlatMap(func(_ interface{}) Trampoline {
			return body
		}).
		FlatMap(func(blockResult interface{}) Trampoline {
			var resultValue Value
			if _, ok := blockResult.(functionReturn); ok {
				resultValue = blockResult.(functionReturn).Value
			} else {
				resultValue = VoidValue{}
			}

			// If there is a return type, declare the constant `result`
			// which has the return value

			if _, isVoid := returnType.(*sema.VoidType); !isVoid {
				interpreter.declareVariable(sema.ResultIdentifier, resultValue)
			}

			return interpreter.visitConditions(postConditions).
				Map(func(_ interface{}) interface{} {
					return resultValue
				})
		}).
		Then(func(_ interface{}) {
			interpreter.activations.Pop()
		})
}

func (interpreter *Interpreter) visitConditions(conditions []*ast.Condition) Trampoline {
	count := len(conditions)

	// no conditions? stop
	if count == 0 {
		return Done{}
	}

	// interpret the first condition, then the remaining ones
	condition := conditions[0]
	return condition.Accept(interpreter).(Trampoline).
		FlatMap(func(value interface{}) Trampoline {
			result := value.(BoolValue)

			if !result {

				var messageTrampoline Trampoline

				if condition.Message == nil {
					messageTrampoline = Done{Result: NewStringValue("")}
				} else {
					messageTrampoline = condition.Message.Accept(interpreter).(Trampoline)
				}

				return messageTrampoline.
					Then(func(result interface{}) {
						message := result.(*StringValue).Str

						panic(&ConditionError{
							ConditionKind: condition.Kind,
							Message:       message,
							LocationRange: LocationRange{
								Location: interpreter.Checker.Location,
								Range:    ast.NewRangeFromPositioned(condition.Test),
							},
						})
					})
			}

			return interpreter.visitConditions(conditions[1:])
		})
}

func (interpreter *Interpreter) VisitCondition(condition *ast.Condition) ast.Repr {
	return condition.Test.Accept(interpreter)
}

func (interpreter *Interpreter) VisitReturnStatement(statement *ast.ReturnStatement) ast.Repr {
	// NOTE: returning result

	if statement.Expression == nil {
		return Done{Result: functionReturn{VoidValue{}}}
	}

	return statement.Expression.Accept(interpreter).(Trampoline).
		Map(func(result interface{}) interface{} {
			value := result.(Value)

			valueType := interpreter.Checker.Elaboration.ReturnStatementValueTypes[statement]
			returnType := interpreter.Checker.Elaboration.ReturnStatementReturnTypes[statement]

			value = interpreter.copyAndConvert(value, valueType, returnType)

			return functionReturn{value}
		})
}

func (interpreter *Interpreter) VisitBreakStatement(_ *ast.BreakStatement) ast.Repr {
	return Done{Result: loopBreak{}}
}

func (interpreter *Interpreter) VisitContinueStatement(_ *ast.ContinueStatement) ast.Repr {
	return Done{Result: loopContinue{}}
}

func (interpreter *Interpreter) VisitIfStatement(statement *ast.IfStatement) ast.Repr {
	switch test := statement.Test.(type) {
	case ast.Expression:
		return interpreter.visitIfStatementWithTestExpression(test, statement.Then, statement.Else)
	case *ast.VariableDeclaration:
		return interpreter.visitIfStatementWithVariableDeclaration(test, statement.Then, statement.Else)
	default:
		panic(errors.NewUnreachableError())
	}
}

func (interpreter *Interpreter) visitIfStatementWithTestExpression(
	test ast.Expression,
	thenBlock, elseBlock *ast.Block,
) Trampoline {

	return test.Accept(interpreter).(Trampoline).
		FlatMap(func(result interface{}) Trampoline {
			value := result.(BoolValue)
			if value {
				return thenBlock.Accept(interpreter).(Trampoline)
			} else if elseBlock != nil {
				return elseBlock.Accept(interpreter).(Trampoline)
			}

			// NOTE: no result, so it does *not* act like a return-statement
			return Done{}
		})
}

func (interpreter *Interpreter) visitIfStatementWithVariableDeclaration(
	declaration *ast.VariableDeclaration,
	thenBlock, elseBlock *ast.Block,
) Trampoline {

	return declaration.Value.Accept(interpreter).(Trampoline).
		FlatMap(func(result interface{}) Trampoline {

			if someValue, ok := result.(*SomeValue); ok {

				targetType := interpreter.Checker.Elaboration.VariableDeclarationTargetTypes[declaration]
				valueType := interpreter.Checker.Elaboration.VariableDeclarationValueTypes[declaration]
				unwrappedValueCopy := interpreter.copyAndConvert(someValue.Value, valueType, targetType)

				interpreter.activations.PushCurrent()
				interpreter.declareVariable(
					declaration.Identifier.Identifier,
					unwrappedValueCopy,
				)

				return thenBlock.Accept(interpreter).(Trampoline).
					Then(func(_ interface{}) {
						interpreter.activations.Pop()
					})
			} else if elseBlock != nil {
				return elseBlock.Accept(interpreter).(Trampoline)
			}

			// NOTE: ignore result, so it does *not* act like a return-statement
			return Done{}
		})
}

func (interpreter *Interpreter) VisitWhileStatement(statement *ast.WhileStatement) ast.Repr {
	return statement.Test.Accept(interpreter).(Trampoline).
		FlatMap(func(result interface{}) Trampoline {
			value := result.(BoolValue)
			if !value {
				return Done{}
			}

			return statement.Block.Accept(interpreter).(Trampoline).
				FlatMap(func(value interface{}) Trampoline {

					switch value.(type) {
					case loopBreak:
						return Done{}

					case loopContinue:
						// NO-OP

					case functionReturn:
						return Done{Result: value}
					}

					// recurse
					return statement.Accept(interpreter).(Trampoline)
				})
		})
}

func (interpreter *Interpreter) VisitForStatement(statement *ast.ForStatement) ast.Repr {
	interpreter.activations.PushCurrent()

	variable := interpreter.declareVariable(
		statement.Identifier.Identifier,
		nil,
	)

	var loop func(i, count int, values []Value) Trampoline
	loop = func(i, count int, values []Value) Trampoline {

		if i == count {
			return Done{}
		}

		variable.Value = values[i]

		return statement.Block.Accept(interpreter).(Trampoline).
			FlatMap(func(value interface{}) Trampoline {

				switch value.(type) {
				case loopBreak:
					return Done{}

				case loopContinue:
					// NO-OP

				case functionReturn:
					return Done{Result: value}
				}

				// recurse
				if i == count {
					return Done{}
				}
				return loop(i+1, count, values)
			})
	}

	return statement.Value.Accept(interpreter).(Trampoline).
		FlatMap(func(result interface{}) Trampoline {

			values := result.(*ArrayValue).Values[:]
			count := len(values)

			return loop(0, count, values)
		}).
		Then(func(_ interface{}) {
			interpreter.activations.Pop()
		})
}

func (interpreter *Interpreter) visitPotentialStorageRemoval(expression ast.Expression) Trampoline {
	movingStorageIndexExpression := interpreter.movingStorageIndexExpression(expression)
	if movingStorageIndexExpression == nil {
		return expression.Accept(interpreter).(Trampoline)
	}

	return interpreter.indexExpressionGetterSetter(movingStorageIndexExpression).
		Map(func(result interface{}) interface{} {
			getterSetter := result.(getterSetter)
			value := getterSetter.get()
			getterSetter.set(NilValue{})
			return value
		})
}

// VisitVariableDeclaration first visits the declaration's value,
// then declares the variable with the name bound to the value
func (interpreter *Interpreter) VisitVariableDeclaration(declaration *ast.VariableDeclaration) ast.Repr {

	targetType := interpreter.Checker.Elaboration.VariableDeclarationTargetTypes[declaration]
	valueType := interpreter.Checker.Elaboration.VariableDeclarationValueTypes[declaration]
	secondValueType := interpreter.Checker.Elaboration.VariableDeclarationSecondValueTypes[declaration]

	return interpreter.visitPotentialStorageRemoval(declaration.Value).
		FlatMap(func(result interface{}) Trampoline {

			valueCopy := interpreter.copyAndConvert(result.(Value), valueType, targetType)

			interpreter.declareVariable(
				declaration.Identifier.Identifier,
				valueCopy,
			)

			if declaration.SecondValue == nil {
				// NOTE: ignore result, so it does *not* act like a return-statement
				return Done{}
			}

			return interpreter.visitAssignment(
				declaration.Transfer.Operation,
				declaration.Value,
				valueType,
				declaration.SecondValue,
				secondValueType,
				declaration,
			)
		})
}

func (interpreter *Interpreter) movingStorageIndexExpression(expression ast.Expression) *ast.IndexExpression {
	indexExpression, ok := expression.(*ast.IndexExpression)
	if !ok || !interpreter.Checker.Elaboration.IsResourceMovingStorageIndexExpression[indexExpression] {
		return nil
	}

	return indexExpression
}

func (interpreter *Interpreter) declareVariable(identifier string, value Value) *Variable {
	// NOTE: semantic analysis already checked possible invalid redeclaration
	variable := &Variable{Value: value}
	interpreter.setVariable(identifier, variable)
	return variable
}

func (interpreter *Interpreter) VisitAssignmentStatement(assignment *ast.AssignmentStatement) ast.Repr {
	targetType := interpreter.Checker.Elaboration.AssignmentStatementTargetTypes[assignment]
	valueType := interpreter.Checker.Elaboration.AssignmentStatementValueTypes[assignment]

	target := assignment.Target
	value := assignment.Value

	return interpreter.visitAssignment(
		assignment.Transfer.Operation,
		target, targetType,
		value, valueType,
		assignment,
	)
}

func (interpreter *Interpreter) visitAssignment(
	transferOperation ast.TransferOperation,
	target ast.Expression, targetType sema.Type,
	value ast.Expression, valueType sema.Type,
	position ast.HasPosition,
) Trampoline {

	// First evaluate the target, which results in a getter/setter function pair
	return interpreter.assignmentGetterSetter(target).
		FlatMap(func(result interface{}) Trampoline {
			getterSetter := result.(getterSetter)

			// If the assignment is a forced move,
			// ensure that the target is nil,
			// otherwise panic

			if transferOperation == ast.TransferOperationMoveForced {
				target := getterSetter.get()
				if _, ok := target.(NilValue); !ok {
					locationRange := interpreter.locationRange(position)

					panic(&ForceAssignmentToNonNilResourceError{
						LocationRange: locationRange,
					})
				}
			}

			// Finally, evaluate the value, and assign it using the setter function
			return value.Accept(interpreter).(Trampoline).
				FlatMap(func(result interface{}) Trampoline {

					valueCopy := interpreter.copyAndConvert(result.(Value), valueType, targetType)
					getterSetter.set(valueCopy)

					// NOTE: no result, so it does *not* act like a return-statement
					return Done{}
				})
		})
}

func (interpreter *Interpreter) VisitSwapStatement(swap *ast.SwapStatement) ast.Repr {

	leftType := interpreter.Checker.Elaboration.SwapStatementLeftTypes[swap]
	rightType := interpreter.Checker.Elaboration.SwapStatementRightTypes[swap]

	// Evaluate the left expression
	return interpreter.assignmentGetterSetter(swap.Left).
		FlatMap(func(result interface{}) Trampoline {
			leftGetterSetter := result.(getterSetter)
			leftValue := leftGetterSetter.get()
			if interpreter.movingStorageIndexExpression(swap.Left) != nil {
				leftGetterSetter.set(NilValue{})
			}

			// Evaluate the right expression
			return interpreter.assignmentGetterSetter(swap.Right).
				Then(func(result interface{}) {
					rightGetterSetter := result.(getterSetter)
					rightValue := rightGetterSetter.get()
					if interpreter.movingStorageIndexExpression(swap.Right) != nil {
						rightGetterSetter.set(NilValue{})
					}

					// Add right value to left target
					// and left value to right target

					rightValueCopy := interpreter.copyAndConvert(rightValue.(Value), rightType, leftType)
					leftValueCopy := interpreter.copyAndConvert(leftValue.(Value), leftType, rightType)

					leftGetterSetter.set(rightValueCopy)
					rightGetterSetter.set(leftValueCopy)
				})
		})
}

// assignmentGetterSetter returns a getter/setter function pair
// for the target expression, wrapped in a trampoline
//
func (interpreter *Interpreter) assignmentGetterSetter(target ast.Expression) Trampoline {
	switch target := target.(type) {
	case *ast.IdentifierExpression:
		return interpreter.identifierExpressionGetterSetter(target)

	case *ast.IndexExpression:
		return interpreter.indexExpressionGetterSetter(target)

	case *ast.MemberExpression:
		return interpreter.memberExpressionGetterSetter(target)
	}

	panic(errors.NewUnreachableError())
}

// identifierExpressionGetterSetter returns a getter/setter function pair
// for the target identifier expression, wrapped in a trampoline
//
func (interpreter *Interpreter) identifierExpressionGetterSetter(identifierExpression *ast.IdentifierExpression) Trampoline {
	variable := interpreter.findVariable(identifierExpression.Identifier.Identifier)
	return Done{
		Result: getterSetter{
			get: func() Value {
				return variable.Value
			},
			set: func(value Value) {
				variable.Value = value
			},
		},
	}
}

// indexExpressionGetterSetter returns a getter/setter function pair
// for the target index expression, wrapped in a trampoline
//
func (interpreter *Interpreter) indexExpressionGetterSetter(indexExpression *ast.IndexExpression) Trampoline {
	return indexExpression.TargetExpression.Accept(interpreter).(Trampoline).
		FlatMap(func(result interface{}) Trampoline {
			switch typedResult := result.(type) {
			case ValueIndexableValue:
				return indexExpression.IndexingExpression.Accept(interpreter).(Trampoline).
					FlatMap(func(result interface{}) Trampoline {
						indexingValue := result.(Value)
						locationRange := interpreter.locationRange(indexExpression)
						return Done{
							Result: getterSetter{
								get: func() Value {
									return typedResult.Get(interpreter, locationRange, indexingValue)
								},
								set: func(value Value) {
									typedResult.Set(interpreter, locationRange, indexingValue, value)
								},
							},
						}
					})

			case StorageValue:
				return interpreter.visitStorageIndexExpression(indexExpression, typedResult.Address, AccessLevelPrivate)

			case PublishedValue:
				return interpreter.visitStorageIndexExpression(indexExpression, typedResult.Address, AccessLevelPublic)

			default:
				panic(errors.NewUnreachableError())
			}
		})
}

func (interpreter *Interpreter) visitStorageIndexExpression(
	indexExpression *ast.IndexExpression,
	storageAddress common.Address,
	accessLevel AccessLevel,
) Trampoline {
	indexingType := interpreter.Checker.Elaboration.IndexExpressionIndexingTypes[indexExpression]
	rawKey := interpreter.storageKeyHandler(interpreter, storageAddress, indexingType)
	key := PrefixedStorageKey(rawKey, accessLevel)
	return Done{
		Result: getterSetter{
			get: func() Value {
				return interpreter.readStored(storageAddress, key)
			},
			set: func(value Value) {
				interpreter.writeStored(storageAddress, key, value.(OptionalValue))
			},
		},
	}
}

func (interpreter *Interpreter) visitReadStorageIndexExpression(
	expression *ast.IndexExpression,
	storageAddress common.Address,
	accessLevel AccessLevel,
) Trampoline {
	return interpreter.visitStorageIndexExpression(expression, storageAddress, accessLevel).
		Map(func(result interface{}) interface{} {
			getterSetter := result.(getterSetter)
			return getterSetter.get()
		})
}

// memberExpressionGetterSetter returns a getter/setter function pair
// for the target member expression, wrapped in a trampoline
//
func (interpreter *Interpreter) memberExpressionGetterSetter(memberExpression *ast.MemberExpression) Trampoline {
	return memberExpression.Expression.Accept(interpreter).(Trampoline).
		FlatMap(func(result interface{}) Trampoline {
			structure := result.(MemberAccessibleValue)
			locationRange := interpreter.locationRange(memberExpression)
			identifier := memberExpression.Identifier.Identifier
			return Done{
				Result: getterSetter{
					get: func() Value {
						return structure.GetMember(interpreter, locationRange, identifier)
					},
					set: func(value Value) {
						structure.SetMember(interpreter, locationRange, identifier, value)
					},
				},
			}
		})
}

func (interpreter *Interpreter) VisitIdentifierExpression(expression *ast.IdentifierExpression) ast.Repr {
	name := expression.Identifier.Identifier
	variable := interpreter.findVariable(name)
	return Done{Result: variable.Value}
}

// valueTuple

type valueTuple struct {
	left, right Value
}

// visitBinaryOperation interprets the left-hand side and the right-hand side and returns
// the result in a valueTuple
func (interpreter *Interpreter) visitBinaryOperation(expr *ast.BinaryExpression) Trampoline {
	// interpret the left-hand side
	return expr.Left.Accept(interpreter).(Trampoline).
		FlatMap(func(left interface{}) Trampoline {
			// after interpreting the left-hand side,
			// interpret the right-hand side
			return expr.Right.Accept(interpreter).(Trampoline).
				FlatMap(func(right interface{}) Trampoline {
					tuple := valueTuple{
						left.(Value),
						right.(Value),
					}
					return Done{Result: tuple}
				})
		})
}

func (interpreter *Interpreter) VisitBinaryExpression(expression *ast.BinaryExpression) ast.Repr {
	switch expression.Operation {
	case ast.OperationPlus:
		return interpreter.visitBinaryOperation(expression).
			Map(func(result interface{}) interface{} {
				tuple := result.(valueTuple)
				left := tuple.left.(NumberValue)
				right := tuple.right.(NumberValue)
				return left.Plus(right)
			})

	case ast.OperationMinus:
		return interpreter.visitBinaryOperation(expression).
			Map(func(result interface{}) interface{} {
				tuple := result.(valueTuple)
				left := tuple.left.(NumberValue)
				right := tuple.right.(NumberValue)
				return left.Minus(right)
			})

	case ast.OperationMod:
		return interpreter.visitBinaryOperation(expression).
			Map(func(result interface{}) interface{} {
				tuple := result.(valueTuple)
				left := tuple.left.(NumberValue)
				right := tuple.right.(NumberValue)
				return left.Mod(right)
			})

	case ast.OperationMul:
		return interpreter.visitBinaryOperation(expression).
			Map(func(result interface{}) interface{} {
				tuple := result.(valueTuple)
				left := tuple.left.(NumberValue)
				right := tuple.right.(NumberValue)
				return left.Mul(right)
			})

	case ast.OperationDiv:
		return interpreter.visitBinaryOperation(expression).
			Map(func(result interface{}) interface{} {
				tuple := result.(valueTuple)
				left := tuple.left.(NumberValue)
				right := tuple.right.(NumberValue)
				return left.Div(right)
			})

	case ast.OperationLess:
		return interpreter.visitBinaryOperation(expression).
			Map(func(result interface{}) interface{} {
				tuple := result.(valueTuple)
				left := tuple.left.(NumberValue)
				right := tuple.right.(NumberValue)
				return left.Less(right)
			})

	case ast.OperationLessEqual:
		return interpreter.visitBinaryOperation(expression).
			Map(func(result interface{}) interface{} {
				tuple := result.(valueTuple)
				left := tuple.left.(NumberValue)
				right := tuple.right.(NumberValue)
				return left.LessEqual(right)
			})

	case ast.OperationGreater:
		return interpreter.visitBinaryOperation(expression).
			Map(func(result interface{}) interface{} {
				tuple := result.(valueTuple)
				left := tuple.left.(NumberValue)
				right := tuple.right.(NumberValue)
				return left.Greater(right)
			})

	case ast.OperationGreaterEqual:
		return interpreter.visitBinaryOperation(expression).
			Map(func(result interface{}) interface{} {
				tuple := result.(valueTuple)
				left := tuple.left.(NumberValue)
				right := tuple.right.(NumberValue)
				return left.GreaterEqual(right)
			})

	case ast.OperationEqual:
		return interpreter.visitBinaryOperation(expression).
			Map(func(result interface{}) interface{} {
				tuple := result.(valueTuple)
				return interpreter.testEqual(tuple.left, tuple.right)
			})

	case ast.OperationUnequal:
		return interpreter.visitBinaryOperation(expression).
			Map(func(result interface{}) interface{} {
				tuple := result.(valueTuple)
				return !interpreter.testEqual(tuple.left, tuple.right)
			})

	case ast.OperationOr:
		// interpret the left-hand side
		return expression.Left.Accept(interpreter).(Trampoline).
			FlatMap(func(left interface{}) Trampoline {
				// only interpret right-hand side if left-hand side is false
				leftBool := left.(BoolValue)
				if leftBool {
					return Done{Result: leftBool}
				}

				// after interpreting the left-hand side,
				// interpret the right-hand side
				return expression.Right.Accept(interpreter).(Trampoline).
					FlatMap(func(right interface{}) Trampoline {
						return Done{Result: right.(BoolValue)}
					})
			})

	case ast.OperationAnd:
		// interpret the left-hand side
		return expression.Left.Accept(interpreter).(Trampoline).
			FlatMap(func(left interface{}) Trampoline {
				// only interpret right-hand side if left-hand side is true
				leftBool := left.(BoolValue)
				if !leftBool {
					return Done{Result: leftBool}
				}

				// after interpreting the left-hand side,
				// interpret the right-hand side
				return expression.Right.Accept(interpreter).(Trampoline).
					FlatMap(func(right interface{}) Trampoline {
						return Done{Result: right.(BoolValue)}
					})
			})

	case ast.OperationNilCoalesce:
		// interpret the left-hand side
		return expression.Left.Accept(interpreter).(Trampoline).
			FlatMap(func(left interface{}) Trampoline {
				// only evaluate right-hand side if left-hand side is nil
				if _, ok := left.(NilValue); ok {
					return expression.Right.Accept(interpreter).(Trampoline).
						Map(func(result interface{}) interface{} {
							value := result.(Value)

							rightType := interpreter.Checker.Elaboration.BinaryExpressionRightTypes[expression]
							resultType := interpreter.Checker.Elaboration.BinaryExpressionResultTypes[expression]

							// NOTE: important to convert both any and optional
							return interpreter.convertAndBox(value, rightType, resultType)
						})
				}

				value := left.(*SomeValue).Value
				return Done{Result: value}
			})

	case ast.OperationConcat:
		return interpreter.visitBinaryOperation(expression).
			Map(func(result interface{}) interface{} {
				tuple := result.(valueTuple)
				left := tuple.left.(ConcatenatableValue)
				right := tuple.right.(ConcatenatableValue)
				return left.Concat(right)
			})
	}

	panic(&unsupportedOperation{
		kind:      common.OperationKindBinary,
		operation: expression.Operation,
		Range:     ast.NewRangeFromPositioned(expression),
	})
}

func (interpreter *Interpreter) testEqual(left, right Value) BoolValue {
	left = interpreter.unbox(left)
	right = interpreter.unbox(right)

	// TODO: add support for arrays and dictionaries

	switch left := left.(type) {
	case EquatableValue:
		// NOTE: might be NilValue
		right, ok := right.(EquatableValue)
		if !ok {
			return false
		}
		return left.Equal(right)

	case NilValue:
		_, ok := right.(NilValue)
		return BoolValue(ok)

	case *CompositeValue:
		// TODO: call `equals` if RHS is composite
		return false

	case *ArrayValue,
		*DictionaryValue:
		// TODO:
		return false
	}

	panic(errors.NewUnreachableError())
}

func (interpreter *Interpreter) VisitUnaryExpression(expression *ast.UnaryExpression) ast.Repr {
	return expression.Expression.Accept(interpreter).(Trampoline).
		Map(func(result interface{}) interface{} {
			value := result.(Value)

			switch expression.Operation {
			case ast.OperationNegate:
				boolValue := value.(BoolValue)
				return boolValue.Negate()

			case ast.OperationMinus:
				integerValue := value.(NumberValue)
				return integerValue.Negate()

			case ast.OperationMove:
				return value
			}

			panic(&unsupportedOperation{
				kind:      common.OperationKindUnary,
				operation: expression.Operation,
				Range: ast.Range{
					StartPos: expression.StartPos,
					EndPos:   expression.EndPos,
				},
			})
		})
}

func (interpreter *Interpreter) VisitExpressionStatement(statement *ast.ExpressionStatement) ast.Repr {
	return statement.Expression.Accept(interpreter).(Trampoline).
		Map(func(result interface{}) interface{} {
			var value Value
			var ok bool
			value, ok = result.(Value)
			if !ok {
				value = nil
			}
			return ExpressionStatementResult{value}
		})
}

func (interpreter *Interpreter) VisitBoolExpression(expression *ast.BoolExpression) ast.Repr {
	value := BoolValue(expression.Value)

	return Done{Result: value}
}

func (interpreter *Interpreter) VisitNilExpression(_ *ast.NilExpression) ast.Repr {
	value := NilValue{}
	return Done{Result: value}
}

func (interpreter *Interpreter) VisitIntegerExpression(expression *ast.IntegerExpression) ast.Repr {
	value := IntValue{expression.Value}

	return Done{Result: value}
}

func (interpreter *Interpreter) VisitFixedPointExpression(expression *ast.FixedPointExpression) ast.Repr {
	// TODO: adjust once/if we support more fixed point types
	value := interpreter.convertToFixedPointBigInt(expression, sema.Fix64Scale)
	return Done{Result: Fix64Value(value.Int64())}
}

func (interpreter *Interpreter) convertToFixedPointBigInt(expression *ast.FixedPointExpression, scale uint) *big.Int {
	ten := big.NewInt(10)

	// integer = expression.UnsignedInteger * 10 ^ scale

	targetScale := big.NewInt(0).SetUint64(uint64(scale))

	integer := big.NewInt(0).Mul(
		expression.UnsignedInteger,
		big.NewInt(0).Exp(ten, targetScale, nil),
	)

	// fractional = expression.Fractional * 10 ^ (scale - expression.Scale)

	var fractional *big.Int
	if expression.Scale == scale {
		fractional = expression.Fractional
	} else if expression.Scale < scale {
		scaleDiff := big.NewInt(0).SetUint64(uint64(scale - expression.Scale))
		fractional = big.NewInt(0).Mul(
			expression.Fractional,
			big.NewInt(0).Exp(ten, scaleDiff, nil),
		)
	} else {
		scaleDiff := big.NewInt(0).SetUint64(uint64(expression.Scale - scale))
		fractional = big.NewInt(0).Div(expression.Fractional,
			big.NewInt(0).Exp(ten, scaleDiff, nil),
		)
	}

	// value = integer + fractional

	if expression.Negative {
		integer.Neg(integer)
		fractional.Neg(fractional)
	}

	return integer.Add(integer, fractional)
}

func (interpreter *Interpreter) VisitStringExpression(expression *ast.StringExpression) ast.Repr {
	value := NewStringValue(expression.Value)

	return Done{Result: value}
}

func (interpreter *Interpreter) VisitArrayExpression(expression *ast.ArrayExpression) ast.Repr {
	return interpreter.visitExpressionsNonCopying(expression.Values).
		FlatMap(func(result interface{}) Trampoline {
			values := result.(*ArrayValue)

			argumentTypes := interpreter.Checker.Elaboration.ArrayExpressionArgumentTypes[expression]
			elementType := interpreter.Checker.Elaboration.ArrayExpressionElementType[expression]

			copies := make([]Value, len(values.Values))
			for i, argument := range values.Values {
				argumentType := argumentTypes[i]
				copies[i] = interpreter.copyAndConvert(argument, argumentType, elementType)
			}

			return Done{Result: NewArrayValueUnownedNonCopying(copies...)}
		})
}

func (interpreter *Interpreter) VisitDictionaryExpression(expression *ast.DictionaryExpression) ast.Repr {
	return interpreter.visitEntries(expression.Entries).
		FlatMap(func(result interface{}) Trampoline {

			entryTypes := interpreter.Checker.Elaboration.DictionaryExpressionEntryTypes[expression]
			dictionaryType := interpreter.Checker.Elaboration.DictionaryExpressionType[expression]

			newDictionary := NewDictionaryValueUnownedNonCopying()
			for i, dictionaryEntryValues := range result.([]DictionaryEntryValues) {
				entryType := entryTypes[i]

				key := interpreter.copyAndConvert(
					dictionaryEntryValues.Key,
					entryType.KeyType,
					dictionaryType.KeyType,
				)

				value := interpreter.copyAndConvert(
					dictionaryEntryValues.Value,
					entryType.ValueType,
					dictionaryType.ValueType,
				)

				// TODO: panic for duplicate keys?

				// NOTE: important to convert in optional, as assignment to dictionary
				// is always considered as an optional

				newDictionary.Insert(key, value)
			}

			return Done{Result: newDictionary}
		})
}

func (interpreter *Interpreter) VisitMemberExpression(expression *ast.MemberExpression) ast.Repr {
	return expression.Expression.Accept(interpreter).(Trampoline).
		Map(func(result interface{}) interface{} {
			if expression.Optional {
				switch typedResult := result.(type) {
				case NilValue:
					return typedResult

				case *SomeValue:
					result = typedResult.Value

				default:
					panic(errors.NewUnreachableError())
				}
			}

			value := result.(MemberAccessibleValue)
			locationRange := interpreter.locationRange(expression)
			resultValue := value.GetMember(interpreter, locationRange, expression.Identifier.Identifier)

			// If the member access is optional chaining, only wrap the result value
			// in an optional, if it is not already an optional value

			if expression.Optional {
				if _, ok := resultValue.(OptionalValue); !ok {
					return NewSomeValueOwningNonCopying(resultValue)
				}
			}
			return resultValue
		})
}

// PrefixedStorageKey returns the storage identifier with the proper prefix
// based on the given access level.
//
// \x1F = Information Separator One
//
func PrefixedStorageKey(key string, accessLevel AccessLevel) string {
	return fmt.Sprintf("%s\x1F%s", accessLevel.Prefix(), key)
}

func (interpreter *Interpreter) VisitIndexExpression(expression *ast.IndexExpression) ast.Repr {
	return expression.TargetExpression.Accept(interpreter).(Trampoline).
		FlatMap(func(result interface{}) Trampoline {
			switch typedResult := result.(type) {
			case ValueIndexableValue:
				return expression.IndexingExpression.Accept(interpreter).(Trampoline).
					FlatMap(func(result interface{}) Trampoline {
						indexingValue := result.(Value)
						locationRange := interpreter.locationRange(expression)
						value := typedResult.Get(interpreter, locationRange, indexingValue)
						return Done{Result: value}
					})

			case StorageValue:
				return interpreter.visitReadStorageIndexExpression(
					expression,
					typedResult.Address,
					AccessLevelPrivate,
				)

			case PublishedValue:
				return interpreter.visitReadStorageIndexExpression(
					expression,
					typedResult.Address,
					AccessLevelPublic,
				)

			default:
				panic(errors.NewUnreachableError())
			}
		})
}

func (interpreter *Interpreter) VisitConditionalExpression(expression *ast.ConditionalExpression) ast.Repr {
	return expression.Test.Accept(interpreter).(Trampoline).
		FlatMap(func(result interface{}) Trampoline {
			value := result.(BoolValue)

			if value {
				return expression.Then.Accept(interpreter).(Trampoline)
			}
			return expression.Else.Accept(interpreter).(Trampoline)
		})
}

func (interpreter *Interpreter) VisitInvocationExpression(invocationExpression *ast.InvocationExpression) ast.Repr {
	// interpret the invoked expression
	return invocationExpression.InvokedExpression.Accept(interpreter).(Trampoline).
		FlatMap(func(result interface{}) Trampoline {

			// Handle optional chaining on member expression, if any:
			// - If the member expression is nil, finish execution
			// - If the member expression is some value, the wrapped value
			//   is the function value that should be invoked

			isOptionalChaining := false

			if invokedMemberExpression, ok :=
				invocationExpression.InvokedExpression.(*ast.MemberExpression); ok && invokedMemberExpression.Optional {

				isOptionalChaining = true

				switch typedResult := result.(type) {
				case NilValue:
					return Done{Result: typedResult}

				case *SomeValue:
					result = typedResult.Value

				default:
					panic(errors.NewUnreachableError())
				}
			}

			function := result.(FunctionValue)

			// NOTE: evaluate all argument expressions in call-site scope, not in function body
			argumentExpressions := make([]ast.Expression, len(invocationExpression.Arguments))
			for i, argument := range invocationExpression.Arguments {
				argumentExpressions[i] = argument.Expression
			}

			return interpreter.visitExpressionsNonCopying(argumentExpressions).
				FlatMap(func(result interface{}) Trampoline {
					arguments := result.(*ArrayValue).Values

					typeParameterTypes :=
						interpreter.Checker.Elaboration.InvocationExpressionTypeParameterTypes[invocationExpression]
					argumentTypes :=
						interpreter.Checker.Elaboration.InvocationExpressionArgumentTypes[invocationExpression]
					parameterTypes :=
						interpreter.Checker.Elaboration.InvocationExpressionParameterTypes[invocationExpression]

					invocation := interpreter.functionValueInvocationTrampoline(
						function,
						arguments,
						argumentTypes,
						parameterTypes,
						typeParameterTypes,
						ast.NewRangeFromPositioned(invocationExpression),
					)

					// If this is invocation is optional chaining, wrap the result
					// as an optional, as the result is expected to be an optional

					if !isOptionalChaining {
						return invocation
					}

					return invocation.Map(func(result interface{}) interface{} {
						return NewSomeValueOwningNonCopying(result.(Value))
					})
				})
		})
}

func (interpreter *Interpreter) InvokeFunctionValue(
	function FunctionValue,
	arguments []Value,
	argumentTypes []sema.Type,
	parameterTypes []sema.Type,
	invocationRange ast.Range,
) (value Value, err error) {
	// recover internal panics and return them as an error
	defer recoverErrors(func(internalErr error) {
		err = internalErr
	})

	trampoline := interpreter.functionValueInvocationTrampoline(
		function,
		arguments,
		argumentTypes,
		parameterTypes,
		nil,
		invocationRange,
	)

	result := interpreter.runAllStatements(trampoline)
	if result == nil {
		return nil, nil
	}
	return result.(Value), nil
}

func (interpreter *Interpreter) functionValueInvocationTrampoline(
	function FunctionValue,
	arguments []Value,
	argumentTypes []sema.Type,
	parameterTypes []sema.Type,
	typeParameterTypes map[*sema.TypeParameter]sema.Type,
	invocationRange ast.Range,
) Trampoline {

	parameterTypeCount := len(parameterTypes)
	argumentCopies := make([]Value, len(arguments))

	for i, argument := range arguments {
		argumentType := argumentTypes[i]
		if i < parameterTypeCount {
			parameterType := parameterTypes[i]
			argumentCopies[i] = interpreter.copyAndConvert(argument, argumentType, parameterType)
		} else {
			argumentCopies[i] = argument.Copy()
		}
	}

	// TODO: optimize: only potentially used by host-functions

	locationRange := LocationRange{
		Location: interpreter.Checker.Location,
		Range:    invocationRange,
	}

	return function.Invoke(
		Invocation{
			Arguments:          argumentCopies,
			ArgumentTypes:      argumentTypes,
			TypeParameterTypes: typeParameterTypes,
			LocationRange:      locationRange,
			Interpreter:        interpreter,
		},
	)
}

func (interpreter *Interpreter) invokeInterpretedFunction(
	function InterpretedFunctionValue,
	invocation Invocation,
) Trampoline {

	// Start a new activation record.
	// Lexical scope: use the function declaration's activation record,
	// not the current one (which would be dynamic scope)
	interpreter.activations.Push(function.Activation)

	// Make `self` available, if any
	if invocation.Self != nil {
		interpreter.declareVariable(sema.SelfIdentifier, invocation.Self)
	}

	return interpreter.invokeInterpretedFunctionActivated(function, invocation.Arguments)
}

// NOTE: assumes the function's activation (or an extension of it) is pushed!
//
func (interpreter *Interpreter) invokeInterpretedFunctionActivated(
	function InterpretedFunctionValue,
	arguments []Value,
) Trampoline {

	if function.ParameterList != nil {
		interpreter.bindParameterArguments(function.ParameterList, arguments)
	}

	functionBlockTrampoline := interpreter.visitFunctionBody(
		function.BeforeStatements,
		function.PreConditions,
		interpreter.visitStatements(function.Statements),
		function.PostConditions,
		function.Type.ReturnTypeAnnotation.Type,
	)

	return functionBlockTrampoline.
		Then(func(_ interface{}) {
			interpreter.activations.Pop()
		})
}

// bindParameterArguments binds the argument values to the given parameters
//
func (interpreter *Interpreter) bindParameterArguments(
	parameterList *ast.ParameterList,
	arguments []Value,
) {
	for parameterIndex, parameter := range parameterList.Parameters {
		argument := arguments[parameterIndex]
		interpreter.declareVariable(parameter.Identifier.Identifier, argument)
	}
}

func (interpreter *Interpreter) visitExpressionsNonCopying(expressions []ast.Expression) Trampoline {
	var trampoline Trampoline = Done{Result: NewArrayValueUnownedNonCopying()}

	for _, expression := range expressions {
		// NOTE: important: rebind expression, because it is captured in the closure below
		expression := expression

		// append the evaluation of this expression
		trampoline = trampoline.FlatMap(func(result interface{}) Trampoline {
			array := result.(*ArrayValue)

			// evaluate the expression
			return expression.Accept(interpreter).(Trampoline).
				FlatMap(func(result interface{}) Trampoline {
					value := result.(Value)

					newValues := append(array.Values, value)
					return Done{Result: NewArrayValueUnownedNonCopying(newValues...)}
				})
		})
	}

	return trampoline
}

func (interpreter *Interpreter) visitEntries(entries []ast.Entry) Trampoline {
	var trampoline Trampoline = Done{Result: []DictionaryEntryValues{}}

	for _, entry := range entries {
		// NOTE: important: rebind entry, because it is captured in the closure below
		func(entry ast.Entry) {
			// append the evaluation of this entry
			trampoline = trampoline.FlatMap(func(result interface{}) Trampoline {
				resultEntries := result.([]DictionaryEntryValues)

				// evaluate the key expression
				return entry.Key.Accept(interpreter).(Trampoline).
					FlatMap(func(result interface{}) Trampoline {
						key := result.(Value)

						// evaluate the value expression
						return entry.Value.Accept(interpreter).(Trampoline).
							FlatMap(func(result interface{}) Trampoline {
								value := result.(Value)

								newResultEntries := append(
									resultEntries,
									DictionaryEntryValues{
										Key:   key,
										Value: value,
									},
								)
								return Done{Result: newResultEntries}
							})
					})
			})
		}(entry)
	}

	return trampoline
}

func (interpreter *Interpreter) VisitFunctionExpression(expression *ast.FunctionExpression) ast.Repr {

	// lexical scope: variables in functions are bound to what is visible at declaration time
	lexicalScope := interpreter.activations.CurrentOrNew()

	functionType := interpreter.Checker.Elaboration.FunctionExpressionFunctionType[expression]

	var preConditions ast.Conditions
	if expression.FunctionBlock.PreConditions != nil {
		preConditions = *expression.FunctionBlock.PreConditions
	}

	var beforeStatements []ast.Statement
	var rewrittenPostConditions ast.Conditions

	if expression.FunctionBlock.PostConditions != nil {
		postConditionsRewrite :=
			interpreter.Checker.Elaboration.PostConditionsRewrite[expression.FunctionBlock.PostConditions]

		rewrittenPostConditions = postConditionsRewrite.RewrittenPostConditions
		beforeStatements = postConditionsRewrite.BeforeStatements
	}

	function := InterpretedFunctionValue{
		Interpreter:      interpreter,
		ParameterList:    expression.ParameterList,
		Type:             functionType,
		Activation:       lexicalScope,
		BeforeStatements: beforeStatements,
		PreConditions:    preConditions,
		Statements:       expression.FunctionBlock.Statements,
		PostConditions:   rewrittenPostConditions,
	}

	return Done{Result: function}
}

// NOTE: only called for top-level composite declarations
func (interpreter *Interpreter) VisitCompositeDeclaration(declaration *ast.CompositeDeclaration) ast.Repr {

	// lexical scope: variables in functions are bound to what is visible at declaration time
	lexicalScope := interpreter.activations.CurrentOrNew()

	_, _ = interpreter.declareCompositeValue(declaration, lexicalScope)

	// NOTE: no result, so it does *not* act like a return-statement
	return Done{}
}

// declareCompositeValue creates and declares the value for
// the composite declaration.
//
// For all composite kinds a constructor function is created.
//
// The constructor is a host function which creates a new composite,
// calls the initializer (interpreted function), if any,
// and then returns the composite.
//
// Inside the initializer and all functions, `self` is bound to
// the new composite value, and the constructor itself is bound
//
// For contracts, `contractValueHandler` is used to declare
// a contract value / instance (singleton).
//
// For all other composite kinds the constructor function is declared.
//
func (interpreter *Interpreter) declareCompositeValue(
	declaration *ast.CompositeDeclaration,
	lexicalScope hamt.Map,
) (
	scope hamt.Map,
	value Value,
) {
	identifier := declaration.Identifier.Identifier
	variable := interpreter.findOrDeclareVariable(identifier)

	// Make the value available in the initializer
	lexicalScope = lexicalScope.
		Insert(common.StringEntry(identifier), variable)

	// Evaluate nested declarations in a new scope, so values
	// of nested declarations won't be visible after the containing declaration

	members := map[string]Value{}

	(func() {
		interpreter.activations.PushCurrent()
		defer interpreter.activations.Pop()

		// Pre-declare empty variables for all interfaces, composites, and function declarations
		predeclare := func(identifier ast.Identifier) {
			name := identifier.Identifier
			lexicalScope = lexicalScope.Insert(
				common.StringEntry(name),
				interpreter.declareVariable(name, nil),
			)
		}

		for _, nestedInterfaceDeclaration := range declaration.InterfaceDeclarations {
			predeclare(nestedInterfaceDeclaration.Identifier)
		}

		for _, nestedCompositeDeclaration := range declaration.CompositeDeclarations {
			predeclare(nestedCompositeDeclaration.Identifier)
		}

		for _, nestedInterfaceDeclaration := range declaration.InterfaceDeclarations {
			interpreter.declareInterface(nestedInterfaceDeclaration, lexicalScope)
		}

		for _, nestedCompositeDeclaration := range declaration.CompositeDeclarations {

			// Pass the lexical scope, which has the containing composite's value declared,
			// to the nested declarations so they can refer to it, and update the lexical scope
			// so the container's functions can refer to the nested composite's value

			var nestedValue Value
			lexicalScope, nestedValue =
				interpreter.declareCompositeValue(nestedCompositeDeclaration, lexicalScope)

			memberIdentifier := nestedCompositeDeclaration.Identifier.Identifier
			members[memberIdentifier] = nestedValue
		}
	})()

	compositeType := interpreter.Checker.Elaboration.CompositeDeclarationTypes[declaration]
	typeID := compositeType.ID()

	var initializerFunction FunctionValue
	if declaration.CompositeKind == common.CompositeKindEvent {
		initializerFunction = NewHostFunctionValue(
			func(invocation Invocation) Trampoline {
				for i, argument := range invocation.Arguments {
					parameter := compositeType.ConstructorParameters[i]
					invocation.Self.Fields[parameter.Identifier] = argument
				}
				return Done{}
			},
		)
	} else {
		compositeInitializerFunction := interpreter.compositeInitializerFunction(declaration, lexicalScope)
		if compositeInitializerFunction != nil {
			initializerFunction = *compositeInitializerFunction
		}
	}

	var destructorFunction FunctionValue
	compositeDestructorFunction := interpreter.compositeDestructorFunction(declaration, lexicalScope)
	if compositeDestructorFunction != nil {
		destructorFunction = *compositeDestructorFunction
	}

	functions := interpreter.compositeFunctions(declaration, lexicalScope)

	wrapFunctions := func(code wrapperCode) {

		// Wrap initializer

		initializerFunctionWrapper :=
			code.initializerFunctionWrapper

		if initializerFunctionWrapper != nil {
			initializerFunction = initializerFunctionWrapper(initializerFunction)
		}

		// Wrap destructor

		destructorFunctionWrapper :=
			code.destructorFunctionWrapper

		if destructorFunctionWrapper != nil {
			destructorFunction = destructorFunctionWrapper(destructorFunction)
		}

		// Wrap functions

		for name, functionWrapper := range code.functionWrappers {
			functions[name] = functionWrapper(functions[name])
		}
	}

	// NOTE: First the conditions of the type requirements are evaluated,
	//  then the conditions of this composite's conformances
	//
	// Because the conditions are wrappers, they have to be applied
	// in reverse order: first the conformances, then the type requirements;
	// each conformances and type requirements in reverse order as well.

	for i := len(compositeType.Conformances) - 1; i >= 0; i-- {
		conformance := compositeType.Conformances[i]

		wrapFunctions(interpreter.typeCodes.interfaceCodes[conformance.ID()])
	}

	typeRequirements := compositeType.TypeRequirements()

	for i := len(typeRequirements) - 1; i >= 0; i-- {
		typeRequirement := typeRequirements[i]

		wrapFunctions(interpreter.typeCodes.typeRequirementCodes[typeRequirement.ID()])
	}

	interpreter.typeCodes.compositeCodes[compositeType.ID()] = compositeTypeCode{
		destructorFunction: destructorFunction,
		compositeFunctions: functions,
	}

	location := interpreter.Checker.Location

	constructor := NewHostFunctionValue(
		func(invocation Invocation) Trampoline {

			// Load injected fields
			var injectedFields map[string]Value
			if interpreter.injectedCompositeFieldsHandler != nil {
				injectedFields = interpreter.injectedCompositeFieldsHandler(
					interpreter,
					location,
					typeID,
					declaration.CompositeKind,
				)
			}

			value := &CompositeValue{
				Location:       location,
				TypeID:         typeID,
				Kind:           declaration.CompositeKind,
				Fields:         map[string]Value{},
				InjectedFields: injectedFields,
				Functions:      functions,
				Destructor:     destructorFunction,
				// NOTE: new value has no owner
				Owner: nil,
			}

			invocation.Self = value

			if declaration.CompositeKind == common.CompositeKindContract {
				// NOTE: set the variable value immediately, as the contract value
				// needs to be available for nested declarations

				variable.Value = value
			}

			var initializationTrampoline Trampoline = Done{}

			if initializerFunction != nil {
				// NOTE: arguments are already properly boxed by invocation expression

				initializationTrampoline = initializerFunction.Invoke(invocation)
			}

			return initializationTrampoline.
				Map(func(_ interface{}) interface{} {
					return value
				})
		},
	)

	// Contract declarations declare a value / instance (singleton),
	// for all other composite kinds, the constructor is declared

	if declaration.CompositeKind == common.CompositeKindContract {
		contract := interpreter.contractValueHandler(interpreter, compositeType, constructor)
		contract.NestedValues = members
		value = contract
		// NOTE: variable value is also set in the constructor function: it needs to be available
		// for nested declarations, which might be invoked when the constructor is invoked
		variable.Value = value
	} else {
		constructor.Members = members
		value = constructor
		variable.Value = value
	}

	return lexicalScope, value
}

func (interpreter *Interpreter) compositeInitializerFunction(
	compositeDeclaration *ast.CompositeDeclaration,
	lexicalScope hamt.Map,
) *InterpretedFunctionValue {

	// TODO: support multiple overloaded initializers

	initializers := compositeDeclaration.Members.Initializers()
	var initializer *ast.SpecialFunctionDeclaration
	if len(initializers) == 0 {
		return nil
	}

	initializer = initializers[0]
	functionType := interpreter.Checker.Elaboration.SpecialFunctionTypes[initializer].FunctionType

	parameterList := initializer.ParameterList

	var preConditions ast.Conditions
	if initializer.FunctionBlock.PreConditions != nil {
		preConditions = *initializer.FunctionBlock.PreConditions
	}

	statements := initializer.FunctionBlock.Statements

	var beforeStatements []ast.Statement
	var rewrittenPostConditions ast.Conditions

	if initializer.FunctionBlock.PostConditions != nil {
		postConditionsRewrite :=
			interpreter.Checker.Elaboration.PostConditionsRewrite[initializer.FunctionBlock.PostConditions]

		beforeStatements = postConditionsRewrite.BeforeStatements
		rewrittenPostConditions = postConditionsRewrite.RewrittenPostConditions
	}

	return &InterpretedFunctionValue{
		Interpreter:      interpreter,
		ParameterList:    parameterList,
		Type:             functionType,
		Activation:       lexicalScope,
		BeforeStatements: beforeStatements,
		PreConditions:    preConditions,
		Statements:       statements,
		PostConditions:   rewrittenPostConditions,
	}
}

func (interpreter *Interpreter) compositeDestructorFunction(
	compositeDeclaration *ast.CompositeDeclaration,
	lexicalScope hamt.Map,
) *InterpretedFunctionValue {

	destructor := compositeDeclaration.Members.Destructor()
	if destructor == nil {
		return nil
	}

	statements := destructor.FunctionBlock.Statements

	var preConditions ast.Conditions

	if destructor.FunctionBlock.PreConditions != nil {
		preConditions = *destructor.FunctionBlock.PreConditions
	}

	var beforeStatements []ast.Statement
	var rewrittenPostConditions ast.Conditions

	if destructor.FunctionBlock.PostConditions != nil {
		postConditionsRewrite :=
			interpreter.Checker.Elaboration.PostConditionsRewrite[destructor.FunctionBlock.PostConditions]

		beforeStatements = postConditionsRewrite.BeforeStatements
		rewrittenPostConditions = postConditionsRewrite.RewrittenPostConditions
	}

	return &InterpretedFunctionValue{
		Interpreter:      interpreter,
		Type:             emptyFunctionType,
		Activation:       lexicalScope,
		BeforeStatements: beforeStatements,
		PreConditions:    preConditions,
		Statements:       statements,
		PostConditions:   rewrittenPostConditions,
	}
}

func (interpreter *Interpreter) compositeFunctions(
	compositeDeclaration *ast.CompositeDeclaration,
	lexicalScope hamt.Map,
) map[string]FunctionValue {

	functions := map[string]FunctionValue{}

	for _, functionDeclaration := range compositeDeclaration.Members.Functions {
		name := functionDeclaration.Identifier.Identifier
		functions[name] =
			interpreter.compositeFunction(
				functionDeclaration,
				lexicalScope,
			)
	}

	return functions
}

func (interpreter *Interpreter) functionWrappers(
	members *ast.Members,
	lexicalScope hamt.Map,
) map[string]FunctionWrapper {

	functionWrappers := map[string]FunctionWrapper{}

	for _, functionDeclaration := range members.Functions {

		functionType := interpreter.Checker.Elaboration.FunctionDeclarationFunctionTypes[functionDeclaration]

		name := functionDeclaration.Identifier.Identifier
		functionWrapper := interpreter.functionConditionsWrapper(
			functionDeclaration,
			functionType.ReturnTypeAnnotation.Type,
			lexicalScope,
		)
		if functionWrapper == nil {
			continue
		}
		functionWrappers[name] = functionWrapper
	}

	return functionWrappers
}

func (interpreter *Interpreter) compositeFunction(
	functionDeclaration *ast.FunctionDeclaration,
	lexicalScope hamt.Map,
) InterpretedFunctionValue {

	functionType := interpreter.Checker.Elaboration.FunctionDeclarationFunctionTypes[functionDeclaration]

	var preConditions ast.Conditions

	if functionDeclaration.FunctionBlock.PreConditions != nil {
		preConditions = *functionDeclaration.FunctionBlock.PreConditions
	}

	var beforeStatements []ast.Statement
	var postConditions ast.Conditions

	if functionDeclaration.FunctionBlock.PostConditions != nil {

		postConditionsRewrite :=
			interpreter.Checker.Elaboration.PostConditionsRewrite[functionDeclaration.FunctionBlock.PostConditions]

		beforeStatements = postConditionsRewrite.BeforeStatements
		postConditions = postConditionsRewrite.RewrittenPostConditions
	}

	parameterList := functionDeclaration.ParameterList
	statements := functionDeclaration.FunctionBlock.Statements

	return InterpretedFunctionValue{
		Interpreter:      interpreter,
		ParameterList:    parameterList,
		Type:             functionType,
		Activation:       lexicalScope,
		BeforeStatements: beforeStatements,
		PreConditions:    preConditions,
		Statements:       statements,
		PostConditions:   postConditions,
	}
}

func (interpreter *Interpreter) VisitFieldDeclaration(_ *ast.FieldDeclaration) ast.Repr {
	// fields can't be interpreted
	panic(errors.NewUnreachableError())
}

func (interpreter *Interpreter) copyAndConvert(value Value, valueType, targetType sema.Type) Value {
	return interpreter.convertAndBox(value.Copy(), valueType, targetType)
}

// convertAndBox converts a value to a target type, and boxes in optionals and any value, if necessary
func (interpreter *Interpreter) convertAndBox(value Value, valueType, targetType sema.Type) Value {
	value = interpreter.convert(value, valueType, targetType)
	return interpreter.boxOptional(value, valueType, targetType)
}

func (interpreter *Interpreter) convert(value Value, valueType, targetType sema.Type) Value {
	if valueType == nil {
		return value
	}

	if _, valueIsOptional := valueType.(*sema.OptionalType); valueIsOptional {
		return value
	}

	unwrappedTargetType := sema.UnwrapOptionalType(targetType)

	if valueType.Equal(unwrappedTargetType) {
		return value
	}

	switch unwrappedTargetType.(type) {
	case *sema.IntType:
		return ConvertInt(value, interpreter)

	case *sema.UIntType:
		return ConvertUInt(value, interpreter)

	case *sema.AddressType:
		return ConvertAddress(value, interpreter)

	// Int*
	case *sema.Int8Type:
		return ConvertInt8(value, interpreter)

	case *sema.Int16Type:
		return ConvertInt16(value, interpreter)

	case *sema.Int32Type:
		return ConvertInt32(value, interpreter)

	case *sema.Int64Type:
		return ConvertInt64(value, interpreter)

	case *sema.Int128Type:
		return ConvertInt128(value, interpreter)

	case *sema.Int256Type:
		return ConvertInt256(value, interpreter)

	// UInt*
	case *sema.UInt8Type:
		return ConvertUInt8(value, interpreter)

	case *sema.UInt16Type:
		return ConvertUInt16(value, interpreter)

	case *sema.UInt32Type:
		return ConvertUInt32(value, interpreter)

	case *sema.UInt64Type:
		return ConvertUInt64(value, interpreter)

	case *sema.UInt128Type:
		return ConvertUInt128(value, interpreter)

	case *sema.UInt256Type:
		return ConvertUInt256(value, interpreter)

	// Word*
	case *sema.Word8Type:
		return ConvertWord8(value, interpreter)

	case *sema.Word16Type:
		return ConvertWord16(value, interpreter)

	case *sema.Word32Type:
		return ConvertWord32(value, interpreter)

	case *sema.Word64Type:
		return ConvertWord64(value, interpreter)

	// Fix*

	case *sema.Fix64Type:
		return ConvertFix64(value, interpreter)

	case *sema.UFix64Type:
		return ConvertUFix64(value, interpreter)

	default:
		return value
	}
}

// boxOptional boxes a value in optionals, if necessary
func (interpreter *Interpreter) boxOptional(value Value, valueType, targetType sema.Type) Value {
	inner := value
	for {
		optionalType, ok := targetType.(*sema.OptionalType)
		if !ok {
			break
		}

		switch typedInner := inner.(type) {
		case *SomeValue:
			inner = typedInner.Value

		case NilValue:
			// NOTE: nested nil will be unboxed!
			return inner

		default:
			value = NewSomeValueOwningNonCopying(value)
			valueType = &sema.OptionalType{
				Type: valueType,
			}
		}

		targetType = optionalType.Type
	}
	return value
}

func (interpreter *Interpreter) unbox(value Value) Value {
	for {
		some, ok := value.(*SomeValue)
		if !ok {
			return value
		}

		value = some.Value
	}
}

// NOTE: only called for top-level interface declarations
func (interpreter *Interpreter) VisitInterfaceDeclaration(declaration *ast.InterfaceDeclaration) ast.Repr {

	// lexical scope: variables in functions are bound to what is visible at declaration time
	lexicalScope := interpreter.activations.CurrentOrNew()

	interpreter.declareInterface(declaration, lexicalScope)

	// NOTE: no result, so it does *not* act like a return-statement
	return Done{}
}

func (interpreter *Interpreter) declareInterface(
	declaration *ast.InterfaceDeclaration,
	lexicalScope hamt.Map,
) {
	// Evaluate nested declarations in a new scope, so values
	// of nested declarations won't be visible after the containing declaration

	(func() {
		interpreter.activations.PushCurrent()
		defer interpreter.activations.Pop()

		for _, nestedInterfaceDeclaration := range declaration.InterfaceDeclarations {
			interpreter.declareInterface(nestedInterfaceDeclaration, lexicalScope)
		}

		for _, nestedCompositeDeclaration := range declaration.CompositeDeclarations {
			interpreter.declareTypeRequirement(nestedCompositeDeclaration, lexicalScope)
		}
	})()

	interfaceType := interpreter.Checker.Elaboration.InterfaceDeclarationTypes[declaration]
	typeID := interfaceType.ID()

	initializerFunctionWrapper := interpreter.initializerFunctionWrapper(declaration.Members, lexicalScope)
	destructorFunctionWrapper := interpreter.destructorFunctionWrapper(declaration.Members, lexicalScope)
	functionWrappers := interpreter.functionWrappers(declaration.Members, lexicalScope)

	interpreter.typeCodes.interfaceCodes[typeID] = wrapperCode{
		initializerFunctionWrapper: initializerFunctionWrapper,
		destructorFunctionWrapper:  destructorFunctionWrapper,
		functionWrappers:           functionWrappers,
	}
}

func (interpreter *Interpreter) declareTypeRequirement(
	declaration *ast.CompositeDeclaration,
	lexicalScope hamt.Map,
) {
	// Evaluate nested declarations in a new scope, so values
	// of nested declarations won't be visible after the containing declaration

	(func() {
		interpreter.activations.PushCurrent()
		defer interpreter.activations.Pop()

		for _, nestedInterfaceDeclaration := range declaration.InterfaceDeclarations {
			interpreter.declareInterface(nestedInterfaceDeclaration, lexicalScope)
		}

		for _, nestedCompositeDeclaration := range declaration.CompositeDeclarations {
			interpreter.declareTypeRequirement(nestedCompositeDeclaration, lexicalScope)
		}
	})()

	compositeType := interpreter.Checker.Elaboration.CompositeDeclarationTypes[declaration]
	typeID := compositeType.ID()

	initializerFunctionWrapper := interpreter.initializerFunctionWrapper(declaration.Members, lexicalScope)
	destructorFunctionWrapper := interpreter.destructorFunctionWrapper(declaration.Members, lexicalScope)
	functionWrappers := interpreter.functionWrappers(declaration.Members, lexicalScope)

	interpreter.typeCodes.typeRequirementCodes[typeID] = wrapperCode{
		initializerFunctionWrapper: initializerFunctionWrapper,
		destructorFunctionWrapper:  destructorFunctionWrapper,
		functionWrappers:           functionWrappers,
	}
}

func (interpreter *Interpreter) initializerFunctionWrapper(
	members *ast.Members,
	lexicalScope hamt.Map,
) FunctionWrapper {

	// TODO: support multiple overloaded initializers

	initializers := members.Initializers()
	if len(initializers) == 0 {
		return nil
	}

	firstInitializer := initializers[0]
	if firstInitializer.FunctionBlock == nil {
		return nil
	}

	return interpreter.functionConditionsWrapper(
		firstInitializer.FunctionDeclaration,
		&sema.VoidType{},
		lexicalScope,
	)
}

func (interpreter *Interpreter) destructorFunctionWrapper(
	members *ast.Members,
	lexicalScope hamt.Map,
) FunctionWrapper {

	destructor := members.Destructor()
	if destructor == nil {
		return nil
	}

	return interpreter.functionConditionsWrapper(
		destructor.FunctionDeclaration,
		&sema.VoidType{},
		lexicalScope,
	)
}

func (interpreter *Interpreter) functionConditionsWrapper(
	declaration *ast.FunctionDeclaration,
	returnType sema.Type,
	lexicalScope hamt.Map,
) FunctionWrapper {

	if declaration.FunctionBlock == nil {
		return nil
	}

	var preConditions ast.Conditions
	if declaration.FunctionBlock.PreConditions != nil {
		preConditions = *declaration.FunctionBlock.PreConditions
	}

	var beforeStatements []ast.Statement
	var rewrittenPostConditions ast.Conditions

	if declaration.FunctionBlock.PostConditions != nil {

		postConditionsRewrite :=
			interpreter.Checker.Elaboration.PostConditionsRewrite[declaration.FunctionBlock.PostConditions]

		beforeStatements = postConditionsRewrite.BeforeStatements
		rewrittenPostConditions = postConditionsRewrite.RewrittenPostConditions
	}

	return func(inner FunctionValue) FunctionValue {
		return NewHostFunctionValue(func(invocation Invocation) Trampoline {
			// Start a new activation record.
			// Lexical scope: use the function declaration's activation record,
			// not the current one (which would be dynamic scope)
			interpreter.activations.Push(lexicalScope)

			if declaration.ParameterList != nil {
				interpreter.bindParameterArguments(
					declaration.ParameterList,
					invocation.Arguments,
				)
			}

			if invocation.Self != nil {
				interpreter.declareVariable(sema.SelfIdentifier, invocation.Self)
			}

			// NOTE: The `inner` function might be nil.
			//   This is the case if the conforming type did not declare a function.

			var body Trampoline = Done{}
			if inner != nil {
				// NOTE: It is important to wrap the invocation in a trampoline,
				//  so the inner function isn't invoked here

				body = More(func() Trampoline {

					// NOTE: It is important to actually return the value returned
					//   from the inner function, otherwise it is lost

					return inner.Invoke(invocation).
						Map(func(returnValue interface{}) interface{} {
							return functionReturn{returnValue.(Value)}
						})
				})
			}

			functionBlockTrampoline := interpreter.visitFunctionBody(
				beforeStatements,
				preConditions,
				body,
				rewrittenPostConditions,
				returnType,
			)

			return functionBlockTrampoline.
				Then(func(_ interface{}) {
					interpreter.activations.Pop()
				})
		})
	}
}

func (interpreter *Interpreter) ensureLoaded(location ast.Location, loadProgram func() *ast.Program) (subInterpreter *Interpreter) {
	locationID := location.ID()

	// If sub-interpreter already exists, return it
	subInterpreter = interpreter.allInterpreters[locationID]
	if subInterpreter != nil {
		return subInterpreter
	}

	// Create a new sub-interpreter and interpret the top-level declarations
	var checkerErr *sema.CheckerError
	var importedChecker *sema.Checker
	importedChecker, checkerErr = interpreter.Checker.EnsureLoaded(location, loadProgram)
	if importedChecker == nil {
		panic("missing checker")
	}
	if checkerErr != nil {
		panic(checkerErr)
	}

	var err error
	subInterpreter, err = NewInterpreter(
		importedChecker,
		WithPredefinedValues(interpreter.PredefinedValues),
		WithOnEventEmittedHandler(interpreter.onEventEmitted),
		WithOnStatementHandler(interpreter.onStatement),
		WithStorageExistenceHandler(interpreter.storageExistenceHandler),
		WithStorageReadHandler(interpreter.storageReadHandler),
		WithStorageWriteHandler(interpreter.storageWriteHandler),
		WithStorageKeyHandler(interpreter.storageKeyHandler),
		WithInjectedCompositeFieldsHandler(interpreter.injectedCompositeFieldsHandler),
		WithContractValueHandler(interpreter.contractValueHandler),
		WithImportProgramHandler(interpreter.importProgramHandler),
		WithAllInterpreters(interpreter.allInterpreters),
		WithAllCheckers(interpreter.allCheckers),
		withTypeCodes(interpreter.typeCodes),
	)
	if err != nil {
		panic(err)
	}

	subInterpreter.runAllStatements(subInterpreter.interpret())

	return subInterpreter
}

func (interpreter *Interpreter) VisitImportDeclaration(declaration *ast.ImportDeclaration) ast.Repr {

	location := declaration.Location

	subInterpreter := interpreter.ensureLoaded(
		location,
		func() *ast.Program {
			return interpreter.importProgramHandler(interpreter, location)
		},
	)

	// determine which identifiers are imported /
	// which variables need to be declared

	var variables map[string]*Variable
	identifierLength := len(declaration.Identifiers)
	if identifierLength > 0 {
		variables = make(map[string]*Variable, identifierLength)
		for _, identifier := range declaration.Identifiers {
			variables[identifier.Identifier] =
				subInterpreter.Globals[identifier.Identifier]
		}
	} else {
		variables = subInterpreter.Globals
	}

	// set variables for all imported values
	for name, variable := range variables {

		// don't import predeclared values
		if _, ok := subInterpreter.Checker.PredeclaredValues[name]; ok {
			continue
		}

		// don't import base values
		if _, ok := sema.BaseValues[name]; ok {
			continue
		}

		interpreter.setVariable(name, variable)
	}

	return Done{}
}

func (interpreter *Interpreter) VisitTransactionDeclaration(declaration *ast.TransactionDeclaration) ast.Repr {
	interpreter.declareTransactionEntryPoint(declaration)

	// NOTE: no result, so it does *not* act like a return-statement
	return Done{}
}

func (interpreter *Interpreter) declareTransactionEntryPoint(declaration *ast.TransactionDeclaration) {
	transactionType := interpreter.Checker.Elaboration.TransactionDeclarationTypes[declaration]

	lexicalScope := interpreter.activations.CurrentOrNew()

	var prepareFunction *ast.FunctionDeclaration
	var prepareFunctionType *sema.FunctionType
	if declaration.Prepare != nil {
		prepareFunction = declaration.Prepare.FunctionDeclaration
		prepareFunctionType = transactionType.PrepareFunctionType().InvocationFunctionType()
	}

	var executeFunction *ast.FunctionDeclaration
	var executeFunctionType *sema.FunctionType
	if declaration.Execute != nil {
		executeFunction = declaration.Execute.FunctionDeclaration
		executeFunctionType = transactionType.ExecuteFunctionType().InvocationFunctionType()
	}

	postConditionsRewrite :=
		interpreter.Checker.Elaboration.PostConditionsRewrite[declaration.PostConditions]

	self := &CompositeValue{
		Location: interpreter.Checker.Location,
		Fields:   map[string]Value{},
	}

	transactionFunction := NewHostFunctionValue(
		func(invocation Invocation) Trampoline {
			interpreter.activations.Push(lexicalScope)

			invocation.Self = self
			interpreter.declareVariable(sema.SelfIdentifier, self)

			if declaration.ParameterList != nil {
				// If the transaction has a parameter list of N parameters,
				// bind the first N arguments of the invocation to the transaction parameters,
				// then leave the remaining arguments for the prepare function

				transactionParameterCount := len(declaration.ParameterList.Parameters)

				transactionArguments := invocation.Arguments[:transactionParameterCount]
				prepareArguments := invocation.Arguments[transactionParameterCount:]

				interpreter.bindParameterArguments(declaration.ParameterList, transactionArguments)
				invocation.Arguments = prepareArguments
			}

			// NOTE: get current scope instead of using `lexicalScope`,
			// because current scope has `self` declared
			transactionScope := interpreter.activations.CurrentOrNew()

			var prepareTrampoline Trampoline = Done{}
			var executeTrampoline Trampoline = Done{}

			if prepareFunction != nil {
				prepare := interpreter.functionDeclarationValue(
					prepareFunction,
					prepareFunctionType,
					transactionScope,
				)

				prepareTrampoline = More(func() Trampoline {
					return prepare.Invoke(invocation)
				})
			}

			if executeFunction != nil {
				execute := interpreter.functionDeclarationValue(
					executeFunction,
					executeFunctionType,
					transactionScope,
				)

				executeTrampoline = More(func() Trampoline {
					invocationWithoutArguments := invocation
					invocationWithoutArguments.Arguments = nil
					return execute.Invoke(invocationWithoutArguments)
				})
			}

			var preConditions ast.Conditions
			if declaration.PreConditions != nil {
				preConditions = *declaration.PreConditions
			}

			return prepareTrampoline.
				FlatMap(func(_ interface{}) Trampoline {
					return interpreter.visitFunctionBody(
						postConditionsRewrite.BeforeStatements,
						preConditions,
						executeTrampoline,
						postConditionsRewrite.RewrittenPostConditions,
						&sema.VoidType{},
					)
				})
		})

	interpreter.Transactions = append(interpreter.Transactions, &transactionFunction)
}

func (interpreter *Interpreter) VisitEmitStatement(statement *ast.EmitStatement) ast.Repr {
	return statement.InvocationExpression.Accept(interpreter).(Trampoline).
		FlatMap(func(result interface{}) Trampoline {
			event := result.(*CompositeValue)

			eventType := interpreter.Checker.Elaboration.EmitStatementEventTypes[statement]

			interpreter.onEventEmitted(interpreter, event, eventType)

			// NOTE: no result, so it does *not* act like a return-statement
			return Done{}
		})
}

func (interpreter *Interpreter) VisitCastingExpression(expression *ast.CastingExpression) ast.Repr {
	return expression.Expression.Accept(interpreter).(Trampoline).
		Map(func(result interface{}) interface{} {
			value := result.(Value)

			expectedType := interpreter.Checker.Elaboration.CastingTargetTypes[expression]

			switch expression.Operation {
			case ast.OperationFailableCast, ast.OperationForceCast:
				dynamicType := value.DynamicType(interpreter)
				isSubType := interpreter.IsSubType(dynamicType, expectedType)

				switch expression.Operation {
				case ast.OperationFailableCast:
					if !isSubType {
						return NilValue{}
					}

					return NewSomeValueOwningNonCopying(value)

				case ast.OperationForceCast:
					if !isSubType {
						panic(
							&TypeMismatchError{
								ExpectedType:  expectedType,
								LocationRange: interpreter.locationRange(expression.Expression),
							},
						)
					}

					return value

				default:
					panic(errors.NewUnreachableError())
				}

			case ast.OperationCast:
				staticValueType := interpreter.Checker.Elaboration.CastingStaticValueTypes[expression]
				return interpreter.convertAndBox(value, staticValueType, expectedType)

			default:
				panic(errors.NewUnreachableError())
			}
		})
}

func (interpreter *Interpreter) VisitCreateExpression(expression *ast.CreateExpression) ast.Repr {
	return expression.InvocationExpression.Accept(interpreter)
}

func (interpreter *Interpreter) VisitDestroyExpression(expression *ast.DestroyExpression) ast.Repr {
	return expression.Expression.Accept(interpreter).(Trampoline).
		FlatMap(func(result interface{}) Trampoline {
			value := result.(Value)

			// TODO: optimize: only potentially used by host-functions

			locationRange := LocationRange{
				Location: interpreter.Checker.Location,
				Range:    ast.NewRangeFromPositioned(expression),
			}

			return value.(DestroyableValue).Destroy(interpreter, locationRange)
		})
}

func (interpreter *Interpreter) VisitReferenceExpression(referenceExpression *ast.ReferenceExpression) ast.Repr {

	authorized := referenceExpression.Type.(*ast.ReferenceType).Authorized

	if interpreter.Checker.Elaboration.IsReferenceIntoStorage[referenceExpression] {
		indexExpression := referenceExpression.Expression.(*ast.IndexExpression)
		return indexExpression.TargetExpression.Accept(interpreter).(Trampoline).
			FlatMap(func(result interface{}) Trampoline {
				storage := result.(StorageValue)

				indexingType := interpreter.Checker.Elaboration.IndexExpressionIndexingTypes[indexExpression]
				key := interpreter.storageKeyHandler(interpreter, storage.Address, indexingType)

				key = PrefixedStorageKey(key, AccessLevelPrivate)

				referenceValue := &StorageReferenceValue{
					Authorized:           authorized,
					TargetStorageAddress: storage.Address,
					TargetKey:            key,
					// NOTE: new value has no owner
					Owner: nil,
				}

				return Done{Result: referenceValue}
			})
	} else {
		return referenceExpression.Expression.Accept(interpreter).(Trampoline).
			Map(func(result interface{}) interface{} {
				return &EphemeralReferenceValue{
					Authorized: authorized,
					Value:      result.(Value),
				}
			})
	}
}

func (interpreter *Interpreter) VisitForceExpression(expression *ast.ForceExpression) ast.Repr {
	return expression.Expression.Accept(interpreter).(Trampoline).
		Map(func(result interface{}) interface{} {
			switch result := result.(type) {
			case *SomeValue:
				return result.Value

			case NilValue:
				panic(
					&ForceNilError{
						LocationRange: interpreter.locationRange(expression.Expression),
					},
				)

			default:
				panic(errors.NewUnreachableError())
			}
		})
}

func (interpreter *Interpreter) VisitPathExpression(expression *ast.PathExpression) ast.Repr {
	domain := common.PathDomainFromIdentifier(expression.Domain.Identifier)

	return Done{
		Result: PathValue{
			Domain:     domain,
			Identifier: expression.Identifier.Identifier,
		},
	}
}

func (interpreter *Interpreter) storedValueExists(storageAddress common.Address, key string) bool {
	return interpreter.storageExistenceHandler(interpreter, storageAddress, key)
}

func (interpreter *Interpreter) readStored(storageAddress common.Address, key string) OptionalValue {
	return interpreter.storageReadHandler(interpreter, storageAddress, key)
}

func (interpreter *Interpreter) writeStored(storageAddress common.Address, key string, value OptionalValue) {
	value.SetOwner(&storageAddress)

	interpreter.storageWriteHandler(interpreter, storageAddress, key, value)
}

type ValueConverter func(Value, *Interpreter) Value

var converters = map[string]ValueConverter{
	"Int":     ConvertInt,
	"UInt":    ConvertUInt,
	"Int8":    ConvertInt8,
	"Int16":   ConvertInt16,
	"Int32":   ConvertInt32,
	"Int64":   ConvertInt64,
	"Int128":  ConvertInt128,
	"Int256":  ConvertInt256,
	"UInt8":   ConvertUInt8,
	"UInt16":  ConvertUInt16,
	"UInt32":  ConvertUInt32,
	"UInt64":  ConvertUInt64,
	"UInt128": ConvertUInt128,
	"UInt256": ConvertUInt256,
	"Word8":   ConvertWord8,
	"Word16":  ConvertWord16,
	"Word32":  ConvertWord32,
	"Word64":  ConvertWord64,
	"Fix64":   ConvertFix64,
	"UFix64":  ConvertUFix64,
	"Address": ConvertAddress,
}

func init() {
	for _, numberType := range sema.AllNumberTypes {
		if _, ok := converters[numberType.String()]; !ok {
			panic(fmt.Sprintf("missing converter for number type: %s", numberType))
		}
	}
}

func (interpreter *Interpreter) defineBaseFunctions() {
	for name, converter := range converters {
		err := interpreter.ImportValue(
			name,
			interpreter.newConverterFunction(converter),
		)
		if err != nil {
			panic(errors.NewUnreachableError())
		}
	}
}

func (interpreter *Interpreter) newConverterFunction(converter ValueConverter) FunctionValue {
	return NewHostFunctionValue(
		func(invocation Invocation) Trampoline {
			value := invocation.Arguments[0]
			return Done{Result: converter(value, interpreter)}
		},
	)
}

// TODO:
// - FunctionType
// - PublishedType
//
// - Character
// - Account
// - PublicAccount
// - Block
// - Storage
// - References

func (interpreter *Interpreter) IsSubType(subType DynamicType, superType sema.Type) bool {
	switch typedSubType := subType.(type) {
	case VoidDynamicType:
		switch superType.(type) {
		case *sema.VoidType, *sema.AnyStructType:
			return true

		default:
			return false
		}

	case StringDynamicType:
		switch superType.(type) {
		case *sema.StringType, *sema.AnyStructType:
			return true

		default:
			return false
		}

	case BoolDynamicType:
		switch superType.(type) {
		case *sema.BoolType, *sema.AnyStructType:
			return true

		default:
			return false
		}

	case AddressDynamicType:
		switch superType.(type) {
		case *sema.AddressType, *sema.AnyStructType:
			return true

		default:
			return false
		}

	case NumberDynamicType:
		return sema.IsSubType(typedSubType.StaticType, superType)

	case CompositeDynamicType:
		return sema.IsSubType(typedSubType.StaticType, superType)

	case ArrayDynamicType:
		var superTypeElementType sema.Type

		switch typedSuperType := superType.(type) {
		case *sema.VariableSizedType:
			superTypeElementType = typedSuperType.Type

		case *sema.ConstantSizedType:
			superTypeElementType = typedSuperType.Type

		case *sema.AnyStructType, *sema.AnyResourceType:
			return true

		default:
			return false
		}

		for _, elementType := range typedSubType.ElementTypes {
			if !interpreter.IsSubType(elementType, superTypeElementType) {
				return false
			}
		}

		return true

	case DictionaryDynamicType:

		switch typedSuperType := superType.(type) {
		case *sema.DictionaryType:
			for _, entryTypes := range typedSubType.EntryTypes {
				if !interpreter.IsSubType(entryTypes.KeyType, typedSuperType.KeyType) ||
					!interpreter.IsSubType(entryTypes.ValueType, typedSuperType.ValueType) {

					return false
				}
			}

			return true

		case *sema.AnyStructType, *sema.AnyResourceType:
			return true

		default:
			return false
		}

	case NilDynamicType:
		switch superType.(type) {
		case *sema.OptionalType, *sema.AnyStructType, *sema.AnyResourceType:
			return true

		default:
			return false
		}

	case SomeDynamicType:
		switch typedSuperType := superType.(type) {
		case *sema.OptionalType:
			return interpreter.IsSubType(typedSubType.InnerType, typedSuperType.Type)

		case *sema.AnyStructType, *sema.AnyResourceType:
			return true

		default:
			return false
		}

	case StorageDynamicType:
		switch superType.(type) {
		case *sema.StorageType, *sema.AnyStructType:
			return true

		default:
			return false
		}

	case ReferenceDynamicType:
		switch typedSuperType := superType.(type) {
		case *sema.AnyStructType:
			return true

		case *sema.ReferenceType:
			if typedSubType.Authorized() {
				return interpreter.IsSubType(typedSubType.InnerType(), typedSuperType.Type)
			} else {
				// NOTE: Allowing all casts for casting unauthorized references is intentional:
				// all invalid cases have already been rejected statically
				return true
			}

		default:
			return false
		}
	}

	return false
}

// storageKey returns the storage identifier with the proper prefix
// for the given path.
//
// \x1F = Information Separator One
//
func storageKey(path PathValue) string {
	return fmt.Sprintf("%s\x1F%s", path.Domain.Identifier(), path.Identifier)
}

func mustPathDomain(
	path PathValue,
	locationRange LocationRange,
	expectedDomains ...common.PathDomain,
) {
	if checkPathDomain(path, expectedDomains...) {
		return
	}

	panic(
		&InvalidPathDomainError{
			ActualDomain:    path.Domain,
			ExpectedDomains: expectedDomains,
			LocationRange:   locationRange,
		},
	)
}

func checkPathDomain(path PathValue, expectedDomains ...common.PathDomain) bool {
	actualDomain := path.Domain

	for _, expectedDomain := range expectedDomains {
		if actualDomain == expectedDomain {
			return true
		}
	}

	return false
}

func (interpreter *Interpreter) authAccountSaveFunction(addressValue AddressValue) HostFunctionValue {
	return NewHostFunctionValue(func(invocation Invocation) Trampoline {

		value := invocation.Arguments[0]
		path := invocation.Arguments[1].(PathValue)

		address := addressValue.ToAddress()
		key := storageKey(path)

		// Ensure the path has a `storage` domain

		mustPathDomain(
			path,
			invocation.LocationRange,
			common.PathDomainStorage,
		)

		// Prevent an overwrite

		if interpreter.storedValueExists(address, key) {
			panic(
				&OverwriteError{
					Address:       addressValue,
					Path:          path,
					LocationRange: invocation.LocationRange,
				},
			)
		}

		// Write new value

		interpreter.writeStored(
			address,
			key,
			NewSomeValueOwningNonCopying(value),
		)

		return Done{Result: VoidValue{}}
	})
}

func (interpreter *Interpreter) authAccountLoadFunction(addressValue AddressValue) HostFunctionValue {
	return NewHostFunctionValue(func(invocation Invocation) Trampoline {

		address := addressValue.ToAddress()

		path := invocation.Arguments[0].(PathValue)
		key := storageKey(path)

		// Ensure the path has a `storage` domain

		mustPathDomain(
			path,
			invocation.LocationRange,
			common.PathDomainStorage,
		)

		value := interpreter.readStored(address, key)

		switch value := value.(type) {
		case NilValue:
			return Done{Result: value}

		case *SomeValue:

			// If there is value stored for the given path,
			// check that it satisfies the type given as the type argument.

			// `Invocation.TypeParameterTypes` is a map, so get the first
			// element / type by iterating over the values of the map.

			var ty sema.Type
			for _, ty = range invocation.TypeParameterTypes {
				break
			}

			dynamicType := value.Value.DynamicType(interpreter)
			if !interpreter.IsSubType(dynamicType, ty) {
				return Done{Result: NilValue{}}
			}

			// Remove the value from storage,
			// but only if the type check succeeded.

			interpreter.writeStored(address, key, NilValue{})

			return Done{Result: value}

		default:
			panic(errors.NewUnreachableError())
		}
	})
}

func (interpreter *Interpreter) authAccountBorrowFunction(addressValue AddressValue) HostFunctionValue {
	return NewHostFunctionValue(func(invocation Invocation) Trampoline {

		address := addressValue.ToAddress()

		path := invocation.Arguments[0].(PathValue)
		key := storageKey(path)

		// Ensure the path has a `storage` domain

		mustPathDomain(
			path,
			invocation.LocationRange,
			common.PathDomainStorage,
		)

		value := interpreter.readStored(address, key)

		switch value := value.(type) {
		case NilValue:
			return Done{Result: value}

		case *SomeValue:

			// If there is value stored for the given path,
			// check that it satisfies the type given as the type argument.

			// `Invocation.TypeParameterTypes` is a map, so get the first
			// element / type by iterating over the values of the map.

			var ty sema.Type
			for _, ty = range invocation.TypeParameterTypes {
				break
			}

			referenceType := ty.(*sema.ReferenceType)

			dynamicType := value.Value.DynamicType(interpreter)
			if !interpreter.IsSubType(dynamicType, referenceType.Type) {
				return Done{Result: NilValue{}}
			}

			reference := &StorageReferenceValue{
				Authorized:           referenceType.Authorized,
				TargetStorageAddress: address,
				TargetKey:            key,
				// NOTE: new value has no owner
				Owner: nil,
			}

			return Done{Result: NewSomeValueOwningNonCopying(reference)}

		default:
			panic(errors.NewUnreachableError())
		}
	})
}

func (interpreter *Interpreter) authAccountLinkFunction(addressValue AddressValue) HostFunctionValue {
	return NewHostFunctionValue(func(invocation Invocation) Trampoline {

		address := addressValue.ToAddress()

		// `Invocation.TypeParameterTypes` is a map, so get the first
		// element / type by iterating over the values of the map.

		var referenceType *sema.ReferenceType
		for _, ty := range invocation.TypeParameterTypes {
			referenceType = ty.(*sema.ReferenceType)
			break
		}

		if referenceType == nil {
			panic(errors.NewUnreachableError())
		}

		newCapabilityPath := invocation.Arguments[0].(PathValue)
		targetPath := invocation.Arguments[1].(PathValue)

		newCapabilityKey := storageKey(newCapabilityPath)

		// Ensure the path has a `private` or `public` domain

		mustPathDomain(
			newCapabilityPath,
			invocation.LocationRange,
			common.PathDomainPrivate,
			common.PathDomainPublic,
		)

		if interpreter.storedValueExists(address, newCapabilityKey) {
			return Done{Result: NilValue{}}
		}

		// Write new value

		storedValue := NewSomeValueOwningNonCopying(
			LinkValue{
				TargetPath: targetPath,
				Type:       ConvertSemaToStaticType(referenceType),
			},
		)

		interpreter.writeStored(
			address,
			newCapabilityKey,
			storedValue,
		)

		returnValue := NewSomeValueOwningNonCopying(
			CapabilityValue{
				Address: addressValue,
				Path:    targetPath,
			},
		)

		return Done{Result: returnValue}
	})
}

func (interpreter *Interpreter) authAccountGetLinkTargetFunction(addressValue AddressValue) HostFunctionValue {
	return NewHostFunctionValue(func(invocation Invocation) Trampoline {

		address := addressValue.ToAddress()

		capabilityPath := invocation.Arguments[0].(PathValue)

		capabilityKey := storageKey(capabilityPath)

		// Ensure the path has a `private` or `public` domain

		mustPathDomain(
			capabilityPath,
			invocation.LocationRange,
			common.PathDomainPrivate,
			common.PathDomainPublic,
		)

		value := interpreter.readStored(address, capabilityKey)

		switch value := value.(type) {
		case NilValue:
			return Done{Result: value}

		case *SomeValue:

			link, ok := value.Value.(LinkValue)
			if !ok {
				return Done{Result: NilValue{}}
			}

			returnValue := NewSomeValueOwningNonCopying(link.TargetPath)

			return Done{Result: returnValue}

		default:
			panic(errors.NewUnreachableError())
		}
	})
}

func (interpreter *Interpreter) authAccountUnlinkFunction(addressValue AddressValue) HostFunctionValue {
	return NewHostFunctionValue(func(invocation Invocation) Trampoline {

		address := addressValue.ToAddress()

		capabilityPath := invocation.Arguments[0].(PathValue)
		capabilityKey := storageKey(capabilityPath)

		// Ensure the path has a `private` or `public` domain

		mustPathDomain(
			capabilityPath,
			invocation.LocationRange,
			common.PathDomainPrivate,
			common.PathDomainPublic,
		)

		// Write new value

		interpreter.writeStored(
			address,
			capabilityKey,
			NilValue{},
		)

		return Done{Result: VoidValue{}}
	})
}

func (interpreter *Interpreter) capabilityBorrowFunction(addressValue AddressValue, pathValue PathValue) HostFunctionValue {
	return NewHostFunctionValue(func(invocation Invocation) Trampoline {

		targetStorageKey, authorized :=
			interpreter.getCapabilityFinalTargetStorageKey(
				addressValue,
				pathValue,
				invocation,
			)

<<<<<<< HEAD
		if targetStorageKey == "" {
			return Done{Result: NilValue{}}
=======
		// `Invocation.TypeParameterTypes` is a map, so get the first
		// element / type by iterating over the values of the map.

		var wantedType sema.Type
		for _, wantedType = range invocation.TypeParameterTypes {
			break
>>>>>>> 19070d21
		}

		address := addressValue.ToAddress()

		reference := &StorageReferenceValue{
			Authorized:           authorized,
			TargetStorageAddress: address,
			TargetKey:            targetStorageKey,
			// NOTE: new value has no owner
			Owner: nil,
		}

		return Done{Result: NewSomeValueOwningNonCopying(reference)}
	})
}

func (interpreter *Interpreter) capabilityCheckFunction(addressValue AddressValue, pathValue PathValue) HostFunctionValue {
	return NewHostFunctionValue(func(invocation Invocation) Trampoline {

		targetStorageKey, _ :=
			interpreter.getCapabilityFinalTargetStorageKey(
				addressValue,
				pathValue,
				invocation,
			)

		isValid := targetStorageKey != ""

		return Done{Result: BoolValue(isValid)}
	})
}

func (interpreter *Interpreter) getCapabilityFinalTargetStorageKey(
	addressValue AddressValue,
	path PathValue,
	invocation Invocation,
) (
	finalStorageKey string,
	authorized bool,
) {
	address := addressValue.ToAddress()

	key := storageKey(path)

	var wantedType sema.Type
	for _, wantedType = range invocation.TypeParameterTypes {
		break
	}

	if wantedType == nil {
		panic(errors.NewUnreachableError())
	}

	wantedReferenceType := wantedType.(*sema.ReferenceType)

	seenKeys := map[string]struct{}{}
	paths := []PathValue{path}

	for {
		// Detect cyclic links

		if _, ok := seenKeys[key]; ok {
			panic(&CyclicLinkError{
				Address:       addressValue,
				Paths:         paths,
				LocationRange: invocation.LocationRange,
			})
		} else {
			seenKeys[key] = struct{}{}
		}

		value := interpreter.readStored(address, key)

		switch value := value.(type) {
		case NilValue:
			return "", false

		case *SomeValue:

			if link, ok := value.Value.(LinkValue); ok {

				allowedType := interpreter.convertStaticToSemaType(link.Type)

				if !sema.IsSubType(allowedType, wantedType) {
					return "", false
				}

				targetPath := link.TargetPath
				paths = append(paths, targetPath)
				key = storageKey(targetPath)

			} else {
				return key, wantedReferenceType.Authorized
			}

		default:
			panic(errors.NewUnreachableError())
		}
	}
}

func (interpreter *Interpreter) convertStaticToSemaType(staticType StaticType) sema.Type {
	return ConvertStaticToSemaType(
		staticType,
		func(typeID sema.TypeID) *sema.InterfaceType {
			return interpreter.getInterfaceType(typeID)
		},
		func(typeID sema.TypeID) *sema.CompositeType {
			return interpreter.getCompositeType(typeID)
		},
	)
}

func (interpreter *Interpreter) getCompositeType(typeID sema.TypeID) *sema.CompositeType {
	locationID, qualifiedIdentifier := sema.SplitCompositeTypeID(typeID)
	if locationID == "" {
		panic("failed to split composite type ID")
	}

	checker := interpreter.allCheckers[locationID]
	return checker.Elaboration.CompositeTypes[qualifiedIdentifier]
}

func (interpreter *Interpreter) getInterfaceType(typeID sema.TypeID) *sema.InterfaceType {
	locationID, qualifiedIdentifier := sema.SplitCompositeTypeID(typeID)
	if locationID == "" {
		panic("failed to split composite type ID")
	}

	checker := interpreter.allCheckers[locationID]
	return checker.Elaboration.InterfaceTypes[qualifiedIdentifier]
}<|MERGE_RESOLUTION|>--- conflicted
+++ resolved
@@ -3841,17 +3841,8 @@
 				invocation,
 			)
 
-<<<<<<< HEAD
 		if targetStorageKey == "" {
 			return Done{Result: NilValue{}}
-=======
-		// `Invocation.TypeParameterTypes` is a map, so get the first
-		// element / type by iterating over the values of the map.
-
-		var wantedType sema.Type
-		for _, wantedType = range invocation.TypeParameterTypes {
-			break
->>>>>>> 19070d21
 		}
 
 		address := addressValue.ToAddress()
@@ -3895,6 +3886,9 @@
 	address := addressValue.ToAddress()
 
 	key := storageKey(path)
+
+	// `Invocation.TypeParameterTypes` is a map, so get the first
+	// element / type by iterating over the values of the map.
 
 	var wantedType sema.Type
 	for _, wantedType = range invocation.TypeParameterTypes {
