/*
 * Cadence - The resource-oriented smart contract programming language
 *
 * Copyright 2019-2022 Dapper Labs, Inc.
 *
 * Licensed under the Apache License, Version 2.0 (the "License");
 * you may not use this file except in compliance with the License.
 * You may obtain a copy of the License at
 *
 *   http://www.apache.org/licenses/LICENSE-2.0
 *
 * Unless required by applicable law or agreed to in writing, software
 * distributed under the License is distributed on an "AS IS" BASIS,
 * WITHOUT WARRANTIES OR CONDITIONS OF ANY KIND, either express or implied.
 * See the License for the specific language governing permissions and
 * limitations under the License.
 */

package interpreter

import (
	"encoding/binary"
	"encoding/hex"
	"fmt"
	"math"
	"math/big"
	"strings"
	"time"
	"unicode"
	"unicode/utf8"
	"unsafe"

	"github.com/onflow/atree"
	"github.com/rivo/uniseg"
	"golang.org/x/text/unicode/norm"

	"github.com/onflow/cadence/runtime/ast"
	"github.com/onflow/cadence/runtime/common"
	"github.com/onflow/cadence/runtime/errors"
	"github.com/onflow/cadence/runtime/format"
	"github.com/onflow/cadence/runtime/sema"
)

type Unsigned interface {
	~uint8 | ~uint16 | ~uint32 | ~uint64
}

type TypeConformanceResults map[typeConformanceResultEntry]bool

type typeConformanceResultEntry struct {
	EphemeralReferenceValue *EphemeralReferenceValue
	EphemeralReferenceType  StaticType
}

// SeenReferences is a set of seen references.
//
// NOTE: Do not generalize to map[interpreter.Value],
// as not all values are Go hashable, i.e. this might lead to run-time panics
//
type SeenReferences map[*EphemeralReferenceValue]struct{}

// NonStorable represents a value that cannot be stored
//
type NonStorable struct {
	Value Value
}

var _ atree.Storable = NonStorable{}

func (s NonStorable) Encode(_ *atree.Encoder) error {
	//nolint:gosimple
	return NonStorableValueError{
		Value: s.Value,
	}
}

func (s NonStorable) ByteSize() uint32 {
	// Return 1 so that atree split and merge operations don't have to handle special cases.
	// Any value larger than 0 and smaller than half of the max slab size works,
	// but 1 results in fewer number of slabs which is ideal for non-storable values.
	return 1
}

func (s NonStorable) StoredValue(_ atree.SlabStorage) (atree.Value, error) {
	return s.Value, nil
}

func (NonStorable) ChildStorables() []atree.Storable {
	return nil
}

// Value is the Cadence value hierarchy which is heavily tied to the interpreter and persistent storage,
// and has lots of implementation details.
//
// We do not want to expose those details to users
// (for example, Cadence is used as a library in flow-go (FVM), in the Flow Go SDK, etc.),
// because we want to be able to change the API and implementation details;
// nor do we want to require users to Cadence (the library) to write lots of low-level/boilerplate code (e.g. setting up storage).
//
// To accomplish this, cadence.Value is the "user-facing" hierarchy that is easy to work with:
// simple Go types that can be used without an interpreter or storage.
//
// cadence.Value can be converted to an interpreter.Value by "importing" it with importValue,
// and interpreter.Value can be "exported" to a cadence.Value with ExportValue.
type Value interface {
	atree.Value
	// Stringer provides `func String() string`
	// NOTE: important, error messages rely on values to implement String
	fmt.Stringer
	IsValue()
	Accept(interpreter *Interpreter, visitor Visitor)
	Walk(interpreter *Interpreter, walkChild func(Value))
	StaticType(interpreter *Interpreter) StaticType
	// ConformsToStaticType returns true if the value (i.e. its dynamic type)
	// conforms to its own static type.
	// Non-container values trivially always conform to their own static type.
	// Container values conform to their own static type,
	// and this function recursively checks conformance for nested values.
	// If the container contains static type information about nested values,
	// e.g. the element type of an array, it also ensures the nested values'
	// static types are subtypes.
	ConformsToStaticType(
		interpreter *Interpreter,
		locationRange LocationRange,
		results TypeConformanceResults,
	) bool
	RecursiveString(seenReferences SeenReferences) string
	MeteredString(memoryGauge common.MemoryGauge, seenReferences SeenReferences) string
	IsResourceKinded(interpreter *Interpreter) bool
	NeedsStoreTo(address atree.Address) bool
	Transfer(
		interpreter *Interpreter,
		locationRange LocationRange,
		address atree.Address,
		remove bool,
		storable atree.Storable,
	) Value
	DeepRemove(interpreter *Interpreter)
	// Clone returns a new value that is equal to this value.
	// NOTE: not used by interpreter, but used externally (e.g. state migration)
	// NOTE: memory metering is unnecessary for Clone methods
	Clone(interpreter *Interpreter) Value
	IsImportable(interpreter *Interpreter) bool
}

// ValueIndexableValue

type ValueIndexableValue interface {
	Value
	GetKey(interpreter *Interpreter, locationRange LocationRange, key Value) Value
	SetKey(interpreter *Interpreter, locationRange LocationRange, key Value, value Value)
	RemoveKey(interpreter *Interpreter, locationRange LocationRange, key Value) Value
	InsertKey(interpreter *Interpreter, locationRange LocationRange, key Value, value Value)
}

// MemberAccessibleValue

type MemberAccessibleValue interface {
	Value
	GetMember(interpreter *Interpreter, locationRange LocationRange, name string) Value
	RemoveMember(interpreter *Interpreter, locationRange LocationRange, name string) Value
	SetMember(interpreter *Interpreter, locationRange LocationRange, name string, value Value)
}

// EquatableValue

type EquatableValue interface {
	Value
	// Equal returns true if the given value is equal to this value.
	// If no location range is available, pass e.g. EmptyLocationRange
	Equal(interpreter *Interpreter, locationRange LocationRange, other Value) bool
}

func newValueComparator(interpreter *Interpreter, locationRange LocationRange) atree.ValueComparator {
	return func(storage atree.SlabStorage, atreeValue atree.Value, otherStorable atree.Storable) (bool, error) {
		value := MustConvertStoredValue(interpreter, atreeValue)
		otherValue := StoredValue(interpreter, otherStorable, storage)
		return value.(EquatableValue).Equal(interpreter, locationRange, otherValue), nil
	}
}

// ResourceKindedValue

type ResourceKindedValue interface {
	Value
	Destroy(interpreter *Interpreter, locationRange LocationRange)
	IsDestroyed() bool
}

func maybeDestroy(interpreter *Interpreter, locationRange LocationRange, value Value) {
	resourceKindedValue, ok := value.(ResourceKindedValue)
	if !ok {
		return
	}

	resourceKindedValue.Destroy(interpreter, locationRange)
}

// ReferenceTrackedResourceKindedValue is a resource-kinded value
// that must be tracked when a reference of it is taken.
//
type ReferenceTrackedResourceKindedValue interface {
	ResourceKindedValue
	IsReferenceTrackedResourceKindedValue()
	StorageID() atree.StorageID
}

func safeAdd(a, b int) int {
	// INT32-C
	if (b > 0) && (a > (goMaxInt - b)) {
		panic(OverflowError{})
	} else if (b < 0) && (a < (goMinInt - b)) {
		panic(UnderflowError{})
	}
	return a + b
}

func safeMul(a, b int) int {
	// INT32-C
	if a > 0 {
		if b > 0 {
			// positive * positive = positive. overflow?
			if a > (goMaxInt / b) {
				panic(OverflowError{})
			}
		} else {
			// positive * negative = negative. underflow?
			if b < (goMinInt / a) {
				panic(UnderflowError{})
			}
		}
	} else {
		if b > 0 {
			// negative * positive = negative. underflow?
			if a < (goMinInt / b) {
				panic(UnderflowError{})
			}
		} else {
			// negative * negative = positive. overflow?
			if (a != 0) && (b < (goMaxInt / a)) {
				panic(OverflowError{})
			}
		}
	}
	return a * b
}

// TypeValue

type TypeValue struct {
	Type StaticType
}

var EmptyTypeValue = TypeValue{}

var _ Value = TypeValue{}
var _ atree.Storable = TypeValue{}
var _ EquatableValue = TypeValue{}
var _ MemberAccessibleValue = TypeValue{}

func NewUnmeteredTypeValue(t StaticType) TypeValue {
	return TypeValue{t}
}

func NewTypeValue(
	memoryGauge common.MemoryGauge,
	staticType StaticType,
) TypeValue {
	common.UseMemory(memoryGauge, common.TypeValueMemoryUsage)
	return NewUnmeteredTypeValue(staticType)
}

func (TypeValue) IsValue() {}

func (v TypeValue) Accept(interpreter *Interpreter, visitor Visitor) {
	visitor.VisitTypeValue(interpreter, v)
}

func (TypeValue) Walk(_ *Interpreter, _ func(Value)) {
	// NO-OP
}

func (TypeValue) StaticType(interpreter *Interpreter) StaticType {
	return NewPrimitiveStaticType(interpreter, PrimitiveStaticTypeMetaType)
}

func (TypeValue) IsImportable(_ *Interpreter) bool {
	return sema.MetaType.Importable
}

func (v TypeValue) String() string {
	var typeString string
	staticType := v.Type
	if staticType != nil {
		typeString = staticType.String()
	}

	return format.TypeValue(typeString)
}

func (v TypeValue) RecursiveString(_ SeenReferences) string {
	return v.String()
}

func (v TypeValue) MeteredString(memoryGauge common.MemoryGauge, _ SeenReferences) string {
	common.UseMemory(memoryGauge, common.TypeValueStringMemoryUsage)

	var typeString string
	if v.Type != nil {
		typeString = v.Type.MeteredString(memoryGauge)
	}

	return format.TypeValue(typeString)
}

func (v TypeValue) Equal(_ *Interpreter, _ LocationRange, other Value) bool {
	otherTypeValue, ok := other.(TypeValue)
	if !ok {
		return false
	}

	// Unknown types are never equal to another type

	staticType := v.Type
	otherStaticType := otherTypeValue.Type

	if staticType == nil || otherStaticType == nil {
		return false
	}

	return staticType.Equal(otherStaticType)
}

func (v TypeValue) GetMember(interpreter *Interpreter, _ LocationRange, name string) Value {
	switch name {
	case "identifier":
		var typeID string
		staticType := v.Type
		if staticType != nil {
			typeID = string(interpreter.MustConvertStaticToSemaType(staticType).ID())
		}
		memoryUsage := common.MemoryUsage{
			Kind:   common.MemoryKindStringValue,
			Amount: uint64(len(typeID)),
		}
		return NewStringValue(interpreter, memoryUsage, func() string {
			return typeID
		})
	case "isSubtype":
		return NewHostFunctionValue(
			interpreter,
			func(invocation Invocation) Value {
				staticType := v.Type
				otherTypeValue, ok := invocation.Arguments[0].(TypeValue)
				if !ok {
					panic(errors.NewUnreachableError())
				}
				otherStaticType := otherTypeValue.Type

				// if either type is unknown, the subtype relation is false, as it doesn't make sense to even ask this question
				if staticType == nil || otherStaticType == nil {
					return FalseValue
				}

				inter := invocation.Interpreter

				result := sema.IsSubType(
					inter.MustConvertStaticToSemaType(staticType),
					inter.MustConvertStaticToSemaType(otherStaticType),
				)
				return AsBoolValue(result)
			},
			sema.MetaTypeIsSubtypeFunctionType,
		)
	}

	return nil
}

func (TypeValue) RemoveMember(_ *Interpreter, _ LocationRange, _ string) Value {
	// Types have no removable members (fields / functions)
	panic(errors.NewUnreachableError())
}

func (TypeValue) SetMember(_ *Interpreter, _ LocationRange, _ string, _ Value) {
	// Types have no settable members (fields / functions)
	panic(errors.NewUnreachableError())
}

func (v TypeValue) ConformsToStaticType(
	_ *Interpreter,
	_ LocationRange,
	_ TypeConformanceResults,
) bool {
	return true
}

func (v TypeValue) Storable(
	storage atree.SlabStorage,
	address atree.Address,
	maxInlineSize uint64,
) (atree.Storable, error) {
	return maybeLargeImmutableStorable(
		v,
		storage,
		address,
		maxInlineSize,
	)
}

func (TypeValue) NeedsStoreTo(_ atree.Address) bool {
	return false
}

func (TypeValue) IsResourceKinded(_ *Interpreter) bool {
	return false
}

func (v TypeValue) Transfer(
	interpreter *Interpreter,
	_ LocationRange,
	_ atree.Address,
	remove bool,
	storable atree.Storable,
) Value {
	if remove {
		interpreter.RemoveReferencedSlab(storable)
	}
	return v
}

func (v TypeValue) Clone(_ *Interpreter) Value {
	return v
}

func (TypeValue) DeepRemove(_ *Interpreter) {
	// NO-OP
}

func (v TypeValue) ByteSize() uint32 {
	return mustStorableSize(v)
}

func (v TypeValue) StoredValue(_ atree.SlabStorage) (atree.Value, error) {
	return v, nil
}

func (TypeValue) ChildStorables() []atree.Storable {
	return nil
}

// HashInput returns a byte slice containing:
// - HashInputTypeType (1 byte)
// - type id (n bytes)
func (v TypeValue) HashInput(interpreter *Interpreter, _ LocationRange, scratch []byte) []byte {
	typeID := interpreter.MustConvertStaticToSemaType(v.Type).ID()

	length := 1 + len(typeID)
	var buf []byte
	if length <= len(scratch) {
		buf = scratch[:length]
	} else {
		buf = make([]byte, length)
	}

	buf[0] = byte(HashInputTypeType)
	copy(buf[1:], typeID)
	return buf
}

// VoidValue

type VoidValue struct{}

var Void Value = VoidValue{}

var _ Value = VoidValue{}
var _ atree.Storable = VoidValue{}
var _ EquatableValue = VoidValue{}

func (VoidValue) IsValue() {}

func (v VoidValue) Accept(interpreter *Interpreter, visitor Visitor) {
	visitor.VisitVoidValue(interpreter, v)
}

func (VoidValue) Walk(_ *Interpreter, _ func(Value)) {
	// NO-OP
}

func (VoidValue) StaticType(interpreter *Interpreter) StaticType {
	return NewPrimitiveStaticType(interpreter, PrimitiveStaticTypeVoid)
}

func (VoidValue) IsImportable(_ *Interpreter) bool {
	return sema.VoidType.Importable
}

func (VoidValue) String() string {
	return format.Void
}

func (v VoidValue) RecursiveString(_ SeenReferences) string {
	return v.String()
}

func (v VoidValue) MeteredString(memoryGauge common.MemoryGauge, _ SeenReferences) string {
	common.UseMemory(memoryGauge, common.VoidStringMemoryUsage)
	return v.String()
}

func (v VoidValue) ConformsToStaticType(
	_ *Interpreter,
	_ LocationRange,
	_ TypeConformanceResults,
) bool {
	return true
}

func (v VoidValue) Equal(_ *Interpreter, _ LocationRange, other Value) bool {
	_, ok := other.(VoidValue)
	return ok
}

func (v VoidValue) Storable(_ atree.SlabStorage, _ atree.Address, _ uint64) (atree.Storable, error) {
	return v, nil
}

func (VoidValue) NeedsStoreTo(_ atree.Address) bool {
	return false
}

func (VoidValue) IsResourceKinded(_ *Interpreter) bool {
	return false
}

func (v VoidValue) Transfer(
	interpreter *Interpreter,
	_ LocationRange,
	_ atree.Address,
	remove bool,
	storable atree.Storable,
) Value {
	if remove {
		interpreter.RemoveReferencedSlab(storable)
	}
	return v
}

func (v VoidValue) Clone(_ *Interpreter) Value {
	return v
}

func (VoidValue) DeepRemove(_ *Interpreter) {
	// NO-OP
}

func (VoidValue) ByteSize() uint32 {
	return uint32(len(cborVoidValue))
}

func (v VoidValue) StoredValue(_ atree.SlabStorage) (atree.Value, error) {
	return v, nil
}

func (VoidValue) ChildStorables() []atree.Storable {
	return nil
}

// BoolValue

type BoolValue bool

var _ Value = BoolValue(false)
var _ atree.Storable = BoolValue(false)
var _ EquatableValue = BoolValue(false)
var _ HashableValue = BoolValue(false)

const TrueValue = BoolValue(true)
const FalseValue = BoolValue(false)

func AsBoolValue(v bool) BoolValue {
	if v {
		return TrueValue
	}
	return FalseValue
}

func (BoolValue) IsValue() {}

func (v BoolValue) Accept(interpreter *Interpreter, visitor Visitor) {
	visitor.VisitBoolValue(interpreter, v)
}

func (BoolValue) Walk(_ *Interpreter, _ func(Value)) {
	// NO-OP
}

func (BoolValue) StaticType(interpreter *Interpreter) StaticType {
	return NewPrimitiveStaticType(interpreter, PrimitiveStaticTypeBool)
}

func (BoolValue) IsImportable(_ *Interpreter) bool {
	return sema.BoolType.Importable
}

func (v BoolValue) Negate(_ *Interpreter) BoolValue {
	if v == TrueValue {
		return FalseValue
	}
	return TrueValue
}

func (v BoolValue) Equal(_ *Interpreter, _ LocationRange, other Value) bool {
	otherBool, ok := other.(BoolValue)
	if !ok {
		return false
	}
	return bool(v) == bool(otherBool)
}

// HashInput returns a byte slice containing:
// - HashInputTypeBool (1 byte)
// - 1/0 (1 byte)
func (v BoolValue) HashInput(_ *Interpreter, _ LocationRange, scratch []byte) []byte {
	scratch[0] = byte(HashInputTypeBool)
	if v {
		scratch[1] = 1
	} else {
		scratch[1] = 0
	}
	return scratch[:2]
}

func (v BoolValue) String() string {
	return format.Bool(bool(v))
}

func (v BoolValue) RecursiveString(_ SeenReferences) string {
	return v.String()
}

func (v BoolValue) MeteredString(memoryGauge common.MemoryGauge, _ SeenReferences) string {
	if v {
		common.UseMemory(memoryGauge, common.TrueStringMemoryUsage)
	} else {
		common.UseMemory(memoryGauge, common.FalseStringMemoryUsage)
	}

	return v.String()
}

func (v BoolValue) ConformsToStaticType(
	_ *Interpreter,
	_ LocationRange,
	_ TypeConformanceResults,
) bool {
	return true
}

func (v BoolValue) Storable(_ atree.SlabStorage, _ atree.Address, _ uint64) (atree.Storable, error) {
	return v, nil
}

func (BoolValue) NeedsStoreTo(_ atree.Address) bool {
	return false
}

func (BoolValue) IsResourceKinded(_ *Interpreter) bool {
	return false
}

func (v BoolValue) Transfer(
	interpreter *Interpreter,
	_ LocationRange,
	_ atree.Address,
	remove bool,
	storable atree.Storable,
) Value {
	if remove {
		interpreter.RemoveReferencedSlab(storable)
	}
	return v
}

func (v BoolValue) Clone(_ *Interpreter) Value {
	return v
}

func (BoolValue) DeepRemove(_ *Interpreter) {
	// NO-OP
}

func (v BoolValue) ByteSize() uint32 {
	return 1
}

func (v BoolValue) StoredValue(_ atree.SlabStorage) (atree.Value, error) {
	return v, nil
}

func (BoolValue) ChildStorables() []atree.Storable {
	return nil
}

// CharacterValue

// CharacterValue represents a Cadence character, which is a Unicode extended grapheme cluster.
// Hence, use a Go string to be able to hold multiple Unicode code points (Go runes).
// It should consist of exactly one grapheme cluster
//
type CharacterValue string

func NewUnmeteredCharacterValue(r string) CharacterValue {
	return CharacterValue(r)
}

func NewCharacterValue(
	memoryGauge common.MemoryGauge,
	memoryUsage common.MemoryUsage,
	characterConstructor func() string,
) CharacterValue {
	common.UseMemory(memoryGauge, memoryUsage)

	character := characterConstructor()
	return NewUnmeteredCharacterValue(character)
}

var _ Value = CharacterValue("a")
var _ atree.Storable = CharacterValue("a")
var _ EquatableValue = CharacterValue("a")
var _ HashableValue = CharacterValue("a")
var _ MemberAccessibleValue = CharacterValue("a")

func (CharacterValue) IsValue() {}

func (v CharacterValue) Accept(interpreter *Interpreter, visitor Visitor) {
	visitor.VisitCharacterValue(interpreter, v)
}

func (CharacterValue) Walk(_ *Interpreter, _ func(Value)) {
	// NO-OP
}

func (CharacterValue) StaticType(interpreter *Interpreter) StaticType {
	return NewPrimitiveStaticType(interpreter, PrimitiveStaticTypeCharacter)
}

func (CharacterValue) IsImportable(_ *Interpreter) bool {
	return sema.CharacterType.Importable
}

func (v CharacterValue) String() string {
	return format.String(string(v))
}

func (v CharacterValue) RecursiveString(_ SeenReferences) string {
	return v.String()
}

func (v CharacterValue) MeteredString(memoryGauge common.MemoryGauge, _ SeenReferences) string {
	l := format.FormattedStringLength(string(v))
	common.UseMemory(memoryGauge, common.NewRawStringMemoryUsage(l))
	return v.String()
}

func (v CharacterValue) NormalForm() string {
	return norm.NFC.String(string(v))
}

func (v CharacterValue) Equal(_ *Interpreter, _ LocationRange, other Value) bool {
	otherChar, ok := other.(CharacterValue)
	if !ok {
		return false
	}
	return v.NormalForm() == otherChar.NormalForm()
}

func (v CharacterValue) HashInput(_ *Interpreter, _ LocationRange, scratch []byte) []byte {
	s := []byte(string(v))
	length := 1 + len(s)
	var buffer []byte
	if length <= len(scratch) {
		buffer = scratch[:length]
	} else {
		buffer = make([]byte, length)
	}

	buffer[0] = byte(HashInputTypeCharacter)
	copy(buffer[1:], s)
	return buffer
}

func (v CharacterValue) ConformsToStaticType(
	_ *Interpreter,
	_ LocationRange,
	_ TypeConformanceResults,
) bool {
	return true
}

func (v CharacterValue) Storable(_ atree.SlabStorage, _ atree.Address, _ uint64) (atree.Storable, error) {
	return v, nil
}

func (CharacterValue) NeedsStoreTo(_ atree.Address) bool {
	return false
}

func (CharacterValue) IsResourceKinded(_ *Interpreter) bool {
	return false
}

func (v CharacterValue) Transfer(
	interpreter *Interpreter,
	_ LocationRange,
	_ atree.Address,
	remove bool,
	storable atree.Storable,
) Value {
	if remove {
		interpreter.RemoveReferencedSlab(storable)
	}
	return v
}

func (v CharacterValue) Clone(_ *Interpreter) Value {
	return v
}

func (CharacterValue) DeepRemove(_ *Interpreter) {
	// NO-OP
}

func (v CharacterValue) ByteSize() uint32 {
	return cborTagSize + getBytesCBORSize([]byte(v))
}

func (v CharacterValue) StoredValue(_ atree.SlabStorage) (atree.Value, error) {
	return v, nil
}

func (CharacterValue) ChildStorables() []atree.Storable {
	return nil
}

func (v CharacterValue) GetMember(interpreter *Interpreter, _ LocationRange, name string) Value {
	switch name {
	case sema.ToStringFunctionName:
		return NewHostFunctionValue(
			interpreter,
			func(invocation Invocation) Value {
				memoryUsage := common.NewStringMemoryUsage(len(v))

				return NewStringValue(
					interpreter,
					memoryUsage,
					func() string {
						return string(v)
					},
				)
			},
			sema.ToStringFunctionType,
		)
	}
	return nil
}

func (CharacterValue) RemoveMember(_ *Interpreter, _ LocationRange, _ string) Value {
	// Characters have no removable members (fields / functions)
	panic(errors.NewUnreachableError())
}

func (CharacterValue) SetMember(_ *Interpreter, _ LocationRange, _ string, _ Value) {
	// Characters have no settable members (fields / functions)
	panic(errors.NewUnreachableError())
}

// StringValue

type StringValue struct {
	Str string
	// length is the cached length of the string, based on grapheme clusters.
	// a negative value indicates the length has not been initialized, see Length()
	length int
	// graphemes is a grapheme cluster segmentation iterator,
	// which is initialized lazily and reused/reset in functions
	// that are based on grapheme clusters
	graphemes *uniseg.Graphemes
}

func NewUnmeteredStringValue(str string) *StringValue {
	return &StringValue{
		Str: str,
		// a negative value indicates the length has not been initialized, see Length()
		length: -1,
	}
}

func NewStringValue(
	memoryGauge common.MemoryGauge,
	memoryUsage common.MemoryUsage,
	stringConstructor func() string,
) *StringValue {
	common.UseMemory(memoryGauge, memoryUsage)
	str := stringConstructor()
	return NewUnmeteredStringValue(str)
}

var _ Value = &StringValue{}
var _ atree.Storable = &StringValue{}
var _ EquatableValue = &StringValue{}
var _ HashableValue = &StringValue{}
var _ ValueIndexableValue = &StringValue{}
var _ MemberAccessibleValue = &StringValue{}

func (v *StringValue) prepareGraphemes() {
	if v.graphemes == nil {
		v.graphemes = uniseg.NewGraphemes(v.Str)
	} else {
		v.graphemes.Reset()
	}
}

func (*StringValue) IsValue() {}

func (v *StringValue) Accept(interpreter *Interpreter, visitor Visitor) {
	visitor.VisitStringValue(interpreter, v)
}

func (*StringValue) Walk(_ *Interpreter, _ func(Value)) {
	// NO-OP
}

func (*StringValue) StaticType(interpreter *Interpreter) StaticType {
	return NewPrimitiveStaticType(interpreter, PrimitiveStaticTypeString)
}

func (*StringValue) IsImportable(_ *Interpreter) bool {
	return sema.StringType.Importable
}

func (v *StringValue) String() string {
	return format.String(v.Str)
}

func (v *StringValue) RecursiveString(_ SeenReferences) string {
	return v.String()
}

func (v *StringValue) MeteredString(memoryGauge common.MemoryGauge, _ SeenReferences) string {
	l := format.FormattedStringLength(v.Str)
	common.UseMemory(memoryGauge, common.NewRawStringMemoryUsage(l))
	return v.String()
}

func (v *StringValue) Equal(_ *Interpreter, _ LocationRange, other Value) bool {
	otherString, ok := other.(*StringValue)
	if !ok {
		return false
	}
	return v.NormalForm() == otherString.NormalForm()
}

// HashInput returns a byte slice containing:
// - HashInputTypeString (1 byte)
// - string value (n bytes)
func (v *StringValue) HashInput(_ *Interpreter, _ LocationRange, scratch []byte) []byte {
	length := 1 + len(v.Str)
	var buffer []byte
	if length <= len(scratch) {
		buffer = scratch[:length]
	} else {
		buffer = make([]byte, length)
	}

	buffer[0] = byte(HashInputTypeString)
	copy(buffer[1:], v.Str)
	return buffer
}

func (v *StringValue) NormalForm() string {
	return norm.NFC.String(v.Str)
}

func (v *StringValue) Concat(interpreter *Interpreter, other *StringValue) Value {

	firstLength := len(v.Str)
	secondLength := len(other.Str)

	newLength := safeAdd(firstLength, secondLength)

	memoryUsage := common.NewStringMemoryUsage(newLength)

	return NewStringValue(
		interpreter,
		memoryUsage,
		func() string {
			var sb strings.Builder

			sb.WriteString(v.Str)
			sb.WriteString(other.Str)

			return sb.String()
		},
	)
}

var emptyString = NewUnmeteredStringValue("")

func (v *StringValue) Slice(from IntValue, to IntValue, locationRange LocationRange) Value {
	fromIndex := from.ToInt()

	toIndex := to.ToInt()

	length := v.Length()

	if fromIndex < 0 || fromIndex > length || toIndex < 0 || toIndex > length {
		panic(StringSliceIndicesError{
			FromIndex:     fromIndex,
			UpToIndex:     toIndex,
			Length:        length,
			LocationRange: locationRange,
		})
	}

	if fromIndex > toIndex {
		panic(InvalidSliceIndexError{
			FromIndex:     fromIndex,
			UpToIndex:     toIndex,
			LocationRange: locationRange,
		})
	}

	if fromIndex == toIndex {
		return emptyString
	}

	v.prepareGraphemes()

	j := 0

	for ; j <= fromIndex; j++ {
		v.graphemes.Next()
	}
	start, _ := v.graphemes.Positions()

	for ; j < toIndex; j++ {
		v.graphemes.Next()
	}
	_, end := v.graphemes.Positions()

	// NOTE: string slicing in Go does not copy,
	// see https://stackoverflow.com/questions/52395730/does-slice-of-string-perform-copy-of-underlying-data
	return NewUnmeteredStringValue(v.Str[start:end])
}

func (v *StringValue) checkBounds(index int, locationRange LocationRange) {
	length := v.Length()

	if index < 0 || index >= length {
		panic(StringIndexOutOfBoundsError{
			Index:         index,
			Length:        length,
			LocationRange: locationRange,
		})
	}
}

func (v *StringValue) GetKey(interpreter *Interpreter, locationRange LocationRange, key Value) Value {
	index := key.(NumberValue).ToInt()
	v.checkBounds(index, locationRange)

	v.prepareGraphemes()

	for j := 0; j <= index; j++ {
		v.graphemes.Next()
	}

	char := v.graphemes.Str()
	return NewCharacterValue(
		interpreter,
		common.NewCharacterMemoryUsage(len(char)),
		func() string {
			return char
		},
	)
}

func (*StringValue) SetKey(_ *Interpreter, _ LocationRange, _ Value, _ Value) {
	panic(errors.NewUnreachableError())
}

func (*StringValue) InsertKey(_ *Interpreter, _ LocationRange, _ Value, _ Value) {
	panic(errors.NewUnreachableError())
}

func (*StringValue) RemoveKey(_ *Interpreter, _ LocationRange, _ Value) Value {
	panic(errors.NewUnreachableError())
}

func (v *StringValue) GetMember(interpreter *Interpreter, _ LocationRange, name string) Value {
	switch name {
	case "length":
		length := v.Length()
		return NewIntValueFromInt64(interpreter, int64(length))

	case "utf8":
		return ByteSliceToByteArrayValue(interpreter, []byte(v.Str))

	case "concat":
		return NewHostFunctionValue(
			interpreter,
			func(invocation Invocation) Value {
				otherArray, ok := invocation.Arguments[0].(*StringValue)
				if !ok {
					panic(errors.NewUnreachableError())
				}
				return v.Concat(interpreter, otherArray)
			},
			sema.StringTypeConcatFunctionType,
		)

	case "slice":
		return NewHostFunctionValue(
			interpreter,
			func(invocation Invocation) Value {
				from, ok := invocation.Arguments[0].(IntValue)
				if !ok {
					panic(errors.NewUnreachableError())
				}

				to, ok := invocation.Arguments[1].(IntValue)
				if !ok {
					panic(errors.NewUnreachableError())
				}

				return v.Slice(from, to, invocation.LocationRange)
			},
			sema.StringTypeSliceFunctionType,
		)

	case "decodeHex":
		return NewHostFunctionValue(
			interpreter,
			func(invocation Invocation) Value {
				return v.DecodeHex(
					invocation.Interpreter,
					invocation.LocationRange,
				)
			},
			sema.StringTypeDecodeHexFunctionType,
		)

	case "toLower":
		return NewHostFunctionValue(
			interpreter,
			func(invocation Invocation) Value {
				return v.ToLower(invocation.Interpreter)
			},
			sema.StringTypeToLowerFunctionType,
		)
	}

	return nil
}

func (*StringValue) RemoveMember(_ *Interpreter, _ LocationRange, _ string) Value {
	// Strings have no removable members (fields / functions)
	panic(errors.NewUnreachableError())
}

func (*StringValue) SetMember(_ *Interpreter, _ LocationRange, _ string, _ Value) {
	// Strings have no settable members (fields / functions)
	panic(errors.NewUnreachableError())
}

// Length returns the number of characters (grapheme clusters)
//
func (v *StringValue) Length() int {
	if v.length < 0 {
		var length int
		v.prepareGraphemes()
		for v.graphemes.Next() {
			length++
		}
		v.length = length
	}
	return v.length
}

func (v *StringValue) ToLower(interpreter *Interpreter) *StringValue {

	// Over-estimate resulting string length,
	// as an uppercase character may be converted to several lower-case characters, e.g İ => [i, ̇]
	// see https://stackoverflow.com/questions/28683805/is-there-a-unicode-string-which-gets-longer-when-converted-to-lowercase

	var lengthEstimate int
	for _, r := range v.Str {
		if r < unicode.MaxASCII {
			lengthEstimate += 1
		} else {
			lengthEstimate += utf8.UTFMax
		}
	}

	memoryUsage := common.NewStringMemoryUsage(lengthEstimate)

	return NewStringValue(
		interpreter,
		memoryUsage,
		func() string {
			return strings.ToLower(v.Str)
		},
	)
}

func (v *StringValue) Storable(storage atree.SlabStorage, address atree.Address, maxInlineSize uint64) (atree.Storable, error) {
	return maybeLargeImmutableStorable(v, storage, address, maxInlineSize)
}

func (*StringValue) NeedsStoreTo(_ atree.Address) bool {
	return false
}

func (*StringValue) IsResourceKinded(_ *Interpreter) bool {
	return false
}

func (v *StringValue) Transfer(
	interpreter *Interpreter,
	_ LocationRange,
	_ atree.Address,
	remove bool,
	storable atree.Storable,
) Value {
	if remove {
		interpreter.RemoveReferencedSlab(storable)
	}
	return v
}

func (v *StringValue) Clone(_ *Interpreter) Value {
	return NewUnmeteredStringValue(v.Str)
}

func (*StringValue) DeepRemove(_ *Interpreter) {
	// NO-OP
}

func (v *StringValue) ByteSize() uint32 {
	return cborTagSize + getBytesCBORSize([]byte(v.Str))
}

func (v *StringValue) StoredValue(_ atree.SlabStorage) (atree.Value, error) {
	return v, nil
}

func (*StringValue) ChildStorables() []atree.Storable {
	return nil
}

// Memory is NOT metered for this value
var ByteArrayStaticType = ConvertSemaArrayTypeToStaticArrayType(nil, sema.ByteArrayType)

// DecodeHex hex-decodes this string and returns an array of UInt8 values
//
func (v *StringValue) DecodeHex(interpreter *Interpreter, locationRange LocationRange) *ArrayValue {
	bs, err := hex.DecodeString(v.Str)
	if err != nil {
		if err, ok := err.(hex.InvalidByteError); ok {
			panic(InvalidHexByteError{
				LocationRange: locationRange,
				Byte:          byte(err),
			})
		}

		if err == hex.ErrLength {
			panic(InvalidHexLengthError{
				LocationRange: locationRange,
			})
		}

		panic(err)
	}

	i := 0

	return NewArrayValueWithIterator(
		interpreter,
		ByteArrayStaticType,
		common.Address{},
		uint64(len(bs)),
		func() Value {
			if i >= len(bs) {
				return nil
			}

			value := NewUInt8Value(
				interpreter,
				func() uint8 {
					return bs[i]
				},
			)

			i++

			return value
		},
	)
}

func (v *StringValue) ConformsToStaticType(
	_ *Interpreter,
	_ LocationRange,
	_ TypeConformanceResults,
) bool {
	return true
}

// ArrayValue

type ArrayValue struct {
	Type             ArrayStaticType
	semaType         sema.ArrayType
	array            *atree.Array
	isDestroyed      bool
	isResourceKinded *bool
	elementSize      uint
}

func NewArrayValue(
	interpreter *Interpreter,
	locationRange LocationRange,
	arrayType ArrayStaticType,
	address common.Address,
	values ...Value,
) *ArrayValue {

	var index int
	count := len(values)

	return NewArrayValueWithIterator(
		interpreter,
		arrayType,
		address,
		uint64(count),
		func() Value {
			if index >= count {
				return nil
			}

			value := values[index]

			index++

			value = value.Transfer(
				interpreter,
				locationRange,
				atree.Address(address),
				true,
				nil,
			)

			return value
		},
	)
}

func NewArrayValueWithIterator(
	interpreter *Interpreter,
	arrayType ArrayStaticType,
	address common.Address,
	count uint64,
	values func() Value,
) *ArrayValue {
	interpreter.ReportComputation(common.ComputationKindCreateArrayValue, 1)

	var v *ArrayValue

	if interpreter.Config.TracingEnabled {
		startTime := time.Now()

		defer func() {
			// NOTE: in defer, as v is only initialized at the end of the function,
			// if there was no error during construction
			if v == nil {
				return
			}

			typeInfo := v.Type.String()
			count := v.Count()

			interpreter.reportArrayValueConstructTrace(
				typeInfo,
				count,
				time.Since(startTime),
			)
		}()
	}

	constructor := func() *atree.Array {
		array, err := atree.NewArrayFromBatchData(
			interpreter.Config.Storage,
			atree.Address(address),
			arrayType,
			func() (atree.Value, error) {
				return values(), nil
			},
		)
		if err != nil {
			panic(errors.NewExternalError(err))
		}
		return array
	}
	// must assign to v here for tracing to work properly
	v = newArrayValueFromConstructor(interpreter, arrayType, count, constructor)
	return v
}

func newArrayValueFromAtreeValue(
	array *atree.Array,
	staticType ArrayStaticType,
) *ArrayValue {
	return &ArrayValue{
		Type:  staticType,
		array: array,
	}
}

func newArrayValueFromConstructor(
	gauge common.MemoryGauge,
	staticType ArrayStaticType,
	count uint64,
	constructor func() *atree.Array,
) (array *ArrayValue) {
	var elementSize uint
	if staticType != nil {
		elementSize = staticType.ElementType().elementSize()
	}
	baseUsage, elementUsage, dataSlabs, metaDataSlabs := common.NewArrayMemoryUsages(count, elementSize)
	common.UseMemory(gauge, baseUsage)
	common.UseMemory(gauge, elementUsage)
	common.UseMemory(gauge, dataSlabs)
	common.UseMemory(gauge, metaDataSlabs)

	array = newArrayValueFromAtreeValue(constructor(), staticType)
	array.elementSize = elementSize
	return
}

var _ Value = &ArrayValue{}
var _ atree.Value = &ArrayValue{}
var _ EquatableValue = &ArrayValue{}
var _ ValueIndexableValue = &ArrayValue{}
var _ MemberAccessibleValue = &ArrayValue{}
var _ ReferenceTrackedResourceKindedValue = &ArrayValue{}

func (*ArrayValue) IsValue() {}

func (v *ArrayValue) Accept(interpreter *Interpreter, visitor Visitor) {
	descend := visitor.VisitArrayValue(interpreter, v)
	if !descend {
		return
	}

	v.Walk(interpreter, func(element Value) {
		element.Accept(interpreter, visitor)
	})
}

func (v *ArrayValue) Iterate(gauge common.MemoryGauge, f func(element Value) (resume bool)) {
	err := v.array.Iterate(func(element atree.Value) (resume bool, err error) {
		// atree.Array iteration provides low-level atree.Value,
		// convert to high-level interpreter.Value

		resume = f(MustConvertStoredValue(gauge, element))

		return resume, nil
	})
	if err != nil {
		panic(errors.NewExternalError(err))
	}
}

func (v *ArrayValue) Walk(interpreter *Interpreter, walkChild func(Value)) {
	v.Iterate(interpreter, func(element Value) (resume bool) {
		walkChild(element)
		return true
	})
}

func (v *ArrayValue) StaticType(_ *Interpreter) StaticType {
	// TODO meter
	return v.Type
}

func (v *ArrayValue) IsImportable(inter *Interpreter) bool {
	importable := true
	v.Iterate(inter, func(element Value) (resume bool) {
		if !element.IsImportable(inter) {
			importable = false
			// stop iteration
			return false
		}

		// continue iteration
		return true
	})

	return importable
}

func (v *ArrayValue) checkInvalidatedResourceUse(interpreter *Interpreter, locationRange LocationRange) {
	if v.isDestroyed || (v.array == nil && v.IsResourceKinded(interpreter)) {
		panic(InvalidatedResourceError{
			LocationRange: locationRange,
		})
	}
}

func (v *ArrayValue) Destroy(interpreter *Interpreter, locationRange LocationRange) {

	interpreter.ReportComputation(common.ComputationKindDestroyArrayValue, 1)

	if interpreter.Config.InvalidatedResourceValidationEnabled {
		v.checkInvalidatedResourceUse(interpreter, locationRange)
	}

	storageID := v.StorageID()

	if interpreter.Config.TracingEnabled {
		startTime := time.Now()

		typeInfo := v.Type.String()
		count := v.Count()

		defer func() {
			interpreter.reportArrayValueDestroyTrace(
				typeInfo,
				count,
				time.Since(startTime),
			)
		}()
	}

	v.Walk(interpreter, func(element Value) {
		maybeDestroy(interpreter, locationRange, element)
	})

	v.isDestroyed = true

	if interpreter.Config.InvalidatedResourceValidationEnabled {
		v.array = nil
	}

	interpreter.updateReferencedResource(
		storageID,
		storageID,
		func(value ReferenceTrackedResourceKindedValue) {
			arrayValue, ok := value.(*ArrayValue)
			if !ok {
				panic(errors.NewUnreachableError())
			}

			arrayValue.isDestroyed = true

			if interpreter.Config.InvalidatedResourceValidationEnabled {
				arrayValue.array = nil
			}
		},
	)
}

func (v *ArrayValue) IsDestroyed() bool {
	return v.isDestroyed
}

func (v *ArrayValue) Concat(interpreter *Interpreter, locationRange LocationRange, other *ArrayValue) Value {

	first := true

	firstIterator, err := v.array.Iterator()
	if err != nil {
		panic(errors.NewExternalError(err))
	}

	secondIterator, err := other.array.Iterator()
	if err != nil {
		panic(errors.NewExternalError(err))
	}

	elementType := v.Type.ElementType()

	return NewArrayValueWithIterator(
		interpreter,
		v.Type,
		common.Address{},
		v.array.Count()+other.array.Count(),
		func() Value {

			var value Value

			if first {
				atreeValue, err := firstIterator.Next()
				if err != nil {
					panic(errors.NewExternalError(err))
				}

				if atreeValue == nil {
					first = false
				} else {
					value = MustConvertStoredValue(interpreter, atreeValue)
				}
			}

			if !first {
				atreeValue, err := secondIterator.Next()
				if err != nil {
					panic(errors.NewExternalError(err))
				}

				if atreeValue != nil {
					value = MustConvertStoredValue(interpreter, atreeValue)

					interpreter.checkContainerMutation(elementType, value, locationRange)
				}
			}

			if value == nil {
				return nil
			}

			return value.Transfer(
				interpreter,
				locationRange,
				atree.Address{},
				false,
				nil,
			)
		},
	)
}

func (v *ArrayValue) GetKey(interpreter *Interpreter, locationRange LocationRange, key Value) Value {

	if interpreter.Config.InvalidatedResourceValidationEnabled {
		v.checkInvalidatedResourceUse(interpreter, locationRange)
	}

	index := key.(NumberValue).ToInt()
	return v.Get(interpreter, locationRange, index)
}

func (v *ArrayValue) handleIndexOutOfBoundsError(err error, index int, locationRange LocationRange) {
	if _, ok := err.(*atree.IndexOutOfBoundsError); ok {
		panic(ArrayIndexOutOfBoundsError{
			Index:         index,
			Size:          v.Count(),
			LocationRange: locationRange,
		})
	}
}

func (v *ArrayValue) Get(interpreter *Interpreter, locationRange LocationRange, index int) Value {

	// We only need to check the lower bound before converting from `int` (signed) to `uint64` (unsigned).
	// atree's Array.Get function will check the upper bound and report an atree.IndexOutOfBoundsError

	if index < 0 {
		panic(ArrayIndexOutOfBoundsError{
			Index:         index,
			Size:          v.Count(),
			LocationRange: locationRange,
		})
	}

	storable, err := v.array.Get(uint64(index))
	if err != nil {
		v.handleIndexOutOfBoundsError(err, index, locationRange)

		panic(errors.NewExternalError(err))
	}

	return StoredValue(interpreter, storable, interpreter.Config.Storage)
}

func (v *ArrayValue) SetKey(interpreter *Interpreter, locationRange LocationRange, key Value, value Value) {

	if interpreter.Config.InvalidatedResourceValidationEnabled {
		v.checkInvalidatedResourceUse(interpreter, locationRange)
	}

	index := key.(NumberValue).ToInt()
	v.Set(interpreter, locationRange, index, value)
}

func (v *ArrayValue) Set(interpreter *Interpreter, locationRange LocationRange, index int, element Value) {

	// We only need to check the lower bound before converting from `int` (signed) to `uint64` (unsigned).
	// atree's Array.Set function will check the upper bound and report an atree.IndexOutOfBoundsError

	if index < 0 {
		panic(ArrayIndexOutOfBoundsError{
			Index:         index,
			Size:          v.Count(),
			LocationRange: locationRange,
		})
	}

	interpreter.checkContainerMutation(v.Type.ElementType(), element, locationRange)

	common.UseMemory(interpreter, common.AtreeArrayElementOverhead)

	element = element.Transfer(
		interpreter,
		locationRange,
		v.array.Address(),
		true,
		nil,
	)

	existingStorable, err := v.array.Set(uint64(index), element)
	if err != nil {
		v.handleIndexOutOfBoundsError(err, index, locationRange)

		panic(errors.NewExternalError(err))
	}
	interpreter.maybeValidateAtreeValue(v.array)

	existingValue := StoredValue(interpreter, existingStorable, interpreter.Config.Storage)

	existingValue.DeepRemove(interpreter)

	interpreter.RemoveReferencedSlab(existingStorable)
}

func (v *ArrayValue) String() string {
	return v.RecursiveString(SeenReferences{})
}

func (v *ArrayValue) RecursiveString(seenReferences SeenReferences) string {
	return v.MeteredString(nil, seenReferences)
}

func (v *ArrayValue) MeteredString(memoryGauge common.MemoryGauge, seenReferences SeenReferences) string {
	// if n > 0:
	// len = open-bracket + close-bracket + ((n-1) comma+space)
	//     = 2 + 2n - 2
	//     = 2n
	// Always +2 to include empty array case (over estimate).
	// Each elements' string value is metered individually.
	common.UseMemory(memoryGauge, common.NewRawStringMemoryUsage(v.Count()*2+2))

	values := make([]string, v.Count())

	i := 0

	_ = v.array.Iterate(func(element atree.Value) (resume bool, err error) {
		// ok to not meter anything created as part of this iteration, since we will discard the result
		// upon creating the string
		values[i] = MustConvertUnmeteredStoredValue(element).MeteredString(memoryGauge, seenReferences)
		i++
		return true, nil
	})

	return format.Array(values)
}

func (v *ArrayValue) Append(interpreter *Interpreter, locationRange LocationRange, element Value) {

	// length increases by 1
	dataSlabs, metaDataSlabs := common.AdditionalAtreeMemoryUsage(
		v.array.Count(),
		v.elementSize,
		true,
	)
	common.UseMemory(interpreter, dataSlabs)
	common.UseMemory(interpreter, metaDataSlabs)
	common.UseMemory(interpreter, common.AtreeArrayElementOverhead)

	interpreter.checkContainerMutation(v.Type.ElementType(), element, locationRange)

	element = element.Transfer(
		interpreter,
		locationRange,
		v.array.Address(),
		true,
		nil,
	)

	err := v.array.Append(element)
	if err != nil {
		panic(errors.NewExternalError(err))
	}
	interpreter.maybeValidateAtreeValue(v.array)
}

func (v *ArrayValue) AppendAll(interpreter *Interpreter, locationRange LocationRange, other *ArrayValue) {
	other.Walk(interpreter, func(value Value) {
		v.Append(interpreter, locationRange, value)
	})
}

func (v *ArrayValue) InsertKey(interpreter *Interpreter, locationRange LocationRange, key Value, value Value) {

	if interpreter.Config.InvalidatedResourceValidationEnabled {
		v.checkInvalidatedResourceUse(interpreter, locationRange)
	}

	index := key.(NumberValue).ToInt()
	v.Insert(interpreter, locationRange, index, value)
}

func (v *ArrayValue) Insert(interpreter *Interpreter, locationRange LocationRange, index int, element Value) {

	// We only need to check the lower bound before converting from `int` (signed) to `uint64` (unsigned).
	// atree's Array.Insert function will check the upper bound and report an atree.IndexOutOfBoundsError

	if index < 0 {
		panic(ArrayIndexOutOfBoundsError{
			Index:         index,
			Size:          v.Count(),
			LocationRange: locationRange,
		})
	}

	// length increases by 1
	dataSlabs, metaDataSlabs := common.AdditionalAtreeMemoryUsage(
		v.array.Count(),
		v.elementSize,
		true,
	)
	common.UseMemory(interpreter, dataSlabs)
	common.UseMemory(interpreter, metaDataSlabs)
	common.UseMemory(interpreter, common.AtreeArrayElementOverhead)

	interpreter.checkContainerMutation(v.Type.ElementType(), element, locationRange)

	element = element.Transfer(
		interpreter,
		locationRange,
		v.array.Address(),
		true,
		nil,
	)

	err := v.array.Insert(uint64(index), element)
	if err != nil {
		v.handleIndexOutOfBoundsError(err, index, locationRange)

		panic(errors.NewExternalError(err))
	}
	interpreter.maybeValidateAtreeValue(v.array)
}

func (v *ArrayValue) RemoveKey(interpreter *Interpreter, locationRange LocationRange, key Value) Value {

	if interpreter.Config.InvalidatedResourceValidationEnabled {
		v.checkInvalidatedResourceUse(interpreter, locationRange)
	}

	index := key.(NumberValue).ToInt()
	return v.Remove(interpreter, locationRange, index)
}

func (v *ArrayValue) Remove(interpreter *Interpreter, locationRange LocationRange, index int) Value {

	// We only need to check the lower bound before converting from `int` (signed) to `uint64` (unsigned).
	// atree's Array.Remove function will check the upper bound and report an atree.IndexOutOfBoundsError

	if index < 0 {
		panic(ArrayIndexOutOfBoundsError{
			Index:         index,
			Size:          v.Count(),
			LocationRange: locationRange,
		})
	}

	storable, err := v.array.Remove(uint64(index))
	if err != nil {
		v.handleIndexOutOfBoundsError(err, index, locationRange)

		panic(errors.NewExternalError(err))
	}
	interpreter.maybeValidateAtreeValue(v.array)

	value := StoredValue(interpreter, storable, interpreter.Config.Storage)

	return value.Transfer(
		interpreter,
		locationRange,
		atree.Address{},
		true,
		storable,
	)
}

func (v *ArrayValue) RemoveFirst(interpreter *Interpreter, locationRange LocationRange) Value {
	return v.Remove(interpreter, locationRange, 0)
}

func (v *ArrayValue) RemoveLast(interpreter *Interpreter, locationRange LocationRange) Value {
	return v.Remove(interpreter, locationRange, v.Count()-1)
}

func (v *ArrayValue) FirstIndex(interpreter *Interpreter, locationRange LocationRange, needleValue Value) OptionalValue {

	needleEquatable, ok := needleValue.(EquatableValue)
	if !ok {
		panic(errors.NewUnreachableError())
	}

	var counter int64
	var result bool
	v.Iterate(interpreter, func(element Value) (resume bool) {
		if needleEquatable.Equal(interpreter, locationRange, element) {
			result = true
			// stop iteration
			return false
		}
		counter++
		// continue iteration
		return true
	})

	if result {
		value := NewIntValueFromInt64(interpreter, counter)
		return NewSomeValueNonCopying(interpreter, value)
	}
	return NilOptionalValue
}

func (v *ArrayValue) Contains(
	interpreter *Interpreter,
	locationRange LocationRange,
	needleValue Value,
) BoolValue {

	needleEquatable, ok := needleValue.(EquatableValue)
	if !ok {
		panic(errors.NewUnreachableError())
	}

	var result bool
	v.Iterate(interpreter, func(element Value) (resume bool) {
		if needleEquatable.Equal(interpreter, locationRange, element) {
			result = true
			// stop iteration
			return false
		}
		// continue iteration
		return true
	})

	return AsBoolValue(result)
}

func (v *ArrayValue) GetMember(interpreter *Interpreter, locationRange LocationRange, name string) Value {

	if interpreter.Config.InvalidatedResourceValidationEnabled {
		v.checkInvalidatedResourceUse(interpreter, locationRange)
	}
	switch name {
	case "length":
		return NewIntValueFromInt64(interpreter, int64(v.Count()))

	case "append":
		return NewHostFunctionValue(
			interpreter,
			func(invocation Invocation) Value {
				v.Append(
					invocation.Interpreter,
					invocation.LocationRange,
					invocation.Arguments[0],
				)
				return Void
			},
			sema.ArrayAppendFunctionType(
				v.SemaType(interpreter).ElementType(false),
			),
		)

	case "appendAll":
		return NewHostFunctionValue(
			interpreter,
			func(invocation Invocation) Value {
				otherArray, ok := invocation.Arguments[0].(*ArrayValue)
				if !ok {
					panic(errors.NewUnreachableError())
				}
				v.AppendAll(
					invocation.Interpreter,
					invocation.LocationRange,
					otherArray,
				)
				return Void
			},
			sema.ArrayAppendAllFunctionType(
				v.SemaType(interpreter),
			),
		)

	case "concat":
		return NewHostFunctionValue(
			interpreter,
			func(invocation Invocation) Value {
				otherArray, ok := invocation.Arguments[0].(*ArrayValue)
				if !ok {
					panic(errors.NewUnreachableError())
				}
				return v.Concat(
					invocation.Interpreter,
					invocation.LocationRange,
					otherArray,
				)
			},
			sema.ArrayConcatFunctionType(
				v.SemaType(interpreter),
			),
		)

	case "insert":
		return NewHostFunctionValue(
			interpreter,
			func(invocation Invocation) Value {
				indexValue, ok := invocation.Arguments[0].(NumberValue)
				if !ok {
					panic(errors.NewUnreachableError())
				}
				index := indexValue.ToInt()

				element := invocation.Arguments[1]

				v.Insert(
					invocation.Interpreter,
					invocation.LocationRange,
					index,
					element,
				)
				return Void
			},
			sema.ArrayInsertFunctionType(
				v.SemaType(interpreter).ElementType(false),
			),
		)

	case "remove":
		return NewHostFunctionValue(
			interpreter,
			func(invocation Invocation) Value {
				indexValue, ok := invocation.Arguments[0].(NumberValue)
				if !ok {
					panic(errors.NewUnreachableError())
				}
				index := indexValue.ToInt()

				return v.Remove(
					invocation.Interpreter,
					invocation.LocationRange,
					index,
				)
			},
			sema.ArrayRemoveFunctionType(
				v.SemaType(interpreter).ElementType(false),
			),
		)

	case "removeFirst":
		return NewHostFunctionValue(
			interpreter,
			func(invocation Invocation) Value {
				return v.RemoveFirst(
					invocation.Interpreter,
					invocation.LocationRange,
				)
			},
			sema.ArrayRemoveFirstFunctionType(
				v.SemaType(interpreter).ElementType(false),
			),
		)

	case "removeLast":
		return NewHostFunctionValue(
			interpreter,
			func(invocation Invocation) Value {
				return v.RemoveLast(
					invocation.Interpreter,
					invocation.LocationRange,
				)
			},
			sema.ArrayRemoveLastFunctionType(
				v.SemaType(interpreter).ElementType(false),
			),
		)

	case "firstIndex":
		return NewHostFunctionValue(
			interpreter,
			func(invocation Invocation) Value {
				return v.FirstIndex(
					invocation.Interpreter,
					invocation.LocationRange,
					invocation.Arguments[0],
				)
			},
			sema.ArrayFirstIndexFunctionType(
				v.SemaType(interpreter).ElementType(false),
			),
		)

	case "contains":
		return NewHostFunctionValue(
			interpreter,
			func(invocation Invocation) Value {
				return v.Contains(
					invocation.Interpreter,
					invocation.LocationRange,
					invocation.Arguments[0],
				)
			},
			sema.ArrayContainsFunctionType(
				v.SemaType(interpreter).ElementType(false),
			),
		)

	case "slice":
		return NewHostFunctionValue(
			interpreter,
			func(invocation Invocation) Value {
				from, ok := invocation.Arguments[0].(IntValue)
				if !ok {
					panic(errors.NewUnreachableError())
				}

				to, ok := invocation.Arguments[1].(IntValue)
				if !ok {
					panic(errors.NewUnreachableError())
				}

				return v.Slice(
					invocation.Interpreter,
					from,
					to,
					invocation.LocationRange,
				)
			},
			sema.ArraySliceFunctionType(
				v.SemaType(interpreter).ElementType(false),
			),
		)
	}

	return nil
}

func (v *ArrayValue) RemoveMember(interpreter *Interpreter, locationRange LocationRange, _ string) Value {

	if interpreter.Config.InvalidatedResourceValidationEnabled {
		v.checkInvalidatedResourceUse(interpreter, locationRange)
	}

	// Arrays have no removable members (fields / functions)
	panic(errors.NewUnreachableError())
}

func (v *ArrayValue) SetMember(interpreter *Interpreter, locationRange LocationRange, _ string, _ Value) {

	if interpreter.Config.InvalidatedResourceValidationEnabled {
		v.checkInvalidatedResourceUse(interpreter, locationRange)
	}

	// Arrays have no settable members (fields / functions)
	panic(errors.NewUnreachableError())
}

func (v *ArrayValue) Count() int {
	return int(v.array.Count())
}

func (v *ArrayValue) ConformsToStaticType(
	interpreter *Interpreter,
	locationRange LocationRange,
	results TypeConformanceResults,
) bool {

	count := v.Count()

	if interpreter.Config.TracingEnabled {
		startTime := time.Now()

		typeInfo := v.Type.String()

		defer func() {
			interpreter.reportArrayValueConformsToStaticTypeTrace(
				typeInfo,
				count,
				time.Since(startTime),
			)
		}()
	}

	var elementType StaticType
	switch staticType := v.StaticType(interpreter).(type) {
	case ConstantSizedStaticType:
		elementType = staticType.ElementType()
		if v.Count() != int(staticType.Size) {
			return false
		}
	case VariableSizedStaticType:
		elementType = staticType.ElementType()
	default:
		return false
	}

	var elementMismatch bool

	v.Iterate(interpreter, func(element Value) (resume bool) {

		if !interpreter.IsSubType(element.StaticType(interpreter), elementType) {
			elementMismatch = true
			// stop iteration
			return false
		}

		if !element.ConformsToStaticType(
			interpreter,
			locationRange,
			results,
		) {
			elementMismatch = true
			// stop iteration
			return false
		}

		// continue iteration
		return true
	})

	return !elementMismatch
}

func (v *ArrayValue) Equal(interpreter *Interpreter, locationRange LocationRange, other Value) bool {
	otherArray, ok := other.(*ArrayValue)
	if !ok {
		return false
	}

	count := v.Count()

	if count != otherArray.Count() {
		return false
	}

	if v.Type == nil {
		if otherArray.Type != nil {
			return false
		}
	} else if otherArray.Type == nil ||
		!v.Type.Equal(otherArray.Type) {

		return false
	}

	for i := 0; i < count; i++ {
		value := v.Get(interpreter, locationRange, i)
		otherValue := otherArray.Get(interpreter, locationRange, i)

		equatableValue, ok := value.(EquatableValue)
		if !ok || !equatableValue.Equal(interpreter, locationRange, otherValue) {
			return false
		}
	}

	return true
}

func (v *ArrayValue) Storable(_ atree.SlabStorage, _ atree.Address, _ uint64) (atree.Storable, error) {
	return atree.StorageIDStorable(v.StorageID()), nil
}

func (v *ArrayValue) IsReferenceTrackedResourceKindedValue() {}

func (v *ArrayValue) Transfer(
	interpreter *Interpreter,
	locationRange LocationRange,
	address atree.Address,
	remove bool,
	storable atree.Storable,
) Value {
	baseUsage, elementUsage, dataSlabs, metaDataSlabs := common.NewArrayMemoryUsages(v.array.Count(), v.elementSize)
	common.UseMemory(interpreter, baseUsage)
	common.UseMemory(interpreter, elementUsage)
	common.UseMemory(interpreter, dataSlabs)
	common.UseMemory(interpreter, metaDataSlabs)

	if interpreter.Config.InvalidatedResourceValidationEnabled {
		v.checkInvalidatedResourceUse(interpreter, locationRange)
	}

	interpreter.ReportComputation(common.ComputationKindTransferArrayValue, uint(v.Count()))

	if interpreter.Config.TracingEnabled {
		startTime := time.Now()

		typeInfo := v.Type.String()
		count := v.Count()

		defer func() {
			interpreter.reportArrayValueTransferTrace(
				typeInfo,
				count,
				time.Since(startTime),
			)
		}()
	}

	currentStorageID := v.StorageID()
	currentAddress := currentStorageID.Address

	array := v.array

	needsStoreTo := address != currentAddress
	isResourceKinded := v.IsResourceKinded(interpreter)

	if needsStoreTo || !isResourceKinded {

		iterator, err := v.array.Iterator()
		if err != nil {
			panic(errors.NewExternalError(err))
		}

		array, err = atree.NewArrayFromBatchData(
			interpreter.Config.Storage,
			address,
			v.array.Type(),
			func() (atree.Value, error) {
				value, err := iterator.Next()
				if err != nil {
					return nil, err
				}
				if value == nil {
					return nil, nil
				}

				element := MustConvertStoredValue(interpreter, value).
					Transfer(interpreter, locationRange, address, remove, nil)

				return element, nil
			},
		)
		if err != nil {
			panic(errors.NewExternalError(err))
		}

		if remove {
			err = v.array.PopIterate(func(storable atree.Storable) {
				interpreter.RemoveReferencedSlab(storable)
			})
			if err != nil {
				panic(errors.NewExternalError(err))
			}
			interpreter.maybeValidateAtreeValue(v.array)

			interpreter.RemoveReferencedSlab(storable)
		}
	}

	var res *ArrayValue

	if isResourceKinded {
		// Update the resource in-place,
		// and also update all values that are referencing the same value
		// (but currently point to an outdated Go instance of the value)

		// If checking of transfers of invalidated resource is enabled,
		// then mark the resource array as invalidated, by unsetting the backing array.
		// This allows raising an error when the resource array is attempted
		// to be transferred/moved again (see beginning of this function)

		if interpreter.Config.InvalidatedResourceValidationEnabled {
			v.array = nil
		} else {
			v.array = array
			res = v
		}

		newStorageID := array.StorageID()

		interpreter.updateReferencedResource(
			currentStorageID,
			newStorageID,
			func(value ReferenceTrackedResourceKindedValue) {
				arrayValue, ok := value.(*ArrayValue)
				if !ok {
					panic(errors.NewUnreachableError())
				}
				arrayValue.array = array
			},
		)
	}

	if res == nil {
		res = newArrayValueFromAtreeValue(array, v.Type)
		res.elementSize = v.elementSize
		res.semaType = v.semaType
		res.isResourceKinded = v.isResourceKinded
		res.isDestroyed = v.isDestroyed
	}

	return res
}

func (v *ArrayValue) Clone(interpreter *Interpreter) Value {

	iterator, err := v.array.Iterator()
	if err != nil {
		panic(errors.NewExternalError(err))
	}

	baseUsage, elementUsage, dataSlabs, metaDataSlabs := common.NewArrayMemoryUsages(v.array.Count(), v.elementSize)
	common.UseMemory(interpreter, baseUsage)
	common.UseMemory(interpreter, elementUsage)
	common.UseMemory(interpreter, dataSlabs)
	common.UseMemory(interpreter, metaDataSlabs)

	array, err := atree.NewArrayFromBatchData(
		interpreter.Config.Storage,
		v.StorageID().Address,
		v.array.Type(),
		func() (atree.Value, error) {
			value, err := iterator.Next()
			if err != nil {
				return nil, err
			}
			if value == nil {
				return nil, nil
			}

			element := MustConvertStoredValue(interpreter, value).
				Clone(interpreter)

			return element, nil
		},
	)
	if err != nil {
		panic(errors.NewExternalError(err))
	}
	return &ArrayValue{
		Type:             v.Type,
		semaType:         v.semaType,
		isResourceKinded: v.isResourceKinded,
		array:            array,
		isDestroyed:      v.isDestroyed,
	}
}

func (v *ArrayValue) DeepRemove(interpreter *Interpreter) {

	if interpreter.Config.TracingEnabled {
		startTime := time.Now()

		typeInfo := v.Type.String()
		count := v.Count()

		defer func() {
			interpreter.reportArrayValueDeepRemoveTrace(
				typeInfo,
				count,
				time.Since(startTime),
			)
		}()
	}

	// Remove nested values and storables

	storage := v.array.Storage

	err := v.array.PopIterate(func(storable atree.Storable) {
		value := StoredValue(interpreter, storable, storage)
		value.DeepRemove(interpreter)
		interpreter.RemoveReferencedSlab(storable)
	})
	if err != nil {
		panic(errors.NewExternalError(err))
	}
	interpreter.maybeValidateAtreeValue(v.array)
}

func (v *ArrayValue) StorageID() atree.StorageID {
	return v.array.StorageID()
}

func (v *ArrayValue) GetOwner() common.Address {
	return common.Address(v.StorageID().Address)
}

func (v *ArrayValue) SemaType(interpreter *Interpreter) sema.ArrayType {
	if v.semaType == nil {
		// this function will panic already if this conversion fails
		v.semaType, _ = interpreter.MustConvertStaticToSemaType(v.Type).(sema.ArrayType)
	}
	return v.semaType
}

func (v *ArrayValue) NeedsStoreTo(address atree.Address) bool {
	return address != v.StorageID().Address
}

func (v *ArrayValue) IsResourceKinded(interpreter *Interpreter) bool {
	if v.isResourceKinded == nil {
		isResourceKinded := v.SemaType(interpreter).IsResourceType()
		v.isResourceKinded = &isResourceKinded
	}
	return *v.isResourceKinded
}

func (v *ArrayValue) Slice(
	interpreter *Interpreter,
	from IntValue,
	to IntValue,
	locationRange LocationRange,
) Value {
	fromIndex := from.ToInt()
	toIndex := to.ToInt()

	// We only need to check the lower bound before converting from `int` (signed) to `uint64` (unsigned).
	// atree's Array.RangeIterator function will check the upper bound and report an atree.SliceOutOfBoundsError

	if fromIndex < 0 || toIndex < 0 {
		panic(ArraySliceIndicesError{
			FromIndex:     fromIndex,
			UpToIndex:     toIndex,
			Size:          v.Count(),
			LocationRange: locationRange,
		})
	}

	iterator, err := v.array.RangeIterator(uint64(fromIndex), uint64(toIndex))
	if err != nil {

		switch err.(type) {
		case *atree.SliceOutOfBoundsError:
			panic(ArraySliceIndicesError{
				FromIndex:     fromIndex,
				UpToIndex:     toIndex,
				Size:          v.Count(),
				LocationRange: locationRange,
			})

		case *atree.InvalidSliceIndexError:
			panic(InvalidSliceIndexError{
				FromIndex:     fromIndex,
				UpToIndex:     toIndex,
				LocationRange: locationRange,
			})
		}

		panic(errors.NewExternalError(err))
	}

	return NewArrayValueWithIterator(
		interpreter,
		NewVariableSizedStaticType(interpreter, v.Type.ElementType()),
		common.Address{},
		uint64(toIndex-fromIndex),
		func() Value {

			var value Value

			atreeValue, err := iterator.Next()
			if err != nil {
				panic(errors.NewExternalError(err))
			}

			if atreeValue != nil {
				value = MustConvertStoredValue(interpreter, atreeValue)
			}

			if value == nil {
				return nil
			}

			return value.Transfer(
				interpreter,
				locationRange,
				atree.Address{},
				false,
				nil,
			)
		},
	)
}

// NumberValue
//
type NumberValue interface {
	EquatableValue
	ToInt() int
	Negate(*Interpreter) NumberValue
	Plus(interpreter *Interpreter, other NumberValue) NumberValue
	SaturatingPlus(interpreter *Interpreter, other NumberValue) NumberValue
	Minus(interpreter *Interpreter, other NumberValue) NumberValue
	SaturatingMinus(interpreter *Interpreter, other NumberValue) NumberValue
	Mod(interpreter *Interpreter, other NumberValue) NumberValue
	Mul(interpreter *Interpreter, other NumberValue) NumberValue
	SaturatingMul(interpreter *Interpreter, other NumberValue) NumberValue
	Div(interpreter *Interpreter, other NumberValue) NumberValue
	SaturatingDiv(interpreter *Interpreter, other NumberValue) NumberValue
	Less(interpreter *Interpreter, other NumberValue) BoolValue
	LessEqual(interpreter *Interpreter, other NumberValue) BoolValue
	Greater(interpreter *Interpreter, other NumberValue) BoolValue
	GreaterEqual(interpreter *Interpreter, other NumberValue) BoolValue
	ToBigEndianBytes() []byte
}

func getNumberValueMember(interpreter *Interpreter, v NumberValue, name string, typ sema.Type) Value {
	switch name {

	case sema.ToStringFunctionName:
		return NewHostFunctionValue(
			interpreter,
			func(invocation Invocation) Value {
				interpreter := invocation.Interpreter
				memoryUsage := common.NewStringMemoryUsage(
					OverEstimateNumberStringLength(interpreter, v),
				)
				return NewStringValue(
					interpreter,
					memoryUsage,
					func() string {
						return v.String()
					},
				)
			},
			sema.ToStringFunctionType,
		)

	case sema.ToBigEndianBytesFunctionName:
		return NewHostFunctionValue(
			interpreter,
			func(invocation Invocation) Value {
				return ByteSliceToByteArrayValue(
					invocation.Interpreter,
					v.ToBigEndianBytes(),
				)
			},
			&sema.FunctionType{
				ReturnTypeAnnotation: sema.NewTypeAnnotation(
					sema.ByteArrayType,
				),
			},
		)

	case sema.NumericTypeSaturatingAddFunctionName:
		return NewHostFunctionValue(
			interpreter,
			func(invocation Invocation) Value {
				other, ok := invocation.Arguments[0].(NumberValue)
				if !ok {
					panic(errors.NewUnreachableError())
				}
				return v.SaturatingPlus(
					invocation.Interpreter,
					other,
				)
			},
			&sema.FunctionType{
				ReturnTypeAnnotation: sema.NewTypeAnnotation(
					typ,
				),
			},
		)

	case sema.NumericTypeSaturatingSubtractFunctionName:
		return NewHostFunctionValue(
			interpreter,
			func(invocation Invocation) Value {
				other, ok := invocation.Arguments[0].(NumberValue)
				if !ok {
					panic(errors.NewUnreachableError())
				}
				return v.SaturatingMinus(
					invocation.Interpreter,
					other,
				)
			},
			&sema.FunctionType{
				ReturnTypeAnnotation: sema.NewTypeAnnotation(
					typ,
				),
			},
		)

	case sema.NumericTypeSaturatingMultiplyFunctionName:
		return NewHostFunctionValue(
			interpreter,
			func(invocation Invocation) Value {
				other, ok := invocation.Arguments[0].(NumberValue)
				if !ok {
					panic(errors.NewUnreachableError())
				}
				return v.SaturatingMul(
					invocation.Interpreter,
					other,
				)
			},
			&sema.FunctionType{
				ReturnTypeAnnotation: sema.NewTypeAnnotation(
					typ,
				),
			},
		)

	case sema.NumericTypeSaturatingDivideFunctionName:
		return NewHostFunctionValue(
			interpreter,
			func(invocation Invocation) Value {
				other, ok := invocation.Arguments[0].(NumberValue)
				if !ok {
					panic(errors.NewUnreachableError())
				}
				return v.SaturatingDiv(
					invocation.Interpreter,
					other,
				)
			},
			&sema.FunctionType{
				ReturnTypeAnnotation: sema.NewTypeAnnotation(
					typ,
				),
			},
		)
	}

	return nil
}

type IntegerValue interface {
	NumberValue
	BitwiseOr(interpreter *Interpreter, other IntegerValue) IntegerValue
	BitwiseXor(interpreter *Interpreter, other IntegerValue) IntegerValue
	BitwiseAnd(interpreter *Interpreter, other IntegerValue) IntegerValue
	BitwiseLeftShift(interpreter *Interpreter, other IntegerValue) IntegerValue
	BitwiseRightShift(interpreter *Interpreter, other IntegerValue) IntegerValue
}

// BigNumberValue is a number value with an integer value outside the range of int64
//
type BigNumberValue interface {
	NumberValue
	ByteLength() int
	ToBigInt(memoryGauge common.MemoryGauge) *big.Int
}

// Int

type IntValue struct {
	BigInt *big.Int
}

const int64Size = int(unsafe.Sizeof(int64(0)))

var int64BigIntMemoryUsage = common.NewBigIntMemoryUsage(int64Size)

func NewIntValueFromInt64(memoryGauge common.MemoryGauge, value int64) IntValue {
	return NewIntValueFromBigInt(
		memoryGauge,
		int64BigIntMemoryUsage,
		func() *big.Int {
			return big.NewInt(value)
		},
	)
}

func NewUnmeteredIntValueFromInt64(value int64) IntValue {
	return NewUnmeteredIntValueFromBigInt(big.NewInt(value))
}

func NewIntValueFromBigInt(
	memoryGauge common.MemoryGauge,
	memoryUsage common.MemoryUsage,
	bigIntConstructor func() *big.Int,
) IntValue {
	common.UseMemory(memoryGauge, memoryUsage)
	value := bigIntConstructor()
	return NewUnmeteredIntValueFromBigInt(value)
}

func NewUnmeteredIntValueFromBigInt(value *big.Int) IntValue {
	return IntValue{
		BigInt: value,
	}
}

func ConvertInt(memoryGauge common.MemoryGauge, value Value) IntValue {
	switch value := value.(type) {
	case BigNumberValue:
		return NewUnmeteredIntValueFromBigInt(
			value.ToBigInt(memoryGauge),
		)

	case NumberValue:
		return NewIntValueFromInt64(
			memoryGauge,
			int64(value.ToInt()),
		)

	default:
		panic(errors.NewUnreachableError())
	}
}

var _ Value = IntValue{}
var _ atree.Storable = IntValue{}
var _ NumberValue = IntValue{}
var _ IntegerValue = IntValue{}
var _ EquatableValue = IntValue{}
var _ HashableValue = IntValue{}
var _ MemberAccessibleValue = IntValue{}

func (IntValue) IsValue() {}

func (v IntValue) Accept(interpreter *Interpreter, visitor Visitor) {
	visitor.VisitIntValue(interpreter, v)
}

func (IntValue) Walk(_ *Interpreter, _ func(Value)) {
	// NO-OP
}

func (IntValue) StaticType(interpreter *Interpreter) StaticType {
	return NewPrimitiveStaticType(interpreter, PrimitiveStaticTypeInt)
}

func (IntValue) IsImportable(_ *Interpreter) bool {
	return true
}

func (v IntValue) ToInt() int {
	if !v.BigInt.IsInt64() {
		panic(OverflowError{})
	}
	return int(v.BigInt.Int64())
}

func (v IntValue) ByteLength() int {
	return common.BigIntByteLength(v.BigInt)
}

func (v IntValue) ToBigInt(memoryGauge common.MemoryGauge) *big.Int {
	common.UseMemory(memoryGauge, common.NewBigIntMemoryUsage(v.ByteLength()))
	return new(big.Int).Set(v.BigInt)
}

func (v IntValue) String() string {
	return format.BigInt(v.BigInt)
}

func (v IntValue) RecursiveString(_ SeenReferences) string {
	return v.String()
}

func (v IntValue) MeteredString(memoryGauge common.MemoryGauge, _ SeenReferences) string {
	common.UseMemory(
		memoryGauge,
		common.NewRawStringMemoryUsage(
			OverEstimateNumberStringLength(memoryGauge, v),
		),
	)
	return v.String()
}

func (v IntValue) Negate(interpreter *Interpreter) NumberValue {
	return NewIntValueFromBigInt(
		interpreter,
		common.NewNegateBigIntMemoryUsage(v.BigInt),
		func() *big.Int {
			return new(big.Int).Neg(v.BigInt)
		},
	)
}

func (v IntValue) Plus(interpreter *Interpreter, other NumberValue) NumberValue {
	o, ok := other.(IntValue)
	if !ok {
		panic(InvalidOperandsError{
			Operation: ast.OperationPlus,
			LeftType:  v.StaticType(interpreter),
			RightType: other.StaticType(interpreter),
		})
	}

	return NewIntValueFromBigInt(
		interpreter,
		common.NewPlusBigIntMemoryUsage(v.BigInt, o.BigInt),
		func() *big.Int {
			res := new(big.Int)
			return res.Add(v.BigInt, o.BigInt)
		},
	)
}

func (v IntValue) SaturatingPlus(interpreter *Interpreter, other NumberValue) NumberValue {
	defer func() {
		r := recover()
		if _, ok := r.(InvalidOperandsError); ok {
			panic(InvalidOperandsError{
				FunctionName: sema.NumericTypeSaturatingAddFunctionName,
				LeftType:     v.StaticType(interpreter),
				RightType:    other.StaticType(interpreter),
			})
		}
	}()

	return v.Plus(interpreter, other)
}

func (v IntValue) Minus(interpreter *Interpreter, other NumberValue) NumberValue {
	o, ok := other.(IntValue)
	if !ok {
		panic(InvalidOperandsError{
			Operation: ast.OperationMinus,
			LeftType:  v.StaticType(interpreter),
			RightType: other.StaticType(interpreter),
		})
	}

	return NewIntValueFromBigInt(
		interpreter,
		common.NewMinusBigIntMemoryUsage(v.BigInt, o.BigInt),
		func() *big.Int {
			res := new(big.Int)
			return res.Sub(v.BigInt, o.BigInt)
		},
	)
}

func (v IntValue) SaturatingMinus(interpreter *Interpreter, other NumberValue) NumberValue {
	defer func() {
		r := recover()
		if _, ok := r.(InvalidOperandsError); ok {
			panic(InvalidOperandsError{
				FunctionName: sema.NumericTypeSaturatingSubtractFunctionName,
				LeftType:     v.StaticType(interpreter),
				RightType:    other.StaticType(interpreter),
			})
		}
	}()

	return v.Minus(interpreter, other)
}

func (v IntValue) Mod(interpreter *Interpreter, other NumberValue) NumberValue {
	o, ok := other.(IntValue)
	if !ok {
		panic(InvalidOperandsError{
			Operation: ast.OperationMod,
			LeftType:  v.StaticType(interpreter),
			RightType: other.StaticType(interpreter),
		})
	}

	return NewIntValueFromBigInt(
		interpreter,
		common.NewModBigIntMemoryUsage(v.BigInt, o.BigInt),
		func() *big.Int {
			res := new(big.Int)
			// INT33-C
			if o.BigInt.Cmp(res) == 0 {
				panic(DivisionByZeroError{})
			}
			return res.Rem(v.BigInt, o.BigInt)
		},
	)
}

func (v IntValue) Mul(interpreter *Interpreter, other NumberValue) NumberValue {
	o, ok := other.(IntValue)
	if !ok {
		panic(InvalidOperandsError{
			Operation: ast.OperationMul,
			LeftType:  v.StaticType(interpreter),
			RightType: other.StaticType(interpreter),
		})
	}

	return NewIntValueFromBigInt(
		interpreter,
		common.NewMulBigIntMemoryUsage(v.BigInt, o.BigInt),
		func() *big.Int {
			res := new(big.Int)
			return res.Mul(v.BigInt, o.BigInt)
		},
	)
}

func (v IntValue) SaturatingMul(interpreter *Interpreter, other NumberValue) NumberValue {
	defer func() {
		r := recover()
		if _, ok := r.(InvalidOperandsError); ok {
			panic(InvalidOperandsError{
				FunctionName: sema.NumericTypeSaturatingMultiplyFunctionName,
				LeftType:     v.StaticType(interpreter),
				RightType:    other.StaticType(interpreter),
			})
		}
	}()

	return v.Mul(interpreter, other)
}

func (v IntValue) Div(interpreter *Interpreter, other NumberValue) NumberValue {
	o, ok := other.(IntValue)
	if !ok {
		panic(InvalidOperandsError{
			Operation: ast.OperationDiv,
			LeftType:  v.StaticType(interpreter),
			RightType: other.StaticType(interpreter),
		})
	}

	return NewIntValueFromBigInt(
		interpreter,
		common.NewDivBigIntMemoryUsage(v.BigInt, o.BigInt),
		func() *big.Int {
			res := new(big.Int)
			// INT33-C
			if o.BigInt.Cmp(res) == 0 {
				panic(DivisionByZeroError{})
			}
			return res.Div(v.BigInt, o.BigInt)
		},
	)
}

func (v IntValue) SaturatingDiv(interpreter *Interpreter, other NumberValue) NumberValue {
	defer func() {
		r := recover()
		if _, ok := r.(InvalidOperandsError); ok {
			panic(InvalidOperandsError{
				FunctionName: sema.NumericTypeSaturatingDivideFunctionName,
				LeftType:     v.StaticType(interpreter),
				RightType:    other.StaticType(interpreter),
			})
		}
	}()

	return v.Div(interpreter, other)
}

func (v IntValue) Less(interpreter *Interpreter, other NumberValue) BoolValue {
	o, ok := other.(IntValue)
	if !ok {
		panic(InvalidOperandsError{
			Operation: ast.OperationLess,
			LeftType:  v.StaticType(interpreter),
			RightType: other.StaticType(interpreter),
		})
	}

	cmp := v.BigInt.Cmp(o.BigInt)
	return AsBoolValue(cmp == -1)
}

func (v IntValue) LessEqual(interpreter *Interpreter, other NumberValue) BoolValue {
	o, ok := other.(IntValue)
	if !ok {
		panic(InvalidOperandsError{
			Operation: ast.OperationLessEqual,
			LeftType:  v.StaticType(interpreter),
			RightType: other.StaticType(interpreter),
		})
	}

	cmp := v.BigInt.Cmp(o.BigInt)
	return AsBoolValue(cmp <= 0)
}

func (v IntValue) Greater(interpreter *Interpreter, other NumberValue) BoolValue {
	o, ok := other.(IntValue)
	if !ok {
		panic(InvalidOperandsError{
			Operation: ast.OperationGreater,
			LeftType:  v.StaticType(interpreter),
			RightType: other.StaticType(interpreter),
		})
	}

	cmp := v.BigInt.Cmp(o.BigInt)
	return AsBoolValue(cmp == 1)

}

func (v IntValue) GreaterEqual(interpreter *Interpreter, other NumberValue) BoolValue {
	o, ok := other.(IntValue)
	if !ok {
		panic(InvalidOperandsError{
			Operation: ast.OperationGreaterEqual,
			LeftType:  v.StaticType(interpreter),
			RightType: other.StaticType(interpreter),
		})
	}

	cmp := v.BigInt.Cmp(o.BigInt)
	return AsBoolValue(cmp >= 0)
}

func (v IntValue) Equal(_ *Interpreter, _ LocationRange, other Value) bool {
	otherInt, ok := other.(IntValue)
	if !ok {
		return false
	}
	cmp := v.BigInt.Cmp(otherInt.BigInt)
	return cmp == 0
}

// HashInput returns a byte slice containing:
// - HashInputTypeInt (1 byte)
// - big int encoded in big-endian (n bytes)
func (v IntValue) HashInput(_ *Interpreter, _ LocationRange, scratch []byte) []byte {
	b := SignedBigIntToBigEndianBytes(v.BigInt)

	length := 1 + len(b)
	var buffer []byte
	if length <= len(scratch) {
		buffer = scratch[:length]
	} else {
		buffer = make([]byte, length)
	}

	buffer[0] = byte(HashInputTypeInt)
	copy(buffer[1:], b)
	return buffer
}

func (v IntValue) BitwiseOr(interpreter *Interpreter, other IntegerValue) IntegerValue {
	o, ok := other.(IntValue)
	if !ok {
		panic(InvalidOperandsError{
			Operation: ast.OperationBitwiseOr,
			LeftType:  v.StaticType(interpreter),
			RightType: other.StaticType(interpreter),
		})
	}

	return NewIntValueFromBigInt(
		interpreter,
		common.NewBitwiseOrBigIntMemoryUsage(v.BigInt, o.BigInt),
		func() *big.Int {
			res := new(big.Int)
			return res.Or(v.BigInt, o.BigInt)
		},
	)
}

func (v IntValue) BitwiseXor(interpreter *Interpreter, other IntegerValue) IntegerValue {
	o, ok := other.(IntValue)
	if !ok {
		panic(InvalidOperandsError{
			Operation: ast.OperationBitwiseXor,
			LeftType:  v.StaticType(interpreter),
			RightType: other.StaticType(interpreter),
		})
	}

	return NewIntValueFromBigInt(
		interpreter,
		common.NewBitwiseXorBigIntMemoryUsage(v.BigInt, o.BigInt),
		func() *big.Int {
			res := new(big.Int)
			return res.Xor(v.BigInt, o.BigInt)
		},
	)
}

func (v IntValue) BitwiseAnd(interpreter *Interpreter, other IntegerValue) IntegerValue {
	o, ok := other.(IntValue)
	if !ok {
		panic(InvalidOperandsError{
			Operation: ast.OperationBitwiseAnd,
			LeftType:  v.StaticType(interpreter),
			RightType: other.StaticType(interpreter),
		})
	}

	return NewIntValueFromBigInt(
		interpreter,
		common.NewBitwiseAndBigIntMemoryUsage(v.BigInt, o.BigInt),
		func() *big.Int {
			res := new(big.Int)
			return res.And(v.BigInt, o.BigInt)
		},
	)
}

func (v IntValue) BitwiseLeftShift(interpreter *Interpreter, other IntegerValue) IntegerValue {
	o, ok := other.(IntValue)
	if !ok {
		panic(InvalidOperandsError{
			Operation: ast.OperationBitwiseLeftShift,
			LeftType:  v.StaticType(interpreter),
			RightType: other.StaticType(interpreter),
		})
	}

	if o.BigInt.Sign() < 0 {
		panic(UnderflowError{})
	}

	if !o.BigInt.IsUint64() {
		panic(OverflowError{})
	}

	return NewIntValueFromBigInt(
		interpreter,
		common.NewBitwiseLeftShiftBigIntMemoryUsage(v.BigInt, o.BigInt),
		func() *big.Int {
			res := new(big.Int)
			return res.Lsh(v.BigInt, uint(o.BigInt.Uint64()))
		},
	)
}

func (v IntValue) BitwiseRightShift(interpreter *Interpreter, other IntegerValue) IntegerValue {
	o, ok := other.(IntValue)
	if !ok {
		panic(InvalidOperandsError{
			Operation: ast.OperationBitwiseRightShift,
			LeftType:  v.StaticType(interpreter),
			RightType: other.StaticType(interpreter),
		})
	}

	if o.BigInt.Sign() < 0 {
		panic(UnderflowError{})
	}

	if !o.BigInt.IsUint64() {
		panic(OverflowError{})
	}

	return NewIntValueFromBigInt(
		interpreter,
		common.NewBitwiseRightShiftBigIntMemoryUsage(v.BigInt, o.BigInt),
		func() *big.Int {
			res := new(big.Int)
			return res.Rsh(v.BigInt, uint(o.BigInt.Uint64()))
		},
	)
}

func (v IntValue) GetMember(interpreter *Interpreter, _ LocationRange, name string) Value {
	return getNumberValueMember(interpreter, v, name, sema.IntType)
}

func (IntValue) RemoveMember(_ *Interpreter, _ LocationRange, _ string) Value {
	// Numbers have no removable members (fields / functions)
	panic(errors.NewUnreachableError())
}

func (IntValue) SetMember(_ *Interpreter, _ LocationRange, _ string, _ Value) {
	// Numbers have no settable members (fields / functions)
	panic(errors.NewUnreachableError())
}

func (v IntValue) ToBigEndianBytes() []byte {
	return SignedBigIntToBigEndianBytes(v.BigInt)
}

func (v IntValue) ConformsToStaticType(
	_ *Interpreter,
	_ LocationRange,
	_ TypeConformanceResults,
) bool {
	return true
}

func (v IntValue) Storable(storage atree.SlabStorage, address atree.Address, maxInlineSize uint64) (atree.Storable, error) {
	return maybeLargeImmutableStorable(v, storage, address, maxInlineSize)
}

func (IntValue) NeedsStoreTo(_ atree.Address) bool {
	return false
}

func (IntValue) IsResourceKinded(_ *Interpreter) bool {
	return false
}

func (v IntValue) Transfer(
	interpreter *Interpreter,
	_ LocationRange,
	_ atree.Address,
	remove bool,
	storable atree.Storable,
) Value {
	if remove {
		interpreter.RemoveReferencedSlab(storable)
	}
	return v
}

func (v IntValue) Clone(_ *Interpreter) Value {
	return NewUnmeteredIntValueFromBigInt(v.BigInt)
}

func (IntValue) DeepRemove(_ *Interpreter) {
	// NO-OP
}

func (v IntValue) ByteSize() uint32 {
	return cborTagSize + getBigIntCBORSize(v.BigInt)
}

func (v IntValue) StoredValue(_ atree.SlabStorage) (atree.Value, error) {
	return v, nil
}

func (IntValue) ChildStorables() []atree.Storable {
	return nil
}

// Int8Value

type Int8Value int8

const int8Size = int(unsafe.Sizeof(Int8Value(0)))

var Int8MemoryUsage = common.NewNumberMemoryUsage(int8Size)

func NewInt8Value(gauge common.MemoryGauge, valueGetter func() int8) Int8Value {
	common.UseMemory(gauge, Int8MemoryUsage)

	return NewUnmeteredInt8Value(valueGetter())
}

func NewUnmeteredInt8Value(value int8) Int8Value {
	return Int8Value(value)
}

var _ Value = Int8Value(0)
var _ atree.Storable = Int8Value(0)
var _ NumberValue = Int8Value(0)
var _ IntegerValue = Int8Value(0)
var _ EquatableValue = Int8Value(0)
var _ HashableValue = Int8Value(0)

func (Int8Value) IsValue() {}

func (v Int8Value) Accept(interpreter *Interpreter, visitor Visitor) {
	visitor.VisitInt8Value(interpreter, v)
}

func (Int8Value) Walk(_ *Interpreter, _ func(Value)) {
	// NO-OP
}

func (Int8Value) StaticType(interpreter *Interpreter) StaticType {
	return NewPrimitiveStaticType(interpreter, PrimitiveStaticTypeInt8)
}

func (Int8Value) IsImportable(_ *Interpreter) bool {
	return true
}

func (v Int8Value) String() string {
	return format.Int(int64(v))
}

func (v Int8Value) RecursiveString(_ SeenReferences) string {
	return v.String()
}

func (v Int8Value) MeteredString(memoryGauge common.MemoryGauge, _ SeenReferences) string {
	common.UseMemory(
		memoryGauge,
		common.NewRawStringMemoryUsage(
			OverEstimateNumberStringLength(memoryGauge, v),
		),
	)
	return v.String()
}

func (v Int8Value) ToInt() int {
	return int(v)
}

func (v Int8Value) Negate(interpreter *Interpreter) NumberValue {
	// INT32-C
	if v == math.MinInt8 {
		panic(OverflowError{})
	}

	valueGetter := func() int8 {
		return int8(-v)
	}

	return NewInt8Value(interpreter, valueGetter)
}

func (v Int8Value) Plus(interpreter *Interpreter, other NumberValue) NumberValue {
	o, ok := other.(Int8Value)
	if !ok {
		panic(InvalidOperandsError{
			Operation: ast.OperationPlus,
			LeftType:  v.StaticType(interpreter),
			RightType: other.StaticType(interpreter),
		})
	}

	// INT32-C
	if (o > 0) && (v > (math.MaxInt8 - o)) {
		panic(OverflowError{})
	} else if (o < 0) && (v < (math.MinInt8 - o)) {
		panic(UnderflowError{})
	}

	valueGetter := func() int8 {
		return int8(v + o)
	}

	return NewInt8Value(interpreter, valueGetter)
}

func (v Int8Value) SaturatingPlus(interpreter *Interpreter, other NumberValue) NumberValue {
	o, ok := other.(Int8Value)
	if !ok {
		panic(InvalidOperandsError{
			FunctionName: sema.NumericTypeSaturatingAddFunctionName,
			LeftType:     v.StaticType(interpreter),
			RightType:    other.StaticType(interpreter),
		})
	}

	valueGetter := func() int8 {
		// INT32-C
		if (o > 0) && (v > (math.MaxInt8 - o)) {
			return math.MaxInt8
		} else if (o < 0) && (v < (math.MinInt8 - o)) {
			return math.MinInt8
		}
		return int8(v + o)
	}

	return NewInt8Value(interpreter, valueGetter)
}

func (v Int8Value) Minus(interpreter *Interpreter, other NumberValue) NumberValue {
	o, ok := other.(Int8Value)
	if !ok {
		panic(InvalidOperandsError{
			Operation: ast.OperationMinus,
			LeftType:  v.StaticType(interpreter),
			RightType: other.StaticType(interpreter),
		})
	}

	// INT32-C
	if (o > 0) && (v < (math.MinInt8 + o)) {
		panic(OverflowError{})
	} else if (o < 0) && (v > (math.MaxInt8 + o)) {
		panic(UnderflowError{})
	}

	valueGetter := func() int8 {
		return int8(v - o)
	}

	return NewInt8Value(interpreter, valueGetter)
}

func (v Int8Value) SaturatingMinus(interpreter *Interpreter, other NumberValue) NumberValue {
	o, ok := other.(Int8Value)
	if !ok {
		panic(InvalidOperandsError{
			FunctionName: sema.NumericTypeSaturatingSubtractFunctionName,
			LeftType:     v.StaticType(interpreter),
			RightType:    other.StaticType(interpreter),
		})
	}

	valueGetter := func() int8 {
		// INT32-C
		if (o > 0) && (v < (math.MinInt8 + o)) {
			return math.MinInt8
		} else if (o < 0) && (v > (math.MaxInt8 + o)) {
			return math.MaxInt8
		}
		return int8(v - o)
	}

	return NewInt8Value(interpreter, valueGetter)
}

func (v Int8Value) Mod(interpreter *Interpreter, other NumberValue) NumberValue {
	o, ok := other.(Int8Value)
	if !ok {
		panic(InvalidOperandsError{
			Operation: ast.OperationMod,
			LeftType:  v.StaticType(interpreter),
			RightType: other.StaticType(interpreter),
		})
	}

	// INT33-C
	if o == 0 {
		panic(DivisionByZeroError{})
	}

	valueGetter := func() int8 {
		return int8(v % o)
	}

	return NewInt8Value(interpreter, valueGetter)
}

func (v Int8Value) Mul(interpreter *Interpreter, other NumberValue) NumberValue {
	o, ok := other.(Int8Value)
	if !ok {
		panic(InvalidOperandsError{
			Operation: ast.OperationMul,
			LeftType:  v.StaticType(interpreter),
			RightType: other.StaticType(interpreter),
		})
	}

	// INT32-C
	if v > 0 {
		if o > 0 {
			// positive * positive = positive. overflow?
			if v > (math.MaxInt8 / o) {
				panic(OverflowError{})
			}
		} else {
			// positive * negative = negative. underflow?
			if o < (math.MinInt8 / v) {
				panic(UnderflowError{})
			}
		}
	} else {
		if o > 0 {
			// negative * positive = negative. underflow?
			if v < (math.MinInt8 / o) {
				panic(UnderflowError{})
			}
		} else {
			// negative * negative = positive. overflow?
			if (v != 0) && (o < (math.MaxInt8 / v)) {
				panic(OverflowError{})
			}
		}
	}

	valueGetter := func() int8 {
		return int8(v * o)
	}

	return NewInt8Value(interpreter, valueGetter)
}

func (v Int8Value) SaturatingMul(interpreter *Interpreter, other NumberValue) NumberValue {
	o, ok := other.(Int8Value)
	if !ok {
		panic(InvalidOperandsError{
			FunctionName: sema.NumericTypeSaturatingMultiplyFunctionName,
			LeftType:     v.StaticType(interpreter),
			RightType:    other.StaticType(interpreter),
		})
	}

	valueGetter := func() int8 {
		// INT32-C
		if v > 0 {
			if o > 0 {
				// positive * positive = positive. overflow?
				if v > (math.MaxInt8 / o) {
					return math.MaxInt8
				}
			} else {
				// positive * negative = negative. underflow?
				if o < (math.MinInt8 / v) {
					return math.MinInt8
				}
			}
		} else {
			if o > 0 {
				// negative * positive = negative. underflow?
				if v < (math.MinInt8 / o) {
					return math.MinInt8
				}
			} else {
				// negative * negative = positive. overflow?
				if (v != 0) && (o < (math.MaxInt8 / v)) {
					return math.MaxInt8
				}
			}
		}

		return int8(v * o)
	}

	return NewInt8Value(interpreter, valueGetter)
}

func (v Int8Value) Div(interpreter *Interpreter, other NumberValue) NumberValue {
	o, ok := other.(Int8Value)
	if !ok {
		panic(InvalidOperandsError{
			Operation: ast.OperationDiv,
			LeftType:  v.StaticType(interpreter),
			RightType: other.StaticType(interpreter),
		})
	}

	// INT33-C
	// https://golang.org/ref/spec#Integer_operators
	if o == 0 {
		panic(DivisionByZeroError{})
	} else if (v == math.MinInt8) && (o == -1) {
		panic(OverflowError{})
	}

	valueGetter := func() int8 {
		return int8(v / o)
	}

	return NewInt8Value(interpreter, valueGetter)
}

func (v Int8Value) SaturatingDiv(interpreter *Interpreter, other NumberValue) NumberValue {
	o, ok := other.(Int8Value)
	if !ok {
		panic(InvalidOperandsError{
			FunctionName: sema.NumericTypeSaturatingDivideFunctionName,
			LeftType:     v.StaticType(interpreter),
			RightType:    other.StaticType(interpreter),
		})
	}

	valueGetter := func() int8 {
		// INT33-C
		// https://golang.org/ref/spec#Integer_operators
		if o == 0 {
			panic(DivisionByZeroError{})
		} else if (v == math.MinInt8) && (o == -1) {
			return math.MaxInt8
		}
		return int8(v / o)
	}

	return NewInt8Value(interpreter, valueGetter)
}

func (v Int8Value) Less(interpreter *Interpreter, other NumberValue) BoolValue {
	o, ok := other.(Int8Value)
	if !ok {
		panic(InvalidOperandsError{
			Operation: ast.OperationLess,
			LeftType:  v.StaticType(interpreter),
			RightType: other.StaticType(interpreter),
		})
	}

	return AsBoolValue(v < o)
}

func (v Int8Value) LessEqual(interpreter *Interpreter, other NumberValue) BoolValue {
	o, ok := other.(Int8Value)
	if !ok {
		panic(InvalidOperandsError{
			Operation: ast.OperationLessEqual,
			LeftType:  v.StaticType(interpreter),
			RightType: other.StaticType(interpreter),
		})
	}

	return AsBoolValue(v <= o)
}

func (v Int8Value) Greater(interpreter *Interpreter, other NumberValue) BoolValue {
	o, ok := other.(Int8Value)
	if !ok {
		panic(InvalidOperandsError{
			Operation: ast.OperationGreater,
			LeftType:  v.StaticType(interpreter),
			RightType: other.StaticType(interpreter),
		})
	}

	return AsBoolValue(v > o)
}

func (v Int8Value) GreaterEqual(interpreter *Interpreter, other NumberValue) BoolValue {
	o, ok := other.(Int8Value)
	if !ok {
		panic(InvalidOperandsError{
			Operation: ast.OperationGreaterEqual,
			LeftType:  v.StaticType(interpreter),
			RightType: other.StaticType(interpreter),
		})
	}

	return AsBoolValue(v >= o)
}

func (v Int8Value) Equal(_ *Interpreter, _ LocationRange, other Value) bool {
	otherInt8, ok := other.(Int8Value)
	if !ok {
		return false
	}
	return v == otherInt8
}

// HashInput returns a byte slice containing:
// - HashInputTypeInt8 (1 byte)
// - int8 value (1 byte)
func (v Int8Value) HashInput(_ *Interpreter, _ LocationRange, scratch []byte) []byte {
	scratch[0] = byte(HashInputTypeInt8)
	scratch[1] = byte(v)
	return scratch[:2]
}

func ConvertInt8(memoryGauge common.MemoryGauge, value Value) Int8Value {
	converter := func() int8 {

		switch value := value.(type) {
		case BigNumberValue:
			v := value.ToBigInt(memoryGauge)
			if v.Cmp(sema.Int8TypeMaxInt) > 0 {
				panic(OverflowError{})
			} else if v.Cmp(sema.Int8TypeMinInt) < 0 {
				panic(UnderflowError{})
			}
			return int8(v.Int64())

		case NumberValue:
			v := value.ToInt()
			if v > math.MaxInt8 {
				panic(OverflowError{})
			} else if v < math.MinInt8 {
				panic(UnderflowError{})
			}
			return int8(v)

		default:
			panic(errors.NewUnreachableError())
		}
	}

	return NewInt8Value(memoryGauge, converter)
}

func (v Int8Value) BitwiseOr(interpreter *Interpreter, other IntegerValue) IntegerValue {
	o, ok := other.(Int8Value)
	if !ok {
		panic(InvalidOperandsError{
			Operation: ast.OperationBitwiseOr,
			LeftType:  v.StaticType(interpreter),
			RightType: other.StaticType(interpreter),
		})
	}

	valueGetter := func() int8 {
		return int8(v | o)
	}

	return NewInt8Value(interpreter, valueGetter)
}

func (v Int8Value) BitwiseXor(interpreter *Interpreter, other IntegerValue) IntegerValue {
	o, ok := other.(Int8Value)
	if !ok {
		panic(InvalidOperandsError{
			Operation: ast.OperationBitwiseXor,
			LeftType:  v.StaticType(interpreter),
			RightType: other.StaticType(interpreter),
		})
	}

	valueGetter := func() int8 {
		return int8(v ^ o)
	}

	return NewInt8Value(interpreter, valueGetter)
}

func (v Int8Value) BitwiseAnd(interpreter *Interpreter, other IntegerValue) IntegerValue {
	o, ok := other.(Int8Value)
	if !ok {
		panic(InvalidOperandsError{
			Operation: ast.OperationBitwiseAnd,
			LeftType:  v.StaticType(interpreter),
			RightType: other.StaticType(interpreter),
		})
	}

	valueGetter := func() int8 {
		return int8(v & o)
	}

	return NewInt8Value(interpreter, valueGetter)
}

func (v Int8Value) BitwiseLeftShift(interpreter *Interpreter, other IntegerValue) IntegerValue {
	o, ok := other.(Int8Value)
	if !ok {
		panic(InvalidOperandsError{
			Operation: ast.OperationBitwiseLeftShift,
			LeftType:  v.StaticType(interpreter),
			RightType: other.StaticType(interpreter),
		})
	}

	valueGetter := func() int8 {
		return int8(v << o)
	}

	return NewInt8Value(interpreter, valueGetter)
}

func (v Int8Value) BitwiseRightShift(interpreter *Interpreter, other IntegerValue) IntegerValue {
	o, ok := other.(Int8Value)
	if !ok {
		panic(InvalidOperandsError{
			Operation: ast.OperationBitwiseRightShift,
			LeftType:  v.StaticType(interpreter),
			RightType: other.StaticType(interpreter),
		})
	}

	valueGetter := func() int8 {
		return int8(v >> o)
	}

	return NewInt8Value(interpreter, valueGetter)
}

func (v Int8Value) GetMember(interpreter *Interpreter, _ LocationRange, name string) Value {
	return getNumberValueMember(interpreter, v, name, sema.Int8Type)
}

func (Int8Value) RemoveMember(_ *Interpreter, _ LocationRange, _ string) Value {
	// Numbers have no removable members (fields / functions)
	panic(errors.NewUnreachableError())
}

func (Int8Value) SetMember(_ *Interpreter, _ LocationRange, _ string, _ Value) {
	// Numbers have no settable members (fields / functions)
	panic(errors.NewUnreachableError())
}

func (v Int8Value) ToBigEndianBytes() []byte {
	return []byte{byte(v)}
}

func (v Int8Value) ConformsToStaticType(
	_ *Interpreter,
	_ LocationRange,
	_ TypeConformanceResults,
) bool {
	return true
}

func (v Int8Value) Storable(_ atree.SlabStorage, _ atree.Address, _ uint64) (atree.Storable, error) {
	return v, nil
}

func (Int8Value) NeedsStoreTo(_ atree.Address) bool {
	return false
}

func (Int8Value) IsResourceKinded(_ *Interpreter) bool {
	return false
}

func (v Int8Value) Transfer(
	interpreter *Interpreter,
	_ LocationRange,
	_ atree.Address,
	remove bool,
	storable atree.Storable,
) Value {
	if remove {
		interpreter.RemoveReferencedSlab(storable)
	}
	return v
}

func (v Int8Value) Clone(_ *Interpreter) Value {
	return v
}

func (Int8Value) DeepRemove(_ *Interpreter) {
	// NO-OP
}

func (v Int8Value) ByteSize() uint32 {
	return cborTagSize + getIntCBORSize(int64(v))
}

func (v Int8Value) StoredValue(_ atree.SlabStorage) (atree.Value, error) {
	return v, nil
}

func (Int8Value) ChildStorables() []atree.Storable {
	return nil
}

// Int16Value

type Int16Value int16

const int16Size = int(unsafe.Sizeof(Int16Value(0)))

var Int16MemoryUsage = common.NewNumberMemoryUsage(int16Size)

func NewInt16Value(gauge common.MemoryGauge, valueGetter func() int16) Int16Value {
	common.UseMemory(gauge, Int16MemoryUsage)

	return NewUnmeteredInt16Value(valueGetter())
}

func NewUnmeteredInt16Value(value int16) Int16Value {
	return Int16Value(value)
}

var _ Value = Int16Value(0)
var _ atree.Storable = Int16Value(0)
var _ NumberValue = Int16Value(0)
var _ IntegerValue = Int16Value(0)
var _ EquatableValue = Int16Value(0)
var _ HashableValue = Int16Value(0)
var _ MemberAccessibleValue = Int16Value(0)

func (Int16Value) IsValue() {}

func (v Int16Value) Accept(interpreter *Interpreter, visitor Visitor) {
	visitor.VisitInt16Value(interpreter, v)
}

func (Int16Value) Walk(_ *Interpreter, _ func(Value)) {
	// NO-OP
}

func (Int16Value) StaticType(interpreter *Interpreter) StaticType {
	return NewPrimitiveStaticType(interpreter, PrimitiveStaticTypeInt16)
}

func (Int16Value) IsImportable(_ *Interpreter) bool {
	return true
}

func (v Int16Value) String() string {
	return format.Int(int64(v))
}

func (v Int16Value) RecursiveString(_ SeenReferences) string {
	return v.String()
}

func (v Int16Value) MeteredString(memoryGauge common.MemoryGauge, _ SeenReferences) string {
	common.UseMemory(
		memoryGauge,
		common.NewRawStringMemoryUsage(
			OverEstimateNumberStringLength(memoryGauge, v),
		),
	)
	return v.String()
}

func (v Int16Value) ToInt() int {
	return int(v)
}

func (v Int16Value) Negate(interpreter *Interpreter) NumberValue {
	// INT32-C
	if v == math.MinInt16 {
		panic(OverflowError{})
	}

	valueGetter := func() int16 {
		return int16(-v)
	}

	return NewInt16Value(interpreter, valueGetter)
}

func (v Int16Value) Plus(interpreter *Interpreter, other NumberValue) NumberValue {
	o, ok := other.(Int16Value)
	if !ok {
		panic(InvalidOperandsError{
			Operation: ast.OperationPlus,
			LeftType:  v.StaticType(interpreter),
			RightType: other.StaticType(interpreter),
		})
	}

	// INT32-C
	if (o > 0) && (v > (math.MaxInt16 - o)) {
		panic(OverflowError{})
	} else if (o < 0) && (v < (math.MinInt16 - o)) {
		panic(UnderflowError{})
	}

	valueGetter := func() int16 {
		return int16(v + o)
	}

	return NewInt16Value(interpreter, valueGetter)
}

func (v Int16Value) SaturatingPlus(interpreter *Interpreter, other NumberValue) NumberValue {
	o, ok := other.(Int16Value)
	if !ok {
		panic(InvalidOperandsError{
			FunctionName: sema.NumericTypeSaturatingAddFunctionName,
			LeftType:     v.StaticType(interpreter),
			RightType:    other.StaticType(interpreter),
		})
	}

	valueGetter := func() int16 {
		// INT32-C
		if (o > 0) && (v > (math.MaxInt16 - o)) {
			return math.MaxInt16
		} else if (o < 0) && (v < (math.MinInt16 - o)) {
			return math.MinInt16
		}
		return int16(v + o)
	}

	return NewInt16Value(interpreter, valueGetter)
}

func (v Int16Value) Minus(interpreter *Interpreter, other NumberValue) NumberValue {
	o, ok := other.(Int16Value)
	if !ok {
		panic(InvalidOperandsError{
			Operation: ast.OperationMinus,
			LeftType:  v.StaticType(interpreter),
			RightType: other.StaticType(interpreter),
		})
	}

	// INT32-C
	if (o > 0) && (v < (math.MinInt16 + o)) {
		panic(OverflowError{})
	} else if (o < 0) && (v > (math.MaxInt16 + o)) {
		panic(UnderflowError{})
	}

	valueGetter := func() int16 {
		return int16(v - o)
	}

	return NewInt16Value(interpreter, valueGetter)
}

func (v Int16Value) SaturatingMinus(interpreter *Interpreter, other NumberValue) NumberValue {
	o, ok := other.(Int16Value)
	if !ok {
		panic(InvalidOperandsError{
			FunctionName: sema.NumericTypeSaturatingSubtractFunctionName,
			LeftType:     v.StaticType(interpreter),
			RightType:    other.StaticType(interpreter),
		})
	}

	valueGetter := func() int16 {
		// INT32-C
		if (o > 0) && (v < (math.MinInt16 + o)) {
			return math.MinInt16
		} else if (o < 0) && (v > (math.MaxInt16 + o)) {
			return math.MaxInt16
		}
		return int16(v - o)
	}

	return NewInt16Value(interpreter, valueGetter)
}

func (v Int16Value) Mod(interpreter *Interpreter, other NumberValue) NumberValue {
	o, ok := other.(Int16Value)
	if !ok {
		panic(InvalidOperandsError{
			Operation: ast.OperationMod,
			LeftType:  v.StaticType(interpreter),
			RightType: other.StaticType(interpreter),
		})
	}

	// INT33-C
	if o == 0 {
		panic(DivisionByZeroError{})
	}

	valueGetter := func() int16 {
		return int16(v % o)
	}

	return NewInt16Value(interpreter, valueGetter)
}

func (v Int16Value) Mul(interpreter *Interpreter, other NumberValue) NumberValue {
	o, ok := other.(Int16Value)
	if !ok {
		panic(InvalidOperandsError{
			Operation: ast.OperationMul,
			LeftType:  v.StaticType(interpreter),
			RightType: other.StaticType(interpreter),
		})
	}

	// INT32-C
	if v > 0 {
		if o > 0 {
			// positive * positive = positive. overflow?
			if v > (math.MaxInt16 / o) {
				panic(OverflowError{})
			}
		} else {
			// positive * negative = negative. underflow?
			if o < (math.MinInt16 / v) {
				panic(UnderflowError{})
			}
		}
	} else {
		if o > 0 {
			// negative * positive = negative. underflow?
			if v < (math.MinInt16 / o) {
				panic(UnderflowError{})
			}
		} else {
			// negative * negative = positive. overflow?
			if (v != 0) && (o < (math.MaxInt16 / v)) {
				panic(OverflowError{})
			}
		}
	}

	valueGetter := func() int16 {
		return int16(v * o)
	}

	return NewInt16Value(interpreter, valueGetter)
}

func (v Int16Value) SaturatingMul(interpreter *Interpreter, other NumberValue) NumberValue {
	o, ok := other.(Int16Value)
	if !ok {
		panic(InvalidOperandsError{
			FunctionName: sema.NumericTypeSaturatingMultiplyFunctionName,
			LeftType:     v.StaticType(interpreter),
			RightType:    other.StaticType(interpreter),
		})
	}

	valueGetter := func() int16 {
		// INT32-C
		if v > 0 {
			if o > 0 {
				// positive * positive = positive. overflow?
				if v > (math.MaxInt16 / o) {
					return math.MaxInt16
				}
			} else {
				// positive * negative = negative. underflow?
				if o < (math.MinInt16 / v) {
					return math.MinInt16
				}
			}
		} else {
			if o > 0 {
				// negative * positive = negative. underflow?
				if v < (math.MinInt16 / o) {
					return math.MinInt16
				}
			} else {
				// negative * negative = positive. overflow?
				if (v != 0) && (o < (math.MaxInt16 / v)) {
					return math.MaxInt16
				}
			}
		}
		return int16(v * o)
	}

	return NewInt16Value(interpreter, valueGetter)
}

func (v Int16Value) Div(interpreter *Interpreter, other NumberValue) NumberValue {
	o, ok := other.(Int16Value)
	if !ok {
		panic(InvalidOperandsError{
			Operation: ast.OperationDiv,
			LeftType:  v.StaticType(interpreter),
			RightType: other.StaticType(interpreter),
		})
	}

	// INT33-C
	// https://golang.org/ref/spec#Integer_operators
	if o == 0 {
		panic(DivisionByZeroError{})
	} else if (v == math.MinInt16) && (o == -1) {
		panic(OverflowError{})
	}

	valueGetter := func() int16 {
		return int16(v / o)
	}

	return NewInt16Value(interpreter, valueGetter)
}

func (v Int16Value) SaturatingDiv(interpreter *Interpreter, other NumberValue) NumberValue {
	o, ok := other.(Int16Value)
	if !ok {
		panic(InvalidOperandsError{
			FunctionName: sema.NumericTypeSaturatingDivideFunctionName,
			LeftType:     v.StaticType(interpreter),
			RightType:    other.StaticType(interpreter),
		})
	}

	valueGetter := func() int16 {
		// INT33-C
		// https://golang.org/ref/spec#Integer_operators
		if o == 0 {
			panic(DivisionByZeroError{})
		} else if (v == math.MinInt16) && (o == -1) {
			return math.MaxInt16
		}
		return int16(v / o)
	}

	return NewInt16Value(interpreter, valueGetter)
}

func (v Int16Value) Less(interpreter *Interpreter, other NumberValue) BoolValue {
	o, ok := other.(Int16Value)
	if !ok {
		panic(InvalidOperandsError{
			Operation: ast.OperationLess,
			LeftType:  v.StaticType(interpreter),
			RightType: other.StaticType(interpreter),
		})
	}

	return AsBoolValue(v < o)
}

func (v Int16Value) LessEqual(interpreter *Interpreter, other NumberValue) BoolValue {
	o, ok := other.(Int16Value)
	if !ok {
		panic(InvalidOperandsError{
			Operation: ast.OperationLessEqual,
			LeftType:  v.StaticType(interpreter),
			RightType: other.StaticType(interpreter),
		})
	}

	return AsBoolValue(v <= o)
}

func (v Int16Value) Greater(interpreter *Interpreter, other NumberValue) BoolValue {
	o, ok := other.(Int16Value)
	if !ok {
		panic(InvalidOperandsError{
			Operation: ast.OperationGreater,
			LeftType:  v.StaticType(interpreter),
			RightType: other.StaticType(interpreter),
		})
	}

	return AsBoolValue(v > o)
}

func (v Int16Value) GreaterEqual(interpreter *Interpreter, other NumberValue) BoolValue {
	o, ok := other.(Int16Value)
	if !ok {
		panic(InvalidOperandsError{
			Operation: ast.OperationGreaterEqual,
			LeftType:  v.StaticType(interpreter),
			RightType: other.StaticType(interpreter),
		})
	}

	return AsBoolValue(v >= o)
}

func (v Int16Value) Equal(_ *Interpreter, _ LocationRange, other Value) bool {
	otherInt16, ok := other.(Int16Value)
	if !ok {
		return false
	}
	return v == otherInt16
}

// HashInput returns a byte slice containing:
// - HashInputTypeInt16 (1 byte)
// - int16 value encoded in big-endian (2 bytes)
func (v Int16Value) HashInput(_ *Interpreter, _ LocationRange, scratch []byte) []byte {
	scratch[0] = byte(HashInputTypeInt16)
	binary.BigEndian.PutUint16(scratch[1:], uint16(v))
	return scratch[:3]
}

func ConvertInt16(memoryGauge common.MemoryGauge, value Value) Int16Value {
	converter := func() int16 {

		switch value := value.(type) {
		case BigNumberValue:
			v := value.ToBigInt(memoryGauge)
			if v.Cmp(sema.Int16TypeMaxInt) > 0 {
				panic(OverflowError{})
			} else if v.Cmp(sema.Int16TypeMinInt) < 0 {
				panic(UnderflowError{})
			}
			return int16(v.Int64())

		case NumberValue:
			v := value.ToInt()
			if v > math.MaxInt16 {
				panic(OverflowError{})
			} else if v < math.MinInt16 {
				panic(UnderflowError{})
			}
			return int16(v)

		default:
			panic(errors.NewUnreachableError())
		}
	}

	return NewInt16Value(memoryGauge, converter)
}

func (v Int16Value) BitwiseOr(interpreter *Interpreter, other IntegerValue) IntegerValue {
	o, ok := other.(Int16Value)
	if !ok {
		panic(InvalidOperandsError{
			Operation: ast.OperationBitwiseOr,
			LeftType:  v.StaticType(interpreter),
			RightType: other.StaticType(interpreter),
		})
	}

	valueGetter := func() int16 {
		return int16(v | o)
	}

	return NewInt16Value(interpreter, valueGetter)
}

func (v Int16Value) BitwiseXor(interpreter *Interpreter, other IntegerValue) IntegerValue {
	o, ok := other.(Int16Value)
	if !ok {
		panic(InvalidOperandsError{
			Operation: ast.OperationBitwiseXor,
			LeftType:  v.StaticType(interpreter),
			RightType: other.StaticType(interpreter),
		})
	}

	valueGetter := func() int16 {
		return int16(v ^ o)
	}

	return NewInt16Value(interpreter, valueGetter)
}

func (v Int16Value) BitwiseAnd(interpreter *Interpreter, other IntegerValue) IntegerValue {
	o, ok := other.(Int16Value)
	if !ok {
		panic(InvalidOperandsError{
			Operation: ast.OperationBitwiseAnd,
			LeftType:  v.StaticType(interpreter),
			RightType: other.StaticType(interpreter),
		})
	}

	valueGetter := func() int16 {
		return int16(v & o)
	}

	return NewInt16Value(interpreter, valueGetter)
}

func (v Int16Value) BitwiseLeftShift(interpreter *Interpreter, other IntegerValue) IntegerValue {
	o, ok := other.(Int16Value)
	if !ok {
		panic(InvalidOperandsError{
			Operation: ast.OperationBitwiseLeftShift,
			LeftType:  v.StaticType(interpreter),
			RightType: other.StaticType(interpreter),
		})
	}

	valueGetter := func() int16 {
		return int16(v << o)
	}

	return NewInt16Value(interpreter, valueGetter)
}

func (v Int16Value) BitwiseRightShift(interpreter *Interpreter, other IntegerValue) IntegerValue {
	o, ok := other.(Int16Value)
	if !ok {
		panic(InvalidOperandsError{
			Operation: ast.OperationBitwiseRightShift,
			LeftType:  v.StaticType(interpreter),
			RightType: other.StaticType(interpreter),
		})
	}

	valueGetter := func() int16 {
		return int16(v >> o)
	}

	return NewInt16Value(interpreter, valueGetter)
}

func (v Int16Value) GetMember(interpreter *Interpreter, _ LocationRange, name string) Value {
	return getNumberValueMember(interpreter, v, name, sema.Int16Type)
}

func (Int16Value) RemoveMember(_ *Interpreter, _ LocationRange, _ string) Value {
	// Numbers have no removable members (fields / functions)
	panic(errors.NewUnreachableError())
}

func (Int16Value) SetMember(_ *Interpreter, _ LocationRange, _ string, _ Value) {
	// Numbers have no settable members (fields / functions)
	panic(errors.NewUnreachableError())
}

func (v Int16Value) ToBigEndianBytes() []byte {
	b := make([]byte, 2)
	binary.BigEndian.PutUint16(b, uint16(v))
	return b
}

func (v Int16Value) ConformsToStaticType(
	_ *Interpreter,
	_ LocationRange,
	_ TypeConformanceResults,
) bool {
	return true
}

func (v Int16Value) Storable(_ atree.SlabStorage, _ atree.Address, _ uint64) (atree.Storable, error) {
	return v, nil
}

func (Int16Value) NeedsStoreTo(_ atree.Address) bool {
	return false
}

func (Int16Value) IsResourceKinded(_ *Interpreter) bool {
	return false
}

func (v Int16Value) Transfer(
	interpreter *Interpreter,
	_ LocationRange,
	_ atree.Address,
	remove bool,
	storable atree.Storable,
) Value {
	if remove {
		interpreter.RemoveReferencedSlab(storable)
	}
	return v
}

func (v Int16Value) Clone(_ *Interpreter) Value {
	return v
}

func (Int16Value) DeepRemove(_ *Interpreter) {
	// NO-OP
}

func (v Int16Value) ByteSize() uint32 {
	return cborTagSize + getIntCBORSize(int64(v))
}

func (v Int16Value) StoredValue(_ atree.SlabStorage) (atree.Value, error) {
	return v, nil
}

func (Int16Value) ChildStorables() []atree.Storable {
	return nil
}

// Int32Value

type Int32Value int32

const int32Size = int(unsafe.Sizeof(Int32Value(0)))

var Int32MemoryUsage = common.NewNumberMemoryUsage(int32Size)

func NewInt32Value(gauge common.MemoryGauge, valueGetter func() int32) Int32Value {
	common.UseMemory(gauge, Int32MemoryUsage)

	return NewUnmeteredInt32Value(valueGetter())
}

func NewUnmeteredInt32Value(value int32) Int32Value {
	return Int32Value(value)
}

var _ Value = Int32Value(0)
var _ atree.Storable = Int32Value(0)
var _ NumberValue = Int32Value(0)
var _ IntegerValue = Int32Value(0)
var _ EquatableValue = Int32Value(0)
var _ HashableValue = Int32Value(0)
var _ MemberAccessibleValue = Int32Value(0)

func (Int32Value) IsValue() {}

func (v Int32Value) Accept(interpreter *Interpreter, visitor Visitor) {
	visitor.VisitInt32Value(interpreter, v)
}

func (Int32Value) Walk(_ *Interpreter, _ func(Value)) {
	// NO-OP
}

func (Int32Value) StaticType(interpreter *Interpreter) StaticType {
	return NewPrimitiveStaticType(interpreter, PrimitiveStaticTypeInt32)
}

func (Int32Value) IsImportable(_ *Interpreter) bool {
	return true
}

func (v Int32Value) String() string {
	return format.Int(int64(v))
}

func (v Int32Value) RecursiveString(_ SeenReferences) string {
	return v.String()
}

func (v Int32Value) MeteredString(memoryGauge common.MemoryGauge, _ SeenReferences) string {
	common.UseMemory(
		memoryGauge,
		common.NewRawStringMemoryUsage(
			OverEstimateNumberStringLength(memoryGauge, v),
		),
	)
	return v.String()
}

func (v Int32Value) ToInt() int {
	return int(v)
}

func (v Int32Value) Negate(interpreter *Interpreter) NumberValue {
	// INT32-C
	if v == math.MinInt32 {
		panic(OverflowError{})
	}

	valueGetter := func() int32 {
		return int32(-v)
	}

	return NewInt32Value(interpreter, valueGetter)
}

func (v Int32Value) Plus(interpreter *Interpreter, other NumberValue) NumberValue {
	o, ok := other.(Int32Value)
	if !ok {
		panic(InvalidOperandsError{
			Operation: ast.OperationPlus,
			LeftType:  v.StaticType(interpreter),
			RightType: other.StaticType(interpreter),
		})
	}

	// INT32-C
	if (o > 0) && (v > (math.MaxInt32 - o)) {
		panic(OverflowError{})
	} else if (o < 0) && (v < (math.MinInt32 - o)) {
		panic(UnderflowError{})
	}

	valueGetter := func() int32 {
		return int32(v + o)
	}

	return NewInt32Value(interpreter, valueGetter)
}

func (v Int32Value) SaturatingPlus(interpreter *Interpreter, other NumberValue) NumberValue {
	o, ok := other.(Int32Value)
	if !ok {
		panic(InvalidOperandsError{
			FunctionName: sema.NumericTypeSaturatingAddFunctionName,
			LeftType:     v.StaticType(interpreter),
			RightType:    other.StaticType(interpreter),
		})
	}

	valueGetter := func() int32 {
		// INT32-C
		if (o > 0) && (v > (math.MaxInt32 - o)) {
			return math.MaxInt32
		} else if (o < 0) && (v < (math.MinInt32 - o)) {
			return math.MinInt32
		}
		return int32(v + o)
	}

	return NewInt32Value(interpreter, valueGetter)
}

func (v Int32Value) Minus(interpreter *Interpreter, other NumberValue) NumberValue {
	o, ok := other.(Int32Value)
	if !ok {
		panic(InvalidOperandsError{
			Operation: ast.OperationMinus,
			LeftType:  v.StaticType(interpreter),
			RightType: other.StaticType(interpreter),
		})
	}

	// INT32-C
	if (o > 0) && (v < (math.MinInt32 + o)) {
		panic(OverflowError{})
	} else if (o < 0) && (v > (math.MaxInt32 + o)) {
		panic(UnderflowError{})
	}

	valueGetter := func() int32 {
		return int32(v - o)
	}

	return NewInt32Value(interpreter, valueGetter)
}

func (v Int32Value) SaturatingMinus(interpreter *Interpreter, other NumberValue) NumberValue {
	o, ok := other.(Int32Value)
	if !ok {
		panic(InvalidOperandsError{
			FunctionName: sema.NumericTypeSaturatingSubtractFunctionName,
			LeftType:     v.StaticType(interpreter),
			RightType:    other.StaticType(interpreter),
		})
	}

	valueGetter := func() int32 {
		// INT32-C
		if (o > 0) && (v < (math.MinInt32 + o)) {
			return math.MinInt32
		} else if (o < 0) && (v > (math.MaxInt32 + o)) {
			return math.MaxInt32
		}
		return int32(v - o)
	}

	return NewInt32Value(interpreter, valueGetter)
}

func (v Int32Value) Mod(interpreter *Interpreter, other NumberValue) NumberValue {
	o, ok := other.(Int32Value)
	if !ok {
		panic(InvalidOperandsError{
			Operation: ast.OperationMod,
			LeftType:  v.StaticType(interpreter),
			RightType: other.StaticType(interpreter),
		})
	}

	// INT33-C
	if o == 0 {
		panic(DivisionByZeroError{})
	}

	valueGetter := func() int32 {
		return int32(v % o)
	}

	return NewInt32Value(interpreter, valueGetter)
}

func (v Int32Value) Mul(interpreter *Interpreter, other NumberValue) NumberValue {
	o, ok := other.(Int32Value)
	if !ok {
		panic(InvalidOperandsError{
			Operation: ast.OperationMul,
			LeftType:  v.StaticType(interpreter),
			RightType: other.StaticType(interpreter),
		})
	}

	// INT32-C
	if v > 0 {
		if o > 0 {
			// positive * positive = positive. overflow?
			if v > (math.MaxInt32 / o) {
				panic(OverflowError{})
			}
		} else {
			// positive * negative = negative. underflow?
			if o < (math.MinInt32 / v) {
				panic(UnderflowError{})
			}
		}
	} else {
		if o > 0 {
			// negative * positive = negative. underflow?
			if v < (math.MinInt32 / o) {
				panic(UnderflowError{})
			}
		} else {
			// negative * negative = positive. overflow?
			if (v != 0) && (o < (math.MaxInt32 / v)) {
				panic(OverflowError{})
			}
		}
	}

	valueGetter := func() int32 {
		return int32(v * o)
	}

	return NewInt32Value(interpreter, valueGetter)
}

func (v Int32Value) SaturatingMul(interpreter *Interpreter, other NumberValue) NumberValue {
	o, ok := other.(Int32Value)
	if !ok {
		panic(InvalidOperandsError{
			FunctionName: sema.NumericTypeSaturatingMultiplyFunctionName,
			LeftType:     v.StaticType(interpreter),
			RightType:    other.StaticType(interpreter),
		})
	}

	valueGetter := func() int32 {
		// INT32-C
		if v > 0 {
			if o > 0 {
				// positive * positive = positive. overflow?
				if v > (math.MaxInt32 / o) {
					return math.MaxInt32
				}
			} else {
				// positive * negative = negative. underflow?
				if o < (math.MinInt32 / v) {
					return math.MinInt32
				}
			}
		} else {
			if o > 0 {
				// negative * positive = negative. underflow?
				if v < (math.MinInt32 / o) {
					return math.MinInt32
				}
			} else {
				// negative * negative = positive. overflow?
				if (v != 0) && (o < (math.MaxInt32 / v)) {
					return math.MaxInt32
				}
			}
		}
		return int32(v * o)
	}

	return NewInt32Value(interpreter, valueGetter)
}

func (v Int32Value) Div(interpreter *Interpreter, other NumberValue) NumberValue {
	o, ok := other.(Int32Value)
	if !ok {
		panic(InvalidOperandsError{
			Operation: ast.OperationDiv,
			LeftType:  v.StaticType(interpreter),
			RightType: other.StaticType(interpreter),
		})
	}

	// INT33-C
	// https://golang.org/ref/spec#Integer_operators
	if o == 0 {
		panic(DivisionByZeroError{})
	} else if (v == math.MinInt32) && (o == -1) {
		panic(OverflowError{})
	}

	valueGetter := func() int32 {
		return int32(v / o)
	}

	return NewInt32Value(interpreter, valueGetter)
}

func (v Int32Value) SaturatingDiv(interpreter *Interpreter, other NumberValue) NumberValue {
	o, ok := other.(Int32Value)
	if !ok {
		panic(InvalidOperandsError{
			FunctionName: sema.NumericTypeSaturatingDivideFunctionName,
			LeftType:     v.StaticType(interpreter),
			RightType:    other.StaticType(interpreter),
		})
	}

	valueGetter := func() int32 {
		// INT33-C
		// https://golang.org/ref/spec#Integer_operators
		if o == 0 {
			panic(DivisionByZeroError{})
		} else if (v == math.MinInt32) && (o == -1) {
			return math.MaxInt32
		}

		return int32(v / o)
	}

	return NewInt32Value(interpreter, valueGetter)
}

func (v Int32Value) Less(interpreter *Interpreter, other NumberValue) BoolValue {
	o, ok := other.(Int32Value)
	if !ok {
		panic(InvalidOperandsError{
			Operation: ast.OperationLess,
			LeftType:  v.StaticType(interpreter),
			RightType: other.StaticType(interpreter),
		})
	}

	return AsBoolValue(v < o)
}

func (v Int32Value) LessEqual(interpreter *Interpreter, other NumberValue) BoolValue {
	o, ok := other.(Int32Value)
	if !ok {
		panic(InvalidOperandsError{
			Operation: ast.OperationLessEqual,
			LeftType:  v.StaticType(interpreter),
			RightType: other.StaticType(interpreter),
		})
	}

	return AsBoolValue(v <= o)
}

func (v Int32Value) Greater(interpreter *Interpreter, other NumberValue) BoolValue {
	o, ok := other.(Int32Value)
	if !ok {
		panic(InvalidOperandsError{
			Operation: ast.OperationGreater,
			LeftType:  v.StaticType(interpreter),
			RightType: other.StaticType(interpreter),
		})
	}

	return AsBoolValue(v > o)
}

func (v Int32Value) GreaterEqual(interpreter *Interpreter, other NumberValue) BoolValue {
	o, ok := other.(Int32Value)
	if !ok {
		panic(InvalidOperandsError{
			Operation: ast.OperationGreaterEqual,
			LeftType:  v.StaticType(interpreter),
			RightType: other.StaticType(interpreter),
		})
	}

	return AsBoolValue(v >= o)
}

func (v Int32Value) Equal(_ *Interpreter, _ LocationRange, other Value) bool {
	otherInt32, ok := other.(Int32Value)
	if !ok {
		return false
	}
	return v == otherInt32
}

// HashInput returns a byte slice containing:
// - HashInputTypeInt32 (1 byte)
// - int32 value encoded in big-endian (4 bytes)
func (v Int32Value) HashInput(_ *Interpreter, _ LocationRange, scratch []byte) []byte {
	scratch[0] = byte(HashInputTypeInt32)
	binary.BigEndian.PutUint32(scratch[1:], uint32(v))
	return scratch[:5]
}

func ConvertInt32(memoryGauge common.MemoryGauge, value Value) Int32Value {
	converter := func() int32 {
		switch value := value.(type) {
		case BigNumberValue:
			v := value.ToBigInt(memoryGauge)
			if v.Cmp(sema.Int32TypeMaxInt) > 0 {
				panic(OverflowError{})
			} else if v.Cmp(sema.Int32TypeMinInt) < 0 {
				panic(UnderflowError{})
			}
			return int32(v.Int64())

		case NumberValue:
			v := value.ToInt()
			if v > math.MaxInt32 {
				panic(OverflowError{})
			} else if v < math.MinInt32 {
				panic(UnderflowError{})
			}
			return int32(v)

		default:
			panic(errors.NewUnreachableError())
		}
	}

	return NewInt32Value(memoryGauge, converter)
}

func (v Int32Value) BitwiseOr(interpreter *Interpreter, other IntegerValue) IntegerValue {
	o, ok := other.(Int32Value)
	if !ok {
		panic(InvalidOperandsError{
			Operation: ast.OperationBitwiseOr,
			LeftType:  v.StaticType(interpreter),
			RightType: other.StaticType(interpreter),
		})
	}

	valueGetter := func() int32 {
		return int32(v | o)
	}

	return NewInt32Value(interpreter, valueGetter)
}

func (v Int32Value) BitwiseXor(interpreter *Interpreter, other IntegerValue) IntegerValue {
	o, ok := other.(Int32Value)
	if !ok {
		panic(InvalidOperandsError{
			Operation: ast.OperationBitwiseXor,
			LeftType:  v.StaticType(interpreter),
			RightType: other.StaticType(interpreter),
		})
	}

	valueGetter := func() int32 {
		return int32(v ^ o)
	}

	return NewInt32Value(interpreter, valueGetter)
}

func (v Int32Value) BitwiseAnd(interpreter *Interpreter, other IntegerValue) IntegerValue {
	o, ok := other.(Int32Value)
	if !ok {
		panic(InvalidOperandsError{
			Operation: ast.OperationBitwiseAnd,
			LeftType:  v.StaticType(interpreter),
			RightType: other.StaticType(interpreter),
		})
	}

	valueGetter := func() int32 {
		return int32(v & o)
	}

	return NewInt32Value(interpreter, valueGetter)
}

func (v Int32Value) BitwiseLeftShift(interpreter *Interpreter, other IntegerValue) IntegerValue {
	o, ok := other.(Int32Value)
	if !ok {
		panic(InvalidOperandsError{
			Operation: ast.OperationBitwiseLeftShift,
			LeftType:  v.StaticType(interpreter),
			RightType: other.StaticType(interpreter),
		})
	}

	valueGetter := func() int32 {
		return int32(v << o)
	}

	return NewInt32Value(interpreter, valueGetter)
}

func (v Int32Value) BitwiseRightShift(interpreter *Interpreter, other IntegerValue) IntegerValue {
	o, ok := other.(Int32Value)
	if !ok {
		panic(InvalidOperandsError{
			Operation: ast.OperationBitwiseRightShift,
			LeftType:  v.StaticType(interpreter),
			RightType: other.StaticType(interpreter),
		})
	}

	valueGetter := func() int32 {
		return int32(v >> o)
	}

	return NewInt32Value(interpreter, valueGetter)
}

func (v Int32Value) GetMember(interpreter *Interpreter, _ LocationRange, name string) Value {
	return getNumberValueMember(interpreter, v, name, sema.Int32Type)
}

func (Int32Value) RemoveMember(_ *Interpreter, _ LocationRange, _ string) Value {
	// Numbers have no removable members (fields / functions)
	panic(errors.NewUnreachableError())
}

func (Int32Value) SetMember(_ *Interpreter, _ LocationRange, _ string, _ Value) {
	// Numbers have no settable members (fields / functions)
	panic(errors.NewUnreachableError())
}

func (v Int32Value) ToBigEndianBytes() []byte {
	b := make([]byte, 4)
	binary.BigEndian.PutUint32(b, uint32(v))
	return b
}

func (v Int32Value) ConformsToStaticType(
	_ *Interpreter,
	_ LocationRange,
	_ TypeConformanceResults,
) bool {
	return true
}

func (v Int32Value) Storable(_ atree.SlabStorage, _ atree.Address, _ uint64) (atree.Storable, error) {
	return v, nil
}

func (Int32Value) NeedsStoreTo(_ atree.Address) bool {
	return false
}

func (Int32Value) IsResourceKinded(_ *Interpreter) bool {
	return false
}

func (v Int32Value) Transfer(
	interpreter *Interpreter,
	_ LocationRange,
	_ atree.Address,
	remove bool,
	storable atree.Storable,
) Value {
	if remove {
		interpreter.RemoveReferencedSlab(storable)
	}
	return v
}

func (v Int32Value) Clone(_ *Interpreter) Value {
	return v
}

func (Int32Value) DeepRemove(_ *Interpreter) {
	// NO-OP
}

func (v Int32Value) ByteSize() uint32 {
	return cborTagSize + getIntCBORSize(int64(v))
}

func (v Int32Value) StoredValue(_ atree.SlabStorage) (atree.Value, error) {
	return v, nil
}

func (Int32Value) ChildStorables() []atree.Storable {
	return nil
}

// Int64Value

type Int64Value int64

var Int64MemoryUsage = common.NewNumberMemoryUsage(int64Size)

func NewInt64Value(gauge common.MemoryGauge, valueGetter func() int64) Int64Value {
	common.UseMemory(gauge, Int64MemoryUsage)

	return NewUnmeteredInt64Value(valueGetter())
}

func NewUnmeteredInt64Value(value int64) Int64Value {
	return Int64Value(value)
}

var _ Value = Int64Value(0)
var _ atree.Storable = Int64Value(0)
var _ NumberValue = Int64Value(0)
var _ IntegerValue = Int64Value(0)
var _ EquatableValue = Int64Value(0)
var _ HashableValue = Int64Value(0)
var _ MemberAccessibleValue = Int64Value(0)

func (Int64Value) IsValue() {}

func (v Int64Value) Accept(interpreter *Interpreter, visitor Visitor) {
	visitor.VisitInt64Value(interpreter, v)
}

func (Int64Value) Walk(_ *Interpreter, _ func(Value)) {
	// NO-OP
}

func (Int64Value) StaticType(interpreter *Interpreter) StaticType {
	return NewPrimitiveStaticType(interpreter, PrimitiveStaticTypeInt64)
}

func (Int64Value) IsImportable(_ *Interpreter) bool {
	return true
}

func (v Int64Value) String() string {
	return format.Int(int64(v))
}

func (v Int64Value) RecursiveString(_ SeenReferences) string {
	return v.String()
}

func (v Int64Value) MeteredString(memoryGauge common.MemoryGauge, _ SeenReferences) string {
	common.UseMemory(
		memoryGauge,
		common.NewRawStringMemoryUsage(
			OverEstimateNumberStringLength(memoryGauge, v),
		),
	)
	return v.String()
}

func (v Int64Value) ToInt() int {
	return int(v)
}

func (v Int64Value) Negate(interpreter *Interpreter) NumberValue {
	// INT32-C
	if v == math.MinInt64 {
		panic(OverflowError{})
	}

	valueGetter := func() int64 {
		return int64(-v)
	}

	return NewInt64Value(interpreter, valueGetter)
}

func safeAddInt64(a, b int64) int64 {
	// INT32-C
	if (b > 0) && (a > (math.MaxInt64 - b)) {
		panic(OverflowError{})
	} else if (b < 0) && (a < (math.MinInt64 - b)) {
		panic(UnderflowError{})
	}
	return a + b
}

func (v Int64Value) Plus(interpreter *Interpreter, other NumberValue) NumberValue {
	o, ok := other.(Int64Value)
	if !ok {
		panic(InvalidOperandsError{
			Operation: ast.OperationPlus,
			LeftType:  v.StaticType(interpreter),
			RightType: other.StaticType(interpreter),
		})
	}

	valueGetter := func() int64 {
		return safeAddInt64(int64(v), int64(o))
	}

	return NewInt64Value(interpreter, valueGetter)
}

func (v Int64Value) SaturatingPlus(interpreter *Interpreter, other NumberValue) NumberValue {
	o, ok := other.(Int64Value)
	if !ok {
		panic(InvalidOperandsError{
			FunctionName: sema.NumericTypeSaturatingAddFunctionName,
			LeftType:     v.StaticType(interpreter),
			RightType:    other.StaticType(interpreter),
		})
	}

	valueGetter := func() int64 {
		// INT32-C
		if (o > 0) && (v > (math.MaxInt64 - o)) {
			return math.MaxInt64
		} else if (o < 0) && (v < (math.MinInt64 - o)) {
			return math.MinInt64
		}
		return int64(v + o)
	}

	return NewInt64Value(interpreter, valueGetter)
}

func (v Int64Value) Minus(interpreter *Interpreter, other NumberValue) NumberValue {
	o, ok := other.(Int64Value)
	if !ok {
		panic(InvalidOperandsError{
			Operation: ast.OperationMinus,
			LeftType:  v.StaticType(interpreter),
			RightType: other.StaticType(interpreter),
		})
	}

	// INT32-C
	if (o > 0) && (v < (math.MinInt64 + o)) {
		panic(OverflowError{})
	} else if (o < 0) && (v > (math.MaxInt64 + o)) {
		panic(UnderflowError{})
	}

	valueGetter := func() int64 {
		return int64(v - o)
	}

	return NewInt64Value(interpreter, valueGetter)
}

func (v Int64Value) SaturatingMinus(interpreter *Interpreter, other NumberValue) NumberValue {
	o, ok := other.(Int64Value)
	if !ok {
		panic(InvalidOperandsError{
			FunctionName: sema.NumericTypeSaturatingSubtractFunctionName,
			LeftType:     v.StaticType(interpreter),
			RightType:    other.StaticType(interpreter),
		})
	}

	valueGetter := func() int64 {
		// INT32-C
		if (o > 0) && (v < (math.MinInt64 + o)) {
			return math.MinInt64
		} else if (o < 0) && (v > (math.MaxInt64 + o)) {
			return math.MaxInt64
		}
		return int64(v - o)
	}

	return NewInt64Value(interpreter, valueGetter)
}

func (v Int64Value) Mod(interpreter *Interpreter, other NumberValue) NumberValue {
	o, ok := other.(Int64Value)
	if !ok {
		panic(InvalidOperandsError{
			Operation: ast.OperationMod,
			LeftType:  v.StaticType(interpreter),
			RightType: other.StaticType(interpreter),
		})
	}

	// INT33-C
	if o == 0 {
		panic(DivisionByZeroError{})
	}

	valueGetter := func() int64 {
		return int64(v % o)
	}

	return NewInt64Value(interpreter, valueGetter)
}

func (v Int64Value) Mul(interpreter *Interpreter, other NumberValue) NumberValue {
	o, ok := other.(Int64Value)
	if !ok {
		panic(InvalidOperandsError{
			Operation: ast.OperationMul,
			LeftType:  v.StaticType(interpreter),
			RightType: other.StaticType(interpreter),
		})
	}

	// INT32-C
	if v > 0 {
		if o > 0 {
			// positive * positive = positive. overflow?
			if v > (math.MaxInt64 / o) {
				panic(OverflowError{})
			}
		} else {
			// positive * negative = negative. underflow?
			if o < (math.MinInt64 / v) {
				panic(UnderflowError{})
			}
		}
	} else {
		if o > 0 {
			// negative * positive = negative. underflow?
			if v < (math.MinInt64 / o) {
				panic(UnderflowError{})
			}
		} else {
			// negative * negative = positive. overflow?
			if (v != 0) && (o < (math.MaxInt64 / v)) {
				panic(OverflowError{})
			}
		}
	}

	valueGetter := func() int64 {
		return int64(v * o)
	}

	return NewInt64Value(interpreter, valueGetter)
}

func (v Int64Value) SaturatingMul(interpreter *Interpreter, other NumberValue) NumberValue {
	o, ok := other.(Int64Value)
	if !ok {
		panic(InvalidOperandsError{
			FunctionName: sema.NumericTypeSaturatingMultiplyFunctionName,
			LeftType:     v.StaticType(interpreter),
			RightType:    other.StaticType(interpreter),
		})
	}

	valueGetter := func() int64 {
		// INT32-C
		if v > 0 {
			if o > 0 {
				// positive * positive = positive. overflow?
				if v > (math.MaxInt64 / o) {
					return math.MaxInt64
				}
			} else {
				// positive * negative = negative. underflow?
				if o < (math.MinInt64 / v) {
					return math.MinInt64
				}
			}
		} else {
			if o > 0 {
				// negative * positive = negative. underflow?
				if v < (math.MinInt64 / o) {
					return math.MinInt64
				}
			} else {
				// negative * negative = positive. overflow?
				if (v != 0) && (o < (math.MaxInt64 / v)) {
					return math.MaxInt64
				}
			}
		}
		return int64(v * o)
	}

	return NewInt64Value(interpreter, valueGetter)
}

func (v Int64Value) Div(interpreter *Interpreter, other NumberValue) NumberValue {
	o, ok := other.(Int64Value)
	if !ok {
		panic(InvalidOperandsError{
			Operation: ast.OperationDiv,
			LeftType:  v.StaticType(interpreter),
			RightType: other.StaticType(interpreter),
		})
	}

	// INT33-C
	// https://golang.org/ref/spec#Integer_operators
	if o == 0 {
		panic(DivisionByZeroError{})
	} else if (v == math.MinInt64) && (o == -1) {
		panic(OverflowError{})
	}

	valueGetter := func() int64 {
		return int64(v / o)
	}

	return NewInt64Value(interpreter, valueGetter)
}

func (v Int64Value) SaturatingDiv(interpreter *Interpreter, other NumberValue) NumberValue {
	o, ok := other.(Int64Value)
	if !ok {
		panic(InvalidOperandsError{
			FunctionName: sema.NumericTypeSaturatingDivideFunctionName,
			LeftType:     v.StaticType(interpreter),
			RightType:    other.StaticType(interpreter),
		})
	}

	valueGetter := func() int64 {
		// INT33-C
		// https://golang.org/ref/spec#Integer_operators
		if o == 0 {
			panic(DivisionByZeroError{})
		} else if (v == math.MinInt64) && (o == -1) {
			return math.MaxInt64
		}
		return int64(v / o)
	}

	return NewInt64Value(interpreter, valueGetter)
}

func (v Int64Value) Less(interpreter *Interpreter, other NumberValue) BoolValue {
	o, ok := other.(Int64Value)
	if !ok {
		panic(InvalidOperandsError{
			Operation: ast.OperationLess,
			LeftType:  v.StaticType(interpreter),
			RightType: other.StaticType(interpreter),
		})
	}

	return AsBoolValue(v < o)
}

func (v Int64Value) LessEqual(interpreter *Interpreter, other NumberValue) BoolValue {
	o, ok := other.(Int64Value)
	if !ok {
		panic(InvalidOperandsError{
			Operation: ast.OperationLessEqual,
			LeftType:  v.StaticType(interpreter),
			RightType: other.StaticType(interpreter),
		})
	}

	return AsBoolValue(v <= o)
}

func (v Int64Value) Greater(interpreter *Interpreter, other NumberValue) BoolValue {
	o, ok := other.(Int64Value)
	if !ok {
		panic(InvalidOperandsError{
			Operation: ast.OperationGreater,
			LeftType:  v.StaticType(interpreter),
			RightType: other.StaticType(interpreter),
		})
	}

	return AsBoolValue(v > o)

}

func (v Int64Value) GreaterEqual(interpreter *Interpreter, other NumberValue) BoolValue {
	o, ok := other.(Int64Value)
	if !ok {
		panic(InvalidOperandsError{
			Operation: ast.OperationGreaterEqual,
			LeftType:  v.StaticType(interpreter),
			RightType: other.StaticType(interpreter),
		})
	}

	return AsBoolValue(v >= o)
}

func (v Int64Value) Equal(_ *Interpreter, _ LocationRange, other Value) bool {
	otherInt64, ok := other.(Int64Value)
	if !ok {
		return false
	}
	return v == otherInt64
}

// HashInput returns a byte slice containing:
// - HashInputTypeInt64 (1 byte)
// - int64 value encoded in big-endian (8 bytes)
func (v Int64Value) HashInput(_ *Interpreter, _ LocationRange, scratch []byte) []byte {
	scratch[0] = byte(HashInputTypeInt64)
	binary.BigEndian.PutUint64(scratch[1:], uint64(v))
	return scratch[:9]
}

func ConvertInt64(memoryGauge common.MemoryGauge, value Value) Int64Value {
	converter := func() int64 {
		switch value := value.(type) {
		case BigNumberValue:
			v := value.ToBigInt(memoryGauge)
			if v.Cmp(sema.Int64TypeMaxInt) > 0 {
				panic(OverflowError{})
			} else if v.Cmp(sema.Int64TypeMinInt) < 0 {
				panic(UnderflowError{})
			}
			return v.Int64()

		case NumberValue:
			v := value.ToInt()
			return int64(v)

		default:
			panic(errors.NewUnreachableError())
		}
	}

	return NewInt64Value(memoryGauge, converter)
}

func (v Int64Value) BitwiseOr(interpreter *Interpreter, other IntegerValue) IntegerValue {
	o, ok := other.(Int64Value)
	if !ok {
		panic(InvalidOperandsError{
			Operation: ast.OperationBitwiseOr,
			LeftType:  v.StaticType(interpreter),
			RightType: other.StaticType(interpreter),
		})
	}

	valueGetter := func() int64 {
		return int64(v | o)
	}

	return NewInt64Value(interpreter, valueGetter)
}

func (v Int64Value) BitwiseXor(interpreter *Interpreter, other IntegerValue) IntegerValue {
	o, ok := other.(Int64Value)
	if !ok {
		panic(InvalidOperandsError{
			Operation: ast.OperationBitwiseXor,
			LeftType:  v.StaticType(interpreter),
			RightType: other.StaticType(interpreter),
		})
	}

	valueGetter := func() int64 {
		return int64(v ^ o)
	}

	return NewInt64Value(interpreter, valueGetter)
}

func (v Int64Value) BitwiseAnd(interpreter *Interpreter, other IntegerValue) IntegerValue {
	o, ok := other.(Int64Value)
	if !ok {
		panic(InvalidOperandsError{
			Operation: ast.OperationBitwiseAnd,
			LeftType:  v.StaticType(interpreter),
			RightType: other.StaticType(interpreter),
		})
	}

	valueGetter := func() int64 {
		return int64(v & o)
	}

	return NewInt64Value(interpreter, valueGetter)
}

func (v Int64Value) BitwiseLeftShift(interpreter *Interpreter, other IntegerValue) IntegerValue {
	o, ok := other.(Int64Value)
	if !ok {
		panic(InvalidOperandsError{
			Operation: ast.OperationBitwiseLeftShift,
			LeftType:  v.StaticType(interpreter),
			RightType: other.StaticType(interpreter),
		})
	}

	valueGetter := func() int64 {
		return int64(v << o)
	}

	return NewInt64Value(interpreter, valueGetter)
}

func (v Int64Value) BitwiseRightShift(interpreter *Interpreter, other IntegerValue) IntegerValue {
	o, ok := other.(Int64Value)
	if !ok {
		panic(InvalidOperandsError{
			Operation: ast.OperationBitwiseRightShift,
			LeftType:  v.StaticType(interpreter),
			RightType: other.StaticType(interpreter),
		})
	}

	valueGetter := func() int64 {
		return int64(v >> o)
	}

	return NewInt64Value(interpreter, valueGetter)
}

func (v Int64Value) GetMember(interpreter *Interpreter, _ LocationRange, name string) Value {
	return getNumberValueMember(interpreter, v, name, sema.Int64Type)
}

func (Int64Value) RemoveMember(_ *Interpreter, _ LocationRange, _ string) Value {
	// Numbers have no removable members (fields / functions)
	panic(errors.NewUnreachableError())
}

func (Int64Value) SetMember(_ *Interpreter, _ LocationRange, _ string, _ Value) {
	// Numbers have no settable members (fields / functions)
	panic(errors.NewUnreachableError())
}

func (v Int64Value) ToBigEndianBytes() []byte {
	b := make([]byte, 8)
	binary.BigEndian.PutUint64(b, uint64(v))
	return b
}

func (v Int64Value) ConformsToStaticType(
	_ *Interpreter,
	_ LocationRange,
	_ TypeConformanceResults,
) bool {
	return true
}

func (v Int64Value) Storable(_ atree.SlabStorage, _ atree.Address, _ uint64) (atree.Storable, error) {
	return v, nil
}

func (Int64Value) NeedsStoreTo(_ atree.Address) bool {
	return false
}

func (Int64Value) IsResourceKinded(_ *Interpreter) bool {
	return false
}

func (v Int64Value) Transfer(
	interpreter *Interpreter,
	_ LocationRange,
	_ atree.Address,
	remove bool,
	storable atree.Storable,
) Value {
	if remove {
		interpreter.RemoveReferencedSlab(storable)
	}
	return v
}

func (v Int64Value) Clone(_ *Interpreter) Value {
	return v
}

func (Int64Value) DeepRemove(_ *Interpreter) {
	// NO-OP
}

func (v Int64Value) ByteSize() uint32 {
	return cborTagSize + getIntCBORSize(int64(v))
}

func (v Int64Value) StoredValue(_ atree.SlabStorage) (atree.Value, error) {
	return v, nil
}

func (Int64Value) ChildStorables() []atree.Storable {
	return nil
}

// Int128Value

type Int128Value struct {
	BigInt *big.Int
}

func NewInt128ValueFromUint64(memoryGauge common.MemoryGauge, value int64) Int128Value {
	return NewInt128ValueFromBigInt(
		memoryGauge,
		func() *big.Int {
			return new(big.Int).SetInt64(value)
		},
	)
}

var Int128MemoryUsage = common.NewBigIntMemoryUsage(16)

func NewInt128ValueFromBigInt(memoryGauge common.MemoryGauge, bigIntConstructor func() *big.Int) Int128Value {
	common.UseMemory(memoryGauge, Int128MemoryUsage)
	value := bigIntConstructor()
	return NewUnmeteredInt128ValueFromBigInt(value)
}

func NewUnmeteredInt128ValueFromInt64(value int64) Int128Value {
	return NewUnmeteredInt128ValueFromBigInt(big.NewInt(value))
}

func NewUnmeteredInt128ValueFromBigInt(value *big.Int) Int128Value {
	return Int128Value{
		BigInt: value,
	}
}

var _ Value = Int128Value{}
var _ atree.Storable = Int128Value{}
var _ NumberValue = Int128Value{}
var _ IntegerValue = Int128Value{}
var _ EquatableValue = Int128Value{}
var _ HashableValue = Int128Value{}
var _ MemberAccessibleValue = Int128Value{}

func (Int128Value) IsValue() {}

func (v Int128Value) Accept(interpreter *Interpreter, visitor Visitor) {
	visitor.VisitInt128Value(interpreter, v)
}

func (Int128Value) Walk(_ *Interpreter, _ func(Value)) {
	// NO-OP
}

func (Int128Value) StaticType(interpreter *Interpreter) StaticType {
	return NewPrimitiveStaticType(interpreter, PrimitiveStaticTypeInt128)
}

func (Int128Value) IsImportable(_ *Interpreter) bool {
	return true
}

func (v Int128Value) ToInt() int {
	if !v.BigInt.IsInt64() {
		panic(OverflowError{})
	}
	return int(v.BigInt.Int64())
}

func (v Int128Value) ByteLength() int {
	return common.BigIntByteLength(v.BigInt)
}

func (v Int128Value) ToBigInt(memoryGauge common.MemoryGauge) *big.Int {
	common.UseMemory(memoryGauge, common.NewBigIntMemoryUsage(v.ByteLength()))
	return new(big.Int).Set(v.BigInt)
}

func (v Int128Value) String() string {
	return format.BigInt(v.BigInt)
}

func (v Int128Value) RecursiveString(_ SeenReferences) string {
	return v.String()
}

func (v Int128Value) MeteredString(memoryGauge common.MemoryGauge, _ SeenReferences) string {
	common.UseMemory(
		memoryGauge,
		common.NewRawStringMemoryUsage(
			OverEstimateNumberStringLength(memoryGauge, v),
		),
	)
	return v.String()
}

func (v Int128Value) Negate(interpreter *Interpreter) NumberValue {
	// INT32-C
	//   if v == Int128TypeMinIntBig {
	//       ...
	//   }
	if v.BigInt.Cmp(sema.Int128TypeMinIntBig) == 0 {
		panic(OverflowError{})
	}

	valueGetter := func() *big.Int {
		return new(big.Int).Neg(v.BigInt)
	}

	return NewInt128ValueFromBigInt(interpreter, valueGetter)
}

func (v Int128Value) Plus(interpreter *Interpreter, other NumberValue) NumberValue {
	o, ok := other.(Int128Value)
	if !ok {
		panic(InvalidOperandsError{
			Operation: ast.OperationPlus,
			LeftType:  v.StaticType(interpreter),
			RightType: other.StaticType(interpreter),
		})
	}

	valueGetter := func() *big.Int {
		// Given that this value is backed by an arbitrary size integer,
		// we can just add and check the range of the result.
		//
		// If Go gains a native int128 type and we switch this value
		// to be based on it, then we need to follow INT32-C:
		//
		//   if (o > 0) && (v > (Int128TypeMaxIntBig - o)) {
		//       ...
		//   } else if (o < 0) && (v < (Int128TypeMinIntBig - o)) {
		//       ...
		//   }
		//
		res := new(big.Int)
		res.Add(v.BigInt, o.BigInt)
		if res.Cmp(sema.Int128TypeMinIntBig) < 0 {
			panic(UnderflowError{})
		} else if res.Cmp(sema.Int128TypeMaxIntBig) > 0 {
			panic(OverflowError{})
		}

		return res
	}

	return NewInt128ValueFromBigInt(interpreter, valueGetter)
}

func (v Int128Value) SaturatingPlus(interpreter *Interpreter, other NumberValue) NumberValue {
	o, ok := other.(Int128Value)
	if !ok {
		panic(InvalidOperandsError{
			FunctionName: sema.NumericTypeSaturatingAddFunctionName,
			LeftType:     v.StaticType(interpreter),
			RightType:    other.StaticType(interpreter),
		})
	}

	valueGetter := func() *big.Int {
		// Given that this value is backed by an arbitrary size integer,
		// we can just add and check the range of the result.
		//
		// If Go gains a native int128 type and we switch this value
		// to be based on it, then we need to follow INT32-C:
		//
		//   if (o > 0) && (v > (Int128TypeMaxIntBig - o)) {
		//       ...
		//   } else if (o < 0) && (v < (Int128TypeMinIntBig - o)) {
		//       ...
		//   }
		//
		res := new(big.Int)
		res.Add(v.BigInt, o.BigInt)
		if res.Cmp(sema.Int128TypeMinIntBig) < 0 {
			return sema.Int128TypeMinIntBig
		} else if res.Cmp(sema.Int128TypeMaxIntBig) > 0 {
			return sema.Int128TypeMaxIntBig
		}

		return res
	}

	return NewInt128ValueFromBigInt(interpreter, valueGetter)
}

func (v Int128Value) Minus(interpreter *Interpreter, other NumberValue) NumberValue {
	o, ok := other.(Int128Value)
	if !ok {
		panic(InvalidOperandsError{
			Operation: ast.OperationMinus,
			LeftType:  v.StaticType(interpreter),
			RightType: other.StaticType(interpreter),
		})
	}

	valueGetter := func() *big.Int {
		// Given that this value is backed by an arbitrary size integer,
		// we can just subtract and check the range of the result.
		//
		// If Go gains a native int128 type and we switch this value
		// to be based on it, then we need to follow INT32-C:
		//
		//   if (o > 0) && (v < (Int128TypeMinIntBig + o)) {
		// 	     ...
		//   } else if (o < 0) && (v > (Int128TypeMaxIntBig + o)) {
		//       ...
		//   }
		//
		res := new(big.Int)
		res.Sub(v.BigInt, o.BigInt)
		if res.Cmp(sema.Int128TypeMinIntBig) < 0 {
			panic(UnderflowError{})
		} else if res.Cmp(sema.Int128TypeMaxIntBig) > 0 {
			panic(OverflowError{})
		}

		return res
	}

	return NewInt128ValueFromBigInt(interpreter, valueGetter)
}

func (v Int128Value) SaturatingMinus(interpreter *Interpreter, other NumberValue) NumberValue {
	o, ok := other.(Int128Value)
	if !ok {
		panic(InvalidOperandsError{
			FunctionName: sema.NumericTypeSaturatingSubtractFunctionName,
			LeftType:     v.StaticType(interpreter),
			RightType:    other.StaticType(interpreter),
		})
	}

	valueGetter := func() *big.Int {
		// Given that this value is backed by an arbitrary size integer,
		// we can just subtract and check the range of the result.
		//
		// If Go gains a native int128 type and we switch this value
		// to be based on it, then we need to follow INT32-C:
		//
		//   if (o > 0) && (v < (Int128TypeMinIntBig + o)) {
		// 	     ...
		//   } else if (o < 0) && (v > (Int128TypeMaxIntBig + o)) {
		//       ...
		//   }
		//
		res := new(big.Int)
		res.Sub(v.BigInt, o.BigInt)
		if res.Cmp(sema.Int128TypeMinIntBig) < 0 {
			return sema.Int128TypeMinIntBig
		} else if res.Cmp(sema.Int128TypeMaxIntBig) > 0 {
			return sema.Int128TypeMaxIntBig
		}

		return res
	}

	return NewInt128ValueFromBigInt(interpreter, valueGetter)
}

func (v Int128Value) Mod(interpreter *Interpreter, other NumberValue) NumberValue {
	o, ok := other.(Int128Value)
	if !ok {
		panic(InvalidOperandsError{
			Operation: ast.OperationMod,
			LeftType:  v.StaticType(interpreter),
			RightType: other.StaticType(interpreter),
		})
	}

	valueGetter := func() *big.Int {
		res := new(big.Int)
		// INT33-C
		if o.BigInt.Cmp(res) == 0 {
			panic(DivisionByZeroError{})
		}
		res.Rem(v.BigInt, o.BigInt)

		return res
	}

	return NewInt128ValueFromBigInt(interpreter, valueGetter)
}

func (v Int128Value) Mul(interpreter *Interpreter, other NumberValue) NumberValue {
	o, ok := other.(Int128Value)
	if !ok {
		panic(InvalidOperandsError{
			Operation: ast.OperationMul,
			LeftType:  v.StaticType(interpreter),
			RightType: other.StaticType(interpreter),
		})
	}

	valueGetter := func() *big.Int {
		res := new(big.Int)
		res.Mul(v.BigInt, o.BigInt)
		if res.Cmp(sema.Int128TypeMinIntBig) < 0 {
			panic(UnderflowError{})
		} else if res.Cmp(sema.Int128TypeMaxIntBig) > 0 {
			panic(OverflowError{})
		}

		return res
	}

	return NewInt128ValueFromBigInt(interpreter, valueGetter)
}

func (v Int128Value) SaturatingMul(interpreter *Interpreter, other NumberValue) NumberValue {
	o, ok := other.(Int128Value)
	if !ok {
		panic(InvalidOperandsError{
			FunctionName: sema.NumericTypeSaturatingMultiplyFunctionName,
			LeftType:     v.StaticType(interpreter),
			RightType:    other.StaticType(interpreter),
		})
	}

	valueGetter := func() *big.Int {
		res := new(big.Int)
		res.Mul(v.BigInt, o.BigInt)
		if res.Cmp(sema.Int128TypeMinIntBig) < 0 {
			return sema.Int128TypeMinIntBig
		} else if res.Cmp(sema.Int128TypeMaxIntBig) > 0 {
			return sema.Int128TypeMaxIntBig
		}

		return res
	}

	return NewInt128ValueFromBigInt(interpreter, valueGetter)
}

func (v Int128Value) Div(interpreter *Interpreter, other NumberValue) NumberValue {
	o, ok := other.(Int128Value)
	if !ok {
		panic(InvalidOperandsError{
			Operation: ast.OperationDiv,
			LeftType:  v.StaticType(interpreter),
			RightType: other.StaticType(interpreter),
		})
	}

	valueGetter := func() *big.Int {
		res := new(big.Int)
		// INT33-C:
		//   if o == 0 {
		//       ...
		//   } else if (v == Int128TypeMinIntBig) && (o == -1) {
		//       ...
		//   }
		if o.BigInt.Cmp(res) == 0 {
			panic(DivisionByZeroError{})
		}
		res.SetInt64(-1)
		if (v.BigInt.Cmp(sema.Int128TypeMinIntBig) == 0) && (o.BigInt.Cmp(res) == 0) {
			panic(OverflowError{})
		}
		res.Div(v.BigInt, o.BigInt)

		return res
	}

	return NewInt128ValueFromBigInt(interpreter, valueGetter)
}

func (v Int128Value) SaturatingDiv(interpreter *Interpreter, other NumberValue) NumberValue {
	o, ok := other.(Int128Value)
	if !ok {
		panic(InvalidOperandsError{
			FunctionName: sema.NumericTypeSaturatingDivideFunctionName,
			LeftType:     v.StaticType(interpreter),
			RightType:    other.StaticType(interpreter),
		})
	}

	valueGetter := func() *big.Int {
		res := new(big.Int)
		// INT33-C:
		//   if o == 0 {
		//       ...
		//   } else if (v == Int128TypeMinIntBig) && (o == -1) {
		//       ...
		//   }
		if o.BigInt.Cmp(res) == 0 {
			panic(DivisionByZeroError{})
		}
		res.SetInt64(-1)
		if (v.BigInt.Cmp(sema.Int128TypeMinIntBig) == 0) && (o.BigInt.Cmp(res) == 0) {
			return sema.Int128TypeMaxIntBig
		}
		res.Div(v.BigInt, o.BigInt)

		return res
	}

	return NewInt128ValueFromBigInt(interpreter, valueGetter)
}

func (v Int128Value) Less(interpreter *Interpreter, other NumberValue) BoolValue {
	o, ok := other.(Int128Value)
	if !ok {
		panic(InvalidOperandsError{
			Operation: ast.OperationLess,
			LeftType:  v.StaticType(interpreter),
			RightType: other.StaticType(interpreter),
		})
	}

	cmp := v.BigInt.Cmp(o.BigInt)
	return AsBoolValue(cmp == -1)
}

func (v Int128Value) LessEqual(interpreter *Interpreter, other NumberValue) BoolValue {
	o, ok := other.(Int128Value)
	if !ok {
		panic(InvalidOperandsError{
			Operation: ast.OperationLessEqual,
			LeftType:  v.StaticType(interpreter),
			RightType: other.StaticType(interpreter),
		})
	}

	cmp := v.BigInt.Cmp(o.BigInt)
	return AsBoolValue(cmp <= 0)
}

func (v Int128Value) Greater(interpreter *Interpreter, other NumberValue) BoolValue {
	o, ok := other.(Int128Value)
	if !ok {
		panic(InvalidOperandsError{
			Operation: ast.OperationGreater,
			LeftType:  v.StaticType(interpreter),
			RightType: other.StaticType(interpreter),
		})
	}

	cmp := v.BigInt.Cmp(o.BigInt)
	return AsBoolValue(cmp == 1)
}

func (v Int128Value) GreaterEqual(interpreter *Interpreter, other NumberValue) BoolValue {
	o, ok := other.(Int128Value)
	if !ok {
		panic(InvalidOperandsError{
			Operation: ast.OperationGreaterEqual,
			LeftType:  v.StaticType(interpreter),
			RightType: other.StaticType(interpreter),
		})
	}

	cmp := v.BigInt.Cmp(o.BigInt)
	return AsBoolValue(cmp >= 0)
}

func (v Int128Value) Equal(_ *Interpreter, _ LocationRange, other Value) bool {
	otherInt, ok := other.(Int128Value)
	if !ok {
		return false
	}
	cmp := v.BigInt.Cmp(otherInt.BigInt)
	return cmp == 0
}

// HashInput returns a byte slice containing:
// - HashInputTypeInt128 (1 byte)
// - big int value encoded in big-endian (n bytes)
func (v Int128Value) HashInput(_ *Interpreter, _ LocationRange, scratch []byte) []byte {
	b := SignedBigIntToBigEndianBytes(v.BigInt)

	length := 1 + len(b)
	var buffer []byte
	if length <= len(scratch) {
		buffer = scratch[:length]
	} else {
		buffer = make([]byte, length)
	}

	buffer[0] = byte(HashInputTypeInt128)
	copy(buffer[1:], b)
	return buffer
}

func ConvertInt128(memoryGauge common.MemoryGauge, value Value) Int128Value {
	converter := func() *big.Int {
		var v *big.Int

		switch value := value.(type) {
		case BigNumberValue:
			v = value.ToBigInt(memoryGauge)

		case NumberValue:
			v = big.NewInt(int64(value.ToInt()))

		default:
			panic(errors.NewUnreachableError())
		}

		if v.Cmp(sema.Int128TypeMaxIntBig) > 0 {
			panic(OverflowError{})
		} else if v.Cmp(sema.Int128TypeMinIntBig) < 0 {
			panic(UnderflowError{})
		}

		return v
	}

	return NewInt128ValueFromBigInt(memoryGauge, converter)
}

func (v Int128Value) BitwiseOr(interpreter *Interpreter, other IntegerValue) IntegerValue {
	o, ok := other.(Int128Value)
	if !ok {
		panic(InvalidOperandsError{
			Operation: ast.OperationBitwiseOr,
			LeftType:  v.StaticType(interpreter),
			RightType: other.StaticType(interpreter),
		})
	}

	valueGetter := func() *big.Int {
		res := new(big.Int)
		res.Or(v.BigInt, o.BigInt)
		return res
	}

	return NewInt128ValueFromBigInt(interpreter, valueGetter)
}

func (v Int128Value) BitwiseXor(interpreter *Interpreter, other IntegerValue) IntegerValue {
	o, ok := other.(Int128Value)
	if !ok {
		panic(InvalidOperandsError{
			Operation: ast.OperationBitwiseXor,
			LeftType:  v.StaticType(interpreter),
			RightType: other.StaticType(interpreter),
		})
	}

	valueGetter := func() *big.Int {
		res := new(big.Int)
		res.Xor(v.BigInt, o.BigInt)
		return res
	}

	return NewInt128ValueFromBigInt(interpreter, valueGetter)
}

func (v Int128Value) BitwiseAnd(interpreter *Interpreter, other IntegerValue) IntegerValue {
	o, ok := other.(Int128Value)
	if !ok {
		panic(InvalidOperandsError{
			Operation: ast.OperationBitwiseAnd,
			LeftType:  v.StaticType(interpreter),
			RightType: other.StaticType(interpreter),
		})
	}

	valueGetter := func() *big.Int {
		res := new(big.Int)
		res.And(v.BigInt, o.BigInt)
		return res
	}

	return NewInt128ValueFromBigInt(interpreter, valueGetter)
}

func (v Int128Value) BitwiseLeftShift(interpreter *Interpreter, other IntegerValue) IntegerValue {
	o, ok := other.(Int128Value)
	if !ok {
		panic(InvalidOperandsError{
			Operation: ast.OperationBitwiseLeftShift,
			LeftType:  v.StaticType(interpreter),
			RightType: other.StaticType(interpreter),
		})
	}

	if o.BigInt.Sign() < 0 {
		panic(UnderflowError{})
	}
	if !o.BigInt.IsUint64() {
		panic(OverflowError{})
	}

	valueGetter := func() *big.Int {
		res := new(big.Int)
		res.Lsh(v.BigInt, uint(o.BigInt.Uint64()))
		return res
	}

	return NewInt128ValueFromBigInt(interpreter, valueGetter)
}

func (v Int128Value) BitwiseRightShift(interpreter *Interpreter, other IntegerValue) IntegerValue {
	o, ok := other.(Int128Value)
	if !ok {
		panic(InvalidOperandsError{
			Operation: ast.OperationBitwiseRightShift,
			LeftType:  v.StaticType(interpreter),
			RightType: other.StaticType(interpreter),
		})
	}

	if o.BigInt.Sign() < 0 {
		panic(UnderflowError{})
	}
	if !o.BigInt.IsUint64() {
		panic(OverflowError{})
	}

	valueGetter := func() *big.Int {
		res := new(big.Int)
		res.Rsh(v.BigInt, uint(o.BigInt.Uint64()))
		return res
	}

	return NewInt128ValueFromBigInt(interpreter, valueGetter)
}

func (v Int128Value) GetMember(interpreter *Interpreter, _ LocationRange, name string) Value {
	return getNumberValueMember(interpreter, v, name, sema.Int128Type)
}

func (Int128Value) RemoveMember(_ *Interpreter, _ LocationRange, _ string) Value {
	// Numbers have no removable members (fields / functions)
	panic(errors.NewUnreachableError())
}

func (Int128Value) SetMember(_ *Interpreter, _ LocationRange, _ string, _ Value) {
	// Numbers have no settable members (fields / functions)
	panic(errors.NewUnreachableError())
}

func (v Int128Value) ToBigEndianBytes() []byte {
	return SignedBigIntToBigEndianBytes(v.BigInt)
}

func (v Int128Value) ConformsToStaticType(
	_ *Interpreter,
	_ LocationRange,
	_ TypeConformanceResults,
) bool {
	return true
}

func (v Int128Value) Storable(_ atree.SlabStorage, _ atree.Address, _ uint64) (atree.Storable, error) {
	return v, nil
}

func (Int128Value) NeedsStoreTo(_ atree.Address) bool {
	return false
}

func (Int128Value) IsResourceKinded(_ *Interpreter) bool {
	return false
}

func (v Int128Value) Transfer(
	interpreter *Interpreter,
	_ LocationRange,
	_ atree.Address,
	remove bool,
	storable atree.Storable,
) Value {
	if remove {
		interpreter.RemoveReferencedSlab(storable)
	}
	return v
}

func (v Int128Value) Clone(_ *Interpreter) Value {
	return NewUnmeteredInt128ValueFromBigInt(v.BigInt)
}

func (Int128Value) DeepRemove(_ *Interpreter) {
	// NO-OP
}

func (v Int128Value) ByteSize() uint32 {
	return cborTagSize + getBigIntCBORSize(v.BigInt)
}

func (v Int128Value) StoredValue(_ atree.SlabStorage) (atree.Value, error) {
	return v, nil
}

func (Int128Value) ChildStorables() []atree.Storable {
	return nil
}

// Int256Value

type Int256Value struct {
	BigInt *big.Int
}

func NewInt256ValueFromUint64(memoryGauge common.MemoryGauge, value int64) Int256Value {
	return NewInt256ValueFromBigInt(
		memoryGauge,
		func() *big.Int {
			return new(big.Int).SetInt64(value)
		},
	)
}

var Int256MemoryUsage = common.NewBigIntMemoryUsage(32)

func NewInt256ValueFromBigInt(memoryGauge common.MemoryGauge, bigIntConstructor func() *big.Int) Int256Value {
	common.UseMemory(memoryGauge, Int256MemoryUsage)
	value := bigIntConstructor()
	return NewUnmeteredInt256ValueFromBigInt(value)
}

func NewUnmeteredInt256ValueFromInt64(value int64) Int256Value {
	return NewUnmeteredInt256ValueFromBigInt(big.NewInt(value))
}

func NewUnmeteredInt256ValueFromBigInt(value *big.Int) Int256Value {
	return Int256Value{
		BigInt: value,
	}
}

var _ Value = Int256Value{}
var _ atree.Storable = Int256Value{}
var _ NumberValue = Int256Value{}
var _ IntegerValue = Int256Value{}
var _ EquatableValue = Int256Value{}
var _ HashableValue = Int256Value{}
var _ MemberAccessibleValue = Int256Value{}

func (Int256Value) IsValue() {}

func (v Int256Value) Accept(interpreter *Interpreter, visitor Visitor) {
	visitor.VisitInt256Value(interpreter, v)
}

func (Int256Value) Walk(_ *Interpreter, _ func(Value)) {
	// NO-OP
}

func (Int256Value) StaticType(interpreter *Interpreter) StaticType {
	return NewPrimitiveStaticType(interpreter, PrimitiveStaticTypeInt256)
}

func (Int256Value) IsImportable(_ *Interpreter) bool {
	return true
}

func (v Int256Value) ToInt() int {
	if !v.BigInt.IsInt64() {
		panic(OverflowError{})
	}
	return int(v.BigInt.Int64())
}

func (v Int256Value) ByteLength() int {
	return common.BigIntByteLength(v.BigInt)
}

func (v Int256Value) ToBigInt(memoryGauge common.MemoryGauge) *big.Int {
	common.UseMemory(memoryGauge, common.NewBigIntMemoryUsage(v.ByteLength()))
	return new(big.Int).Set(v.BigInt)
}

func (v Int256Value) String() string {
	return format.BigInt(v.BigInt)
}

func (v Int256Value) RecursiveString(_ SeenReferences) string {
	return v.String()
}

func (v Int256Value) MeteredString(memoryGauge common.MemoryGauge, _ SeenReferences) string {
	common.UseMemory(
		memoryGauge,
		common.NewRawStringMemoryUsage(
			OverEstimateNumberStringLength(memoryGauge, v),
		),
	)
	return v.String()
}

func (v Int256Value) Negate(interpreter *Interpreter) NumberValue {
	// INT32-C
	//   if v == Int256TypeMinIntBig {
	//       ...
	//   }
	if v.BigInt.Cmp(sema.Int256TypeMinIntBig) == 0 {
		panic(OverflowError{})
	}

	valueGetter := func() *big.Int {
		return new(big.Int).Neg(v.BigInt)
	}

	return NewInt256ValueFromBigInt(interpreter, valueGetter)
}

func (v Int256Value) Plus(interpreter *Interpreter, other NumberValue) NumberValue {
	o, ok := other.(Int256Value)
	if !ok {
		panic(InvalidOperandsError{
			Operation: ast.OperationPlus,
			LeftType:  v.StaticType(interpreter),
			RightType: other.StaticType(interpreter),
		})
	}

	valueGetter := func() *big.Int {
		// Given that this value is backed by an arbitrary size integer,
		// we can just add and check the range of the result.
		//
		// If Go gains a native int256 type and we switch this value
		// to be based on it, then we need to follow INT32-C:
		//
		//   if (o > 0) && (v > (Int256TypeMaxIntBig - o)) {
		//       ...
		//   } else if (o < 0) && (v < (Int256TypeMinIntBig - o)) {
		//       ...
		//   }
		//
		res := new(big.Int)
		res.Add(v.BigInt, o.BigInt)
		if res.Cmp(sema.Int256TypeMinIntBig) < 0 {
			panic(UnderflowError{})
		} else if res.Cmp(sema.Int256TypeMaxIntBig) > 0 {
			panic(OverflowError{})
		}

		return res
	}

	return NewInt256ValueFromBigInt(interpreter, valueGetter)
}

func (v Int256Value) SaturatingPlus(interpreter *Interpreter, other NumberValue) NumberValue {
	o, ok := other.(Int256Value)
	if !ok {
		panic(InvalidOperandsError{
			FunctionName: sema.NumericTypeSaturatingAddFunctionName,
			LeftType:     v.StaticType(interpreter),
			RightType:    other.StaticType(interpreter),
		})
	}

	valueGetter := func() *big.Int {
		// Given that this value is backed by an arbitrary size integer,
		// we can just add and check the range of the result.
		//
		// If Go gains a native int256 type and we switch this value
		// to be based on it, then we need to follow INT32-C:
		//
		//   if (o > 0) && (v > (Int256TypeMaxIntBig - o)) {
		//       ...
		//   } else if (o < 0) && (v < (Int256TypeMinIntBig - o)) {
		//       ...
		//   }
		//
		res := new(big.Int)
		res.Add(v.BigInt, o.BigInt)
		if res.Cmp(sema.Int256TypeMinIntBig) < 0 {
			return sema.Int256TypeMinIntBig
		} else if res.Cmp(sema.Int256TypeMaxIntBig) > 0 {
			return sema.Int256TypeMaxIntBig
		}

		return res
	}

	return NewInt256ValueFromBigInt(interpreter, valueGetter)
}

func (v Int256Value) Minus(interpreter *Interpreter, other NumberValue) NumberValue {
	o, ok := other.(Int256Value)
	if !ok {
		panic(InvalidOperandsError{
			Operation: ast.OperationMinus,
			LeftType:  v.StaticType(interpreter),
			RightType: other.StaticType(interpreter),
		})
	}

	valueGetter := func() *big.Int {
		// Given that this value is backed by an arbitrary size integer,
		// we can just subtract and check the range of the result.
		//
		// If Go gains a native int256 type and we switch this value
		// to be based on it, then we need to follow INT32-C:
		//
		//   if (o > 0) && (v < (Int256TypeMinIntBig + o)) {
		// 	     ...
		//   } else if (o < 0) && (v > (Int256TypeMaxIntBig + o)) {
		//       ...
		//   }
		//
		res := new(big.Int)
		res.Sub(v.BigInt, o.BigInt)
		if res.Cmp(sema.Int256TypeMinIntBig) < 0 {
			panic(UnderflowError{})
		} else if res.Cmp(sema.Int256TypeMaxIntBig) > 0 {
			panic(OverflowError{})
		}

		return res
	}

	return NewInt256ValueFromBigInt(interpreter, valueGetter)
}

func (v Int256Value) SaturatingMinus(interpreter *Interpreter, other NumberValue) NumberValue {
	o, ok := other.(Int256Value)
	if !ok {
		panic(InvalidOperandsError{
			FunctionName: sema.NumericTypeSaturatingSubtractFunctionName,
			LeftType:     v.StaticType(interpreter),
			RightType:    other.StaticType(interpreter),
		})
	}

	valueGetter := func() *big.Int {
		// Given that this value is backed by an arbitrary size integer,
		// we can just subtract and check the range of the result.
		//
		// If Go gains a native int256 type and we switch this value
		// to be based on it, then we need to follow INT32-C:
		//
		//   if (o > 0) && (v < (Int256TypeMinIntBig + o)) {
		// 	     ...
		//   } else if (o < 0) && (v > (Int256TypeMaxIntBig + o)) {
		//       ...
		//   }
		//
		res := new(big.Int)
		res.Sub(v.BigInt, o.BigInt)
		if res.Cmp(sema.Int256TypeMinIntBig) < 0 {
			return sema.Int256TypeMinIntBig
		} else if res.Cmp(sema.Int256TypeMaxIntBig) > 0 {
			return sema.Int256TypeMaxIntBig
		}

		return res
	}

	return NewInt256ValueFromBigInt(interpreter, valueGetter)
}

func (v Int256Value) Mod(interpreter *Interpreter, other NumberValue) NumberValue {
	o, ok := other.(Int256Value)
	if !ok {
		panic(InvalidOperandsError{
			Operation: ast.OperationMod,
			LeftType:  v.StaticType(interpreter),
			RightType: other.StaticType(interpreter),
		})
	}

	valueGetter := func() *big.Int {
		res := new(big.Int)
		// INT33-C
		if o.BigInt.Cmp(res) == 0 {
			panic(DivisionByZeroError{})
		}
		res.Rem(v.BigInt, o.BigInt)

		return res
	}

	return NewInt256ValueFromBigInt(interpreter, valueGetter)
}

func (v Int256Value) Mul(interpreter *Interpreter, other NumberValue) NumberValue {
	o, ok := other.(Int256Value)
	if !ok {
		panic(InvalidOperandsError{
			Operation: ast.OperationMul,
			LeftType:  v.StaticType(interpreter),
			RightType: other.StaticType(interpreter),
		})
	}

	valueGetter := func() *big.Int {
		res := new(big.Int)
		res.Mul(v.BigInt, o.BigInt)
		if res.Cmp(sema.Int256TypeMinIntBig) < 0 {
			panic(UnderflowError{})
		} else if res.Cmp(sema.Int256TypeMaxIntBig) > 0 {
			panic(OverflowError{})
		}

		return res
	}

	return NewInt256ValueFromBigInt(interpreter, valueGetter)
}

func (v Int256Value) SaturatingMul(interpreter *Interpreter, other NumberValue) NumberValue {
	o, ok := other.(Int256Value)
	if !ok {
		panic(InvalidOperandsError{
			FunctionName: sema.NumericTypeSaturatingMultiplyFunctionName,
			LeftType:     v.StaticType(interpreter),
			RightType:    other.StaticType(interpreter),
		})
	}

	valueGetter := func() *big.Int {
		res := new(big.Int)
		res.Mul(v.BigInt, o.BigInt)
		if res.Cmp(sema.Int256TypeMinIntBig) < 0 {
			return sema.Int256TypeMinIntBig
		} else if res.Cmp(sema.Int256TypeMaxIntBig) > 0 {
			return sema.Int256TypeMaxIntBig
		}

		return res
	}

	return NewInt256ValueFromBigInt(interpreter, valueGetter)
}

func (v Int256Value) Div(interpreter *Interpreter, other NumberValue) NumberValue {
	o, ok := other.(Int256Value)
	if !ok {
		panic(InvalidOperandsError{
			Operation: ast.OperationDiv,
			LeftType:  v.StaticType(interpreter),
			RightType: other.StaticType(interpreter),
		})
	}

	valueGetter := func() *big.Int {
		res := new(big.Int)
		// INT33-C:
		//   if o == 0 {
		//       ...
		//   } else if (v == Int256TypeMinIntBig) && (o == -1) {
		//       ...
		//   }
		if o.BigInt.Cmp(res) == 0 {
			panic(DivisionByZeroError{})
		}
		res.SetInt64(-1)
		if (v.BigInt.Cmp(sema.Int256TypeMinIntBig) == 0) && (o.BigInt.Cmp(res) == 0) {
			panic(OverflowError{})
		}
		res.Div(v.BigInt, o.BigInt)
		return res
	}

	return NewInt256ValueFromBigInt(interpreter, valueGetter)
}

func (v Int256Value) SaturatingDiv(interpreter *Interpreter, other NumberValue) NumberValue {
	o, ok := other.(Int256Value)
	if !ok {
		panic(InvalidOperandsError{
			FunctionName: sema.NumericTypeSaturatingDivideFunctionName,
			LeftType:     v.StaticType(interpreter),
			RightType:    other.StaticType(interpreter),
		})
	}

	valueGetter := func() *big.Int {
		res := new(big.Int)
		// INT33-C:
		//   if o == 0 {
		//       ...
		//   } else if (v == Int256TypeMinIntBig) && (o == -1) {
		//       ...
		//   }
		if o.BigInt.Cmp(res) == 0 {
			panic(DivisionByZeroError{})
		}
		res.SetInt64(-1)
		if (v.BigInt.Cmp(sema.Int256TypeMinIntBig) == 0) && (o.BigInt.Cmp(res) == 0) {
			return sema.Int256TypeMaxIntBig
		}
		res.Div(v.BigInt, o.BigInt)
		return res
	}

	return NewInt256ValueFromBigInt(interpreter, valueGetter)
}

func (v Int256Value) Less(interpreter *Interpreter, other NumberValue) BoolValue {
	o, ok := other.(Int256Value)
	if !ok {
		panic(InvalidOperandsError{
			Operation: ast.OperationLess,
			LeftType:  v.StaticType(interpreter),
			RightType: other.StaticType(interpreter),
		})
	}

	cmp := v.BigInt.Cmp(o.BigInt)
	return AsBoolValue(cmp == -1)
}

func (v Int256Value) LessEqual(interpreter *Interpreter, other NumberValue) BoolValue {
	o, ok := other.(Int256Value)
	if !ok {
		panic(InvalidOperandsError{
			Operation: ast.OperationLessEqual,
			LeftType:  v.StaticType(interpreter),
			RightType: other.StaticType(interpreter),
		})
	}

	cmp := v.BigInt.Cmp(o.BigInt)
	return AsBoolValue(cmp <= 0)
}

func (v Int256Value) Greater(interpreter *Interpreter, other NumberValue) BoolValue {
	o, ok := other.(Int256Value)
	if !ok {
		panic(InvalidOperandsError{
			Operation: ast.OperationGreater,
			LeftType:  v.StaticType(interpreter),
			RightType: other.StaticType(interpreter),
		})
	}

	cmp := v.BigInt.Cmp(o.BigInt)
	return AsBoolValue(cmp == 1)
}

func (v Int256Value) GreaterEqual(interpreter *Interpreter, other NumberValue) BoolValue {
	o, ok := other.(Int256Value)
	if !ok {
		panic(InvalidOperandsError{
			Operation: ast.OperationGreaterEqual,
			LeftType:  v.StaticType(interpreter),
			RightType: other.StaticType(interpreter),
		})
	}

	cmp := v.BigInt.Cmp(o.BigInt)
	return AsBoolValue(cmp >= 0)
}

func (v Int256Value) Equal(_ *Interpreter, _ LocationRange, other Value) bool {
	otherInt, ok := other.(Int256Value)
	if !ok {
		return false
	}
	cmp := v.BigInt.Cmp(otherInt.BigInt)
	return cmp == 0
}

// HashInput returns a byte slice containing:
// - HashInputTypeInt256 (1 byte)
// - big int value encoded in big-endian (n bytes)
func (v Int256Value) HashInput(_ *Interpreter, _ LocationRange, scratch []byte) []byte {
	b := SignedBigIntToBigEndianBytes(v.BigInt)

	length := 1 + len(b)
	var buffer []byte
	if length <= len(scratch) {
		buffer = scratch[:length]
	} else {
		buffer = make([]byte, length)
	}

	buffer[0] = byte(HashInputTypeInt256)
	copy(buffer[1:], b)
	return buffer
}

func ConvertInt256(memoryGauge common.MemoryGauge, value Value) Int256Value {
	converter := func() *big.Int {
		var v *big.Int

		switch value := value.(type) {
		case BigNumberValue:
			v = value.ToBigInt(memoryGauge)

		case NumberValue:
			v = big.NewInt(int64(value.ToInt()))

		default:
			panic(errors.NewUnreachableError())
		}

		if v.Cmp(sema.Int256TypeMaxIntBig) > 0 {
			panic(OverflowError{})
		} else if v.Cmp(sema.Int256TypeMinIntBig) < 0 {
			panic(UnderflowError{})
		}

		return v
	}

	return NewInt256ValueFromBigInt(memoryGauge, converter)
}

func (v Int256Value) BitwiseOr(interpreter *Interpreter, other IntegerValue) IntegerValue {
	o, ok := other.(Int256Value)
	if !ok {
		panic(InvalidOperandsError{
			Operation: ast.OperationBitwiseOr,
			LeftType:  v.StaticType(interpreter),
			RightType: other.StaticType(interpreter),
		})
	}

	valueGetter := func() *big.Int {
		res := new(big.Int)
		res.Or(v.BigInt, o.BigInt)
		return res
	}

	return NewInt256ValueFromBigInt(interpreter, valueGetter)
}

func (v Int256Value) BitwiseXor(interpreter *Interpreter, other IntegerValue) IntegerValue {
	o, ok := other.(Int256Value)
	if !ok {
		panic(InvalidOperandsError{
			Operation: ast.OperationBitwiseXor,
			LeftType:  v.StaticType(interpreter),
			RightType: other.StaticType(interpreter),
		})
	}

	valueGetter := func() *big.Int {
		res := new(big.Int)
		res.Xor(v.BigInt, o.BigInt)
		return res
	}

	return NewInt256ValueFromBigInt(interpreter, valueGetter)
}

func (v Int256Value) BitwiseAnd(interpreter *Interpreter, other IntegerValue) IntegerValue {
	o, ok := other.(Int256Value)
	if !ok {
		panic(InvalidOperandsError{
			Operation: ast.OperationBitwiseAnd,
			LeftType:  v.StaticType(interpreter),
			RightType: other.StaticType(interpreter),
		})
	}

	valueGetter := func() *big.Int {
		res := new(big.Int)
		res.And(v.BigInt, o.BigInt)
		return res
	}

	return NewInt256ValueFromBigInt(interpreter, valueGetter)
}

func (v Int256Value) BitwiseLeftShift(interpreter *Interpreter, other IntegerValue) IntegerValue {
	o, ok := other.(Int256Value)
	if !ok {
		panic(InvalidOperandsError{
			Operation: ast.OperationBitwiseLeftShift,
			LeftType:  v.StaticType(interpreter),
			RightType: other.StaticType(interpreter),
		})
	}

	valueGetter := func() *big.Int {
		res := new(big.Int)
		if o.BigInt.Sign() < 0 {
			panic(UnderflowError{})
		}
		if !o.BigInt.IsUint64() {
			panic(OverflowError{})
		}
		res.Lsh(v.BigInt, uint(o.BigInt.Uint64()))

		return res
	}

	return NewInt256ValueFromBigInt(interpreter, valueGetter)
}

func (v Int256Value) BitwiseRightShift(interpreter *Interpreter, other IntegerValue) IntegerValue {
	o, ok := other.(Int256Value)
	if !ok {
		panic(InvalidOperandsError{
			Operation: ast.OperationBitwiseRightShift,
			LeftType:  v.StaticType(interpreter),
			RightType: other.StaticType(interpreter),
		})
	}

	valueGetter := func() *big.Int {
		res := new(big.Int)
		if o.BigInt.Sign() < 0 {
			panic(UnderflowError{})
		}
		if !o.BigInt.IsUint64() {
			panic(OverflowError{})
		}
		res.Rsh(v.BigInt, uint(o.BigInt.Uint64()))
		return res
	}

	return NewInt256ValueFromBigInt(interpreter, valueGetter)
}

func (v Int256Value) GetMember(interpreter *Interpreter, _ LocationRange, name string) Value {
	return getNumberValueMember(interpreter, v, name, sema.Int256Type)
}

func (Int256Value) RemoveMember(_ *Interpreter, _ LocationRange, _ string) Value {
	// Numbers have no removable members (fields / functions)
	panic(errors.NewUnreachableError())
}

func (Int256Value) SetMember(_ *Interpreter, _ LocationRange, _ string, _ Value) {
	// Numbers have no settable members (fields / functions)
	panic(errors.NewUnreachableError())
}

func (v Int256Value) ToBigEndianBytes() []byte {
	return SignedBigIntToBigEndianBytes(v.BigInt)
}

func (v Int256Value) ConformsToStaticType(
	_ *Interpreter,
	_ LocationRange,
	_ TypeConformanceResults,
) bool {
	return true
}

func (v Int256Value) Storable(_ atree.SlabStorage, _ atree.Address, _ uint64) (atree.Storable, error) {
	return v, nil
}

func (Int256Value) NeedsStoreTo(_ atree.Address) bool {
	return false
}

func (Int256Value) IsResourceKinded(_ *Interpreter) bool {
	return false
}

func (v Int256Value) Transfer(
	interpreter *Interpreter,
	_ LocationRange,
	_ atree.Address,
	remove bool,
	storable atree.Storable,
) Value {
	if remove {
		interpreter.RemoveReferencedSlab(storable)
	}
	return v
}

func (v Int256Value) Clone(_ *Interpreter) Value {
	return NewUnmeteredInt256ValueFromBigInt(v.BigInt)
}

func (Int256Value) DeepRemove(_ *Interpreter) {
	// NO-OP
}

func (v Int256Value) ByteSize() uint32 {
	return cborTagSize + getBigIntCBORSize(v.BigInt)
}

func (v Int256Value) StoredValue(_ atree.SlabStorage) (atree.Value, error) {
	return v, nil
}

func (Int256Value) ChildStorables() []atree.Storable {
	return nil
}

// UIntValue

type UIntValue struct {
	BigInt *big.Int
}

const uint64Size = int(unsafe.Sizeof(uint64(0)))

var uint64BigIntMemoryUsage = common.NewBigIntMemoryUsage(uint64Size)

func NewUIntValueFromUint64(memoryGauge common.MemoryGauge, value uint64) UIntValue {
	return NewUIntValueFromBigInt(
		memoryGauge,
		uint64BigIntMemoryUsage,
		func() *big.Int {
			return new(big.Int).SetUint64(value)
		},
	)
}

func NewUnmeteredUIntValueFromUint64(value uint64) UIntValue {
	return NewUnmeteredUIntValueFromBigInt(new(big.Int).SetUint64(value))
}

func NewUIntValueFromBigInt(
	memoryGauge common.MemoryGauge,
	memoryUsage common.MemoryUsage,
	bigIntConstructor func() *big.Int,
) UIntValue {
	common.UseMemory(memoryGauge, memoryUsage)
	value := bigIntConstructor()
	return NewUnmeteredUIntValueFromBigInt(value)
}

func NewUnmeteredUIntValueFromBigInt(value *big.Int) UIntValue {
	return UIntValue{
		BigInt: value,
	}
}

func ConvertUInt(memoryGauge common.MemoryGauge, value Value) UIntValue {
	switch value := value.(type) {
	case BigNumberValue:
		return NewUIntValueFromBigInt(
			memoryGauge,
			common.NewBigIntMemoryUsage(value.ByteLength()),
			func() *big.Int {
				v := value.ToBigInt(memoryGauge)
				if v.Sign() < 0 {
					panic(UnderflowError{})
				}
				return v
			},
		)

	case NumberValue:
		v := value.ToInt()
		if v < 0 {
			panic(UnderflowError{})
		}
		return NewUIntValueFromUint64(
			memoryGauge,
			uint64(v),
		)

	default:
		panic(errors.NewUnreachableError())
	}
}

var _ Value = UIntValue{}
var _ atree.Storable = UIntValue{}
var _ NumberValue = UIntValue{}
var _ IntegerValue = UIntValue{}
var _ EquatableValue = UIntValue{}
var _ HashableValue = UIntValue{}
var _ MemberAccessibleValue = UIntValue{}

func (UIntValue) IsValue() {}

func (v UIntValue) Accept(interpreter *Interpreter, visitor Visitor) {
	visitor.VisitUIntValue(interpreter, v)
}

func (UIntValue) Walk(_ *Interpreter, _ func(Value)) {
	// NO-OP
}

func (UIntValue) StaticType(interpreter *Interpreter) StaticType {
	return NewPrimitiveStaticType(interpreter, PrimitiveStaticTypeUInt)
}

func (v UIntValue) IsImportable(_ *Interpreter) bool {
	return true
}

func (v UIntValue) ToInt() int {
	if !v.BigInt.IsInt64() {
		panic(OverflowError{})
	}
	return int(v.BigInt.Int64())
}

func (v UIntValue) ByteLength() int {
	return common.BigIntByteLength(v.BigInt)
}

func (v UIntValue) ToBigInt(memoryGauge common.MemoryGauge) *big.Int {
	common.UseMemory(memoryGauge, common.NewBigIntMemoryUsage(v.ByteLength()))
	return new(big.Int).Set(v.BigInt)
}

func (v UIntValue) String() string {
	return format.BigInt(v.BigInt)
}

func (v UIntValue) RecursiveString(_ SeenReferences) string {
	return v.String()
}

func (v UIntValue) MeteredString(memoryGauge common.MemoryGauge, _ SeenReferences) string {
	common.UseMemory(
		memoryGauge,
		common.NewRawStringMemoryUsage(
			OverEstimateNumberStringLength(memoryGauge, v),
		),
	)
	return v.String()
}

func (v UIntValue) Negate(*Interpreter) NumberValue {
	panic(errors.NewUnreachableError())
}

func (v UIntValue) Plus(interpreter *Interpreter, other NumberValue) NumberValue {
	o, ok := other.(UIntValue)
	if !ok {
		panic(InvalidOperandsError{
			Operation: ast.OperationPlus,
			LeftType:  v.StaticType(interpreter),
			RightType: other.StaticType(interpreter),
		})
	}

	return NewUIntValueFromBigInt(
		interpreter,
		common.NewPlusBigIntMemoryUsage(v.BigInt, o.BigInt),
		func() *big.Int {
			res := new(big.Int)
			return res.Add(v.BigInt, o.BigInt)
		},
	)
}

func (v UIntValue) SaturatingPlus(interpreter *Interpreter, other NumberValue) NumberValue {
	defer func() {
		r := recover()
		if _, ok := r.(InvalidOperandsError); ok {
			panic(InvalidOperandsError{
				FunctionName: sema.NumericTypeSaturatingAddFunctionName,
				LeftType:     v.StaticType(interpreter),
				RightType:    other.StaticType(interpreter),
			})
		}
	}()

	return v.Plus(interpreter, other)
}

func (v UIntValue) Minus(interpreter *Interpreter, other NumberValue) NumberValue {
	o, ok := other.(UIntValue)
	if !ok {
		panic(InvalidOperandsError{
			Operation: ast.OperationMinus,
			LeftType:  v.StaticType(interpreter),
			RightType: other.StaticType(interpreter),
		})
	}

	return NewUIntValueFromBigInt(
		interpreter,
		common.NewMinusBigIntMemoryUsage(v.BigInt, o.BigInt),
		func() *big.Int {
			res := new(big.Int)
			res.Sub(v.BigInt, o.BigInt)
			// INT30-C
			if res.Sign() < 0 {
				panic(UnderflowError{})
			}
			return res
		},
	)
}

func (v UIntValue) SaturatingMinus(interpreter *Interpreter, other NumberValue) NumberValue {
	o, ok := other.(UIntValue)
	if !ok {
		panic(InvalidOperandsError{
			FunctionName: sema.NumericTypeSaturatingSubtractFunctionName,
			LeftType:     v.StaticType(interpreter),
			RightType:    other.StaticType(interpreter),
		})
	}

	return NewUIntValueFromBigInt(
		interpreter,
		common.NewMinusBigIntMemoryUsage(v.BigInt, o.BigInt),
		func() *big.Int {
			res := new(big.Int)
			res.Sub(v.BigInt, o.BigInt)
			// INT30-C
			if res.Sign() < 0 {
				return sema.UIntTypeMin
			}
			return res
		},
	)
}

func (v UIntValue) Mod(interpreter *Interpreter, other NumberValue) NumberValue {
	o, ok := other.(UIntValue)
	if !ok {
		panic(InvalidOperandsError{
			Operation: ast.OperationMod,
			LeftType:  v.StaticType(interpreter),
			RightType: other.StaticType(interpreter),
		})
	}

	return NewUIntValueFromBigInt(
		interpreter,
		common.NewModBigIntMemoryUsage(v.BigInt, o.BigInt),
		func() *big.Int {
			res := new(big.Int)
			// INT33-C
			if o.BigInt.Cmp(res) == 0 {
				panic(DivisionByZeroError{})
			}
			res.Rem(v.BigInt, o.BigInt)
			return res
		},
	)
}

func (v UIntValue) Mul(interpreter *Interpreter, other NumberValue) NumberValue {
	o, ok := other.(UIntValue)
	if !ok {
		panic(InvalidOperandsError{
			Operation: ast.OperationMul,
			LeftType:  v.StaticType(interpreter),
			RightType: other.StaticType(interpreter),
		})
	}

	return NewUIntValueFromBigInt(
		interpreter,
		common.NewMulBigIntMemoryUsage(v.BigInt, o.BigInt),
		func() *big.Int {
			res := new(big.Int)
			return res.Mul(v.BigInt, o.BigInt)
		},
	)
}

func (v UIntValue) SaturatingMul(interpreter *Interpreter, other NumberValue) NumberValue {
	defer func() {
		r := recover()
		if _, ok := r.(InvalidOperandsError); ok {
			panic(InvalidOperandsError{
				FunctionName: sema.NumericTypeSaturatingMultiplyFunctionName,
				LeftType:     v.StaticType(interpreter),
				RightType:    other.StaticType(interpreter),
			})
		}
	}()

	return v.Mul(interpreter, other)
}

func (v UIntValue) Div(interpreter *Interpreter, other NumberValue) NumberValue {
	o, ok := other.(UIntValue)
	if !ok {
		panic(InvalidOperandsError{
			FunctionName: sema.NumericTypeSaturatingMultiplyFunctionName,
			LeftType:     v.StaticType(interpreter),
			RightType:    other.StaticType(interpreter),
		})
	}

	return NewUIntValueFromBigInt(
		interpreter,
		common.NewDivBigIntMemoryUsage(v.BigInt, o.BigInt),
		func() *big.Int {
			res := new(big.Int)
			// INT33-C
			if o.BigInt.Cmp(res) == 0 {
				panic(DivisionByZeroError{})
			}
			return res.Div(v.BigInt, o.BigInt)
		},
	)
}

func (v UIntValue) SaturatingDiv(interpreter *Interpreter, other NumberValue) NumberValue {
	defer func() {
		r := recover()
		if _, ok := r.(InvalidOperandsError); ok {
			panic(InvalidOperandsError{
				FunctionName: sema.NumericTypeSaturatingDivideFunctionName,
				LeftType:     v.StaticType(interpreter),
				RightType:    other.StaticType(interpreter),
			})
		}
	}()

	return v.Div(interpreter, other)
}

func (v UIntValue) Less(interpreter *Interpreter, other NumberValue) BoolValue {
	o, ok := other.(UIntValue)
	if !ok {
		panic(InvalidOperandsError{
			Operation: ast.OperationLess,
			LeftType:  v.StaticType(interpreter),
			RightType: other.StaticType(interpreter),
		})
	}

	cmp := v.BigInt.Cmp(o.BigInt)
	return AsBoolValue(cmp == -1)
}

func (v UIntValue) LessEqual(interpreter *Interpreter, other NumberValue) BoolValue {
	o, ok := other.(UIntValue)
	if !ok {
		panic(InvalidOperandsError{
			Operation: ast.OperationLessEqual,
			LeftType:  v.StaticType(interpreter),
			RightType: other.StaticType(interpreter),
		})
	}

	cmp := v.BigInt.Cmp(o.BigInt)
	return AsBoolValue(cmp <= 0)
}

func (v UIntValue) Greater(interpreter *Interpreter, other NumberValue) BoolValue {
	o, ok := other.(UIntValue)
	if !ok {
		panic(InvalidOperandsError{
			Operation: ast.OperationGreater,
			LeftType:  v.StaticType(interpreter),
			RightType: other.StaticType(interpreter),
		})
	}

	cmp := v.BigInt.Cmp(o.BigInt)
	return AsBoolValue(cmp == 1)
}

func (v UIntValue) GreaterEqual(interpreter *Interpreter, other NumberValue) BoolValue {
	o, ok := other.(UIntValue)
	if !ok {
		panic(InvalidOperandsError{
			Operation: ast.OperationGreaterEqual,
			LeftType:  v.StaticType(interpreter),
			RightType: other.StaticType(interpreter),
		})
	}

	cmp := v.BigInt.Cmp(o.BigInt)
	return AsBoolValue(cmp >= 0)
}

func (v UIntValue) Equal(_ *Interpreter, _ LocationRange, other Value) bool {
	otherUInt, ok := other.(UIntValue)
	if !ok {
		return false
	}
	cmp := v.BigInt.Cmp(otherUInt.BigInt)
	return cmp == 0
}

// HashInput returns a byte slice containing:
// - HashInputTypeUInt (1 byte)
// - big int value encoded in big-endian (n bytes)
func (v UIntValue) HashInput(_ *Interpreter, _ LocationRange, scratch []byte) []byte {
	b := UnsignedBigIntToBigEndianBytes(v.BigInt)

	length := 1 + len(b)
	var buffer []byte
	if length <= len(scratch) {
		buffer = scratch[:length]
	} else {
		buffer = make([]byte, length)
	}

	buffer[0] = byte(HashInputTypeUInt)
	copy(buffer[1:], b)
	return buffer
}

func (v UIntValue) BitwiseOr(interpreter *Interpreter, other IntegerValue) IntegerValue {
	o, ok := other.(UIntValue)
	if !ok {
		panic(InvalidOperandsError{
			Operation: ast.OperationBitwiseOr,
			LeftType:  v.StaticType(interpreter),
			RightType: other.StaticType(interpreter),
		})
	}

	return NewUIntValueFromBigInt(
		interpreter,
		common.NewBitwiseOrBigIntMemoryUsage(v.BigInt, o.BigInt),
		func() *big.Int {
			res := new(big.Int)
			return res.Or(v.BigInt, o.BigInt)
		},
	)
}

func (v UIntValue) BitwiseXor(interpreter *Interpreter, other IntegerValue) IntegerValue {
	o, ok := other.(UIntValue)
	if !ok {
		panic(InvalidOperandsError{
			Operation: ast.OperationBitwiseXor,
			LeftType:  v.StaticType(interpreter),
			RightType: other.StaticType(interpreter),
		})
	}

	return NewUIntValueFromBigInt(
		interpreter,
		common.NewBitwiseXorBigIntMemoryUsage(v.BigInt, o.BigInt),
		func() *big.Int {
			res := new(big.Int)
			return res.Xor(v.BigInt, o.BigInt)
		},
	)
}

func (v UIntValue) BitwiseAnd(interpreter *Interpreter, other IntegerValue) IntegerValue {
	o, ok := other.(UIntValue)
	if !ok {
		panic(InvalidOperandsError{
			Operation: ast.OperationBitwiseAnd,
			LeftType:  v.StaticType(interpreter),
			RightType: other.StaticType(interpreter),
		})
	}

	return NewUIntValueFromBigInt(
		interpreter,
		common.NewBitwiseAndBigIntMemoryUsage(v.BigInt, o.BigInt),
		func() *big.Int {
			res := new(big.Int)
			return res.And(v.BigInt, o.BigInt)
		},
	)
}

func (v UIntValue) BitwiseLeftShift(interpreter *Interpreter, other IntegerValue) IntegerValue {
	o, ok := other.(UIntValue)
	if !ok {
		panic(InvalidOperandsError{
			Operation: ast.OperationBitwiseLeftShift,
			LeftType:  v.StaticType(interpreter),
			RightType: other.StaticType(interpreter),
		})
	}

	if o.BigInt.Sign() < 0 {
		panic(UnderflowError{})
	}

	if !o.BigInt.IsUint64() {
		panic(OverflowError{})
	}

	return NewUIntValueFromBigInt(
		interpreter,
		common.NewBitwiseLeftShiftBigIntMemoryUsage(v.BigInt, o.BigInt),
		func() *big.Int {
			res := new(big.Int)
			return res.Lsh(v.BigInt, uint(o.BigInt.Uint64()))

		},
	)
}

func (v UIntValue) BitwiseRightShift(interpreter *Interpreter, other IntegerValue) IntegerValue {
	o, ok := other.(UIntValue)
	if !ok {
		panic(InvalidOperandsError{
			Operation: ast.OperationBitwiseRightShift,
			LeftType:  v.StaticType(interpreter),
			RightType: other.StaticType(interpreter),
		})
	}

	if o.BigInt.Sign() < 0 {
		panic(UnderflowError{})
	}
	if !o.BigInt.IsUint64() {
		panic(OverflowError{})
	}

	return NewUIntValueFromBigInt(
		interpreter,
		common.NewBitwiseRightShiftBigIntMemoryUsage(v.BigInt, o.BigInt),
		func() *big.Int {
			res := new(big.Int)
			return res.Rsh(v.BigInt, uint(o.BigInt.Uint64()))
		},
	)
}

func (v UIntValue) GetMember(interpreter *Interpreter, _ LocationRange, name string) Value {
	return getNumberValueMember(interpreter, v, name, sema.UIntType)
}

func (UIntValue) RemoveMember(_ *Interpreter, _ LocationRange, _ string) Value {
	// Numbers have no removable members (fields / functions)
	panic(errors.NewUnreachableError())
}

func (UIntValue) SetMember(_ *Interpreter, _ LocationRange, _ string, _ Value) {
	// Numbers have no settable members (fields / functions)
	panic(errors.NewUnreachableError())
}

func (v UIntValue) ToBigEndianBytes() []byte {
	return UnsignedBigIntToBigEndianBytes(v.BigInt)
}

func (v UIntValue) ConformsToStaticType(
	_ *Interpreter,
	_ LocationRange,
	_ TypeConformanceResults,
) bool {
	return true
}

func (v UIntValue) Storable(storage atree.SlabStorage, address atree.Address, maxInlineSize uint64) (atree.Storable, error) {
	return maybeLargeImmutableStorable(v, storage, address, maxInlineSize)
}

func (UIntValue) NeedsStoreTo(_ atree.Address) bool {
	return false
}

func (UIntValue) IsResourceKinded(_ *Interpreter) bool {
	return false
}

func (v UIntValue) Transfer(
	interpreter *Interpreter,
	_ LocationRange,
	_ atree.Address,
	remove bool,
	storable atree.Storable,
) Value {
	if remove {
		interpreter.RemoveReferencedSlab(storable)
	}
	return v
}

func (v UIntValue) Clone(_ *Interpreter) Value {
	return NewUnmeteredUIntValueFromBigInt(v.BigInt)
}

func (UIntValue) DeepRemove(_ *Interpreter) {
	// NO-OP
}

func (v UIntValue) ByteSize() uint32 {
	return cborTagSize + getBigIntCBORSize(v.BigInt)
}

func (v UIntValue) StoredValue(_ atree.SlabStorage) (atree.Value, error) {
	return v, nil
}

func (UIntValue) ChildStorables() []atree.Storable {
	return nil
}

// UInt8Value

type UInt8Value uint8

var _ Value = UInt8Value(0)
var _ atree.Storable = UInt8Value(0)
var _ NumberValue = UInt8Value(0)
var _ IntegerValue = UInt8Value(0)
var _ EquatableValue = UInt8Value(0)
var _ HashableValue = UInt8Value(0)
var _ MemberAccessibleValue = UInt8Value(0)

var UInt8MemoryUsage = common.NewNumberMemoryUsage(int(unsafe.Sizeof(UInt8Value(0))))

func NewUInt8Value(gauge common.MemoryGauge, uint8Constructor func() uint8) UInt8Value {
	common.UseMemory(gauge, UInt8MemoryUsage)

	return NewUnmeteredUInt8Value(uint8Constructor())
}

func NewUnmeteredUInt8Value(value uint8) UInt8Value {
	return UInt8Value(value)
}

func (UInt8Value) IsValue() {}

func (v UInt8Value) Accept(interpreter *Interpreter, visitor Visitor) {
	visitor.VisitUInt8Value(interpreter, v)
}

func (UInt8Value) Walk(_ *Interpreter, _ func(Value)) {
	// NO-OP
}

func (UInt8Value) StaticType(interpreter *Interpreter) StaticType {
	return NewPrimitiveStaticType(interpreter, PrimitiveStaticTypeUInt8)
}

func (UInt8Value) IsImportable(_ *Interpreter) bool {
	return true
}

func (v UInt8Value) String() string {
	return format.Uint(uint64(v))
}

func (v UInt8Value) RecursiveString(_ SeenReferences) string {
	return v.String()
}

func (v UInt8Value) MeteredString(memoryGauge common.MemoryGauge, _ SeenReferences) string {
	common.UseMemory(
		memoryGauge,
		common.NewRawStringMemoryUsage(
			OverEstimateNumberStringLength(memoryGauge, v),
		),
	)
	return v.String()
}

func (v UInt8Value) ToInt() int {
	return int(v)
}

func (v UInt8Value) Negate(*Interpreter) NumberValue {
	panic(errors.NewUnreachableError())
}

func (v UInt8Value) Plus(interpreter *Interpreter, other NumberValue) NumberValue {
	o, ok := other.(UInt8Value)
	if !ok {
		panic(InvalidOperandsError{
			Operation: ast.OperationPlus,
			LeftType:  v.StaticType(interpreter),
			RightType: other.StaticType(interpreter),
		})
	}

	return NewUInt8Value(interpreter, func() uint8 {
		sum := v + o
		// INT30-C
		if sum < v {
			panic(OverflowError{})
		}
		return uint8(sum)
	})
}

func (v UInt8Value) SaturatingPlus(interpreter *Interpreter, other NumberValue) NumberValue {
	o, ok := other.(UInt8Value)
	if !ok {
		panic(InvalidOperandsError{
			FunctionName: sema.NumericTypeSaturatingAddFunctionName,
			LeftType:     v.StaticType(interpreter),
			RightType:    other.StaticType(interpreter),
		})
	}

	return NewUInt8Value(interpreter, func() uint8 {
		sum := v + o
		// INT30-C
		if sum < v {
			return math.MaxUint8
		}
		return uint8(sum)
	})
}

func (v UInt8Value) Minus(interpreter *Interpreter, other NumberValue) NumberValue {
	o, ok := other.(UInt8Value)
	if !ok {
		panic(InvalidOperandsError{
			Operation: ast.OperationMinus,
			LeftType:  v.StaticType(interpreter),
			RightType: other.StaticType(interpreter),
		})
	}

	return NewUInt8Value(
		interpreter,
		func() uint8 {
			diff := v - o
			// INT30-C
			if diff > v {
				panic(UnderflowError{})
			}
			return uint8(diff)
		},
	)
}

func (v UInt8Value) SaturatingMinus(interpreter *Interpreter, other NumberValue) NumberValue {
	o, ok := other.(UInt8Value)
	if !ok {
		panic(InvalidOperandsError{
			FunctionName: sema.NumericTypeSaturatingSubtractFunctionName,
			LeftType:     v.StaticType(interpreter),
			RightType:    other.StaticType(interpreter),
		})
	}

	return NewUInt8Value(
		interpreter,
		func() uint8 {
			diff := v - o
			// INT30-C
			if diff > v {
				return 0
			}
			return uint8(diff)
		},
	)
}

func (v UInt8Value) Mod(interpreter *Interpreter, other NumberValue) NumberValue {
	o, ok := other.(UInt8Value)
	if !ok {
		panic(InvalidOperandsError{
			Operation: ast.OperationMod,
			LeftType:  v.StaticType(interpreter),
			RightType: other.StaticType(interpreter),
		})
	}

	return NewUInt8Value(
		interpreter,
		func() uint8 {
			if o == 0 {
				panic(DivisionByZeroError{})
			}
			return uint8(v % o)
		},
	)
}

func (v UInt8Value) Mul(interpreter *Interpreter, other NumberValue) NumberValue {
	o, ok := other.(UInt8Value)
	if !ok {
		panic(InvalidOperandsError{
			Operation: ast.OperationMul,
			LeftType:  v.StaticType(interpreter),
			RightType: other.StaticType(interpreter),
		})
	}

	return NewUInt8Value(
		interpreter,
		func() uint8 {
			// INT30-C
			if (v > 0) && (o > 0) && (v > (math.MaxUint8 / o)) {
				panic(OverflowError{})
			}
			return uint8(v * o)
		},
	)
}

func (v UInt8Value) SaturatingMul(interpreter *Interpreter, other NumberValue) NumberValue {
	o, ok := other.(UInt8Value)
	if !ok {
		panic(InvalidOperandsError{
			FunctionName: sema.NumericTypeSaturatingMultiplyFunctionName,
			LeftType:     v.StaticType(interpreter),
			RightType:    other.StaticType(interpreter),
		})
	}

	return NewUInt8Value(
		interpreter,
		func() uint8 {
			// INT30-C
			if (v > 0) && (o > 0) && (v > (math.MaxUint8 / o)) {
				return math.MaxUint8
			}
			return uint8(v * o)
		},
	)
}

func (v UInt8Value) Div(interpreter *Interpreter, other NumberValue) NumberValue {
	o, ok := other.(UInt8Value)
	if !ok {
		panic(InvalidOperandsError{
			Operation: ast.OperationDiv,
			LeftType:  v.StaticType(interpreter),
			RightType: other.StaticType(interpreter),
		})
	}

	return NewUInt8Value(
		interpreter,
		func() uint8 {
			if o == 0 {
				panic(DivisionByZeroError{})
			}
			return uint8(v / o)
		},
	)
}

func (v UInt8Value) SaturatingDiv(interpreter *Interpreter, other NumberValue) NumberValue {
	defer func() {
		r := recover()
		if _, ok := r.(InvalidOperandsError); ok {
			panic(InvalidOperandsError{
				FunctionName: sema.NumericTypeSaturatingDivideFunctionName,
				LeftType:     v.StaticType(interpreter),
				RightType:    other.StaticType(interpreter),
			})
		}
	}()

	return v.Div(interpreter, other)
}

func (v UInt8Value) Less(interpreter *Interpreter, other NumberValue) BoolValue {
	o, ok := other.(UInt8Value)
	if !ok {
		panic(InvalidOperandsError{
			Operation: ast.OperationLess,
			LeftType:  v.StaticType(interpreter),
			RightType: other.StaticType(interpreter),
		})
	}

	return AsBoolValue(v < o)
}

func (v UInt8Value) LessEqual(interpreter *Interpreter, other NumberValue) BoolValue {
	o, ok := other.(UInt8Value)
	if !ok {
		panic(InvalidOperandsError{
			Operation: ast.OperationLessEqual,
			LeftType:  v.StaticType(interpreter),
			RightType: other.StaticType(interpreter),
		})
	}

	return AsBoolValue(v <= o)
}

func (v UInt8Value) Greater(interpreter *Interpreter, other NumberValue) BoolValue {
	o, ok := other.(UInt8Value)
	if !ok {
		panic(InvalidOperandsError{
			Operation: ast.OperationGreater,
			LeftType:  v.StaticType(interpreter),
			RightType: other.StaticType(interpreter),
		})
	}

	return AsBoolValue(v > o)
}

func (v UInt8Value) GreaterEqual(interpreter *Interpreter, other NumberValue) BoolValue {
	o, ok := other.(UInt8Value)
	if !ok {
		panic(InvalidOperandsError{
			Operation: ast.OperationGreaterEqual,
			LeftType:  v.StaticType(interpreter),
			RightType: other.StaticType(interpreter),
		})
	}

	return AsBoolValue(v >= o)
}

func (v UInt8Value) Equal(_ *Interpreter, _ LocationRange, other Value) bool {
	otherUInt8, ok := other.(UInt8Value)
	if !ok {
		return false
	}
	return v == otherUInt8
}

// HashInput returns a byte slice containing:
// - HashInputTypeUInt8 (1 byte)
// - uint8 value (1 byte)
func (v UInt8Value) HashInput(_ *Interpreter, _ LocationRange, scratch []byte) []byte {
	scratch[0] = byte(HashInputTypeUInt8)
	scratch[1] = byte(v)
	return scratch[:2]
}

func ConvertUnsigned[T Unsigned](
	memoryGauge common.MemoryGauge,
	value Value,
	maxBigNumber *big.Int,
	maxNumber int,
) T {
	switch value := value.(type) {
	case BigNumberValue:
		v := value.ToBigInt(memoryGauge)
		if v.Cmp(maxBigNumber) > 0 {
			panic(OverflowError{})
		} else if v.Sign() < 0 {
			panic(UnderflowError{})
		}
		return T(v.Int64())

	case NumberValue:
		v := value.ToInt()
		if maxNumber > 0 && v > maxNumber {
			panic(OverflowError{})
		} else if v < 0 {
			panic(UnderflowError{})
		}
		return T(v)

	default:
		panic(errors.NewUnreachableError())
	}
}

func ConvertWord[T Unsigned](
	memoryGauge common.MemoryGauge,
	value Value,
) T {
	switch value := value.(type) {
	case BigNumberValue:
		return T(value.ToBigInt(memoryGauge).Int64())

	case NumberValue:
		return T(value.ToInt())

	default:
		panic(errors.NewUnreachableError())
	}
}

func ConvertUInt8(memoryGauge common.MemoryGauge, value Value) UInt8Value {
	return NewUInt8Value(
		memoryGauge,
		func() uint8 {
			return ConvertUnsigned[uint8](
				memoryGauge,
				value,
				sema.UInt8TypeMaxInt,
				math.MaxUint8,
			)
		},
	)
}

func (v UInt8Value) BitwiseOr(interpreter *Interpreter, other IntegerValue) IntegerValue {
	o, ok := other.(UInt8Value)
	if !ok {
		panic(InvalidOperandsError{
			Operation: ast.OperationBitwiseOr,
			LeftType:  v.StaticType(interpreter),
			RightType: other.StaticType(interpreter),
		})
	}

	return NewUInt8Value(
		interpreter,
		func() uint8 {
			return uint8(v | o)
		},
	)
}

func (v UInt8Value) BitwiseXor(interpreter *Interpreter, other IntegerValue) IntegerValue {
	o, ok := other.(UInt8Value)
	if !ok {
		panic(InvalidOperandsError{
			Operation: ast.OperationBitwiseXor,
			LeftType:  v.StaticType(interpreter),
			RightType: other.StaticType(interpreter),
		})
	}

	return NewUInt8Value(
		interpreter,
		func() uint8 {
			return uint8(v ^ o)
		},
	)
}

func (v UInt8Value) BitwiseAnd(interpreter *Interpreter, other IntegerValue) IntegerValue {
	o, ok := other.(UInt8Value)
	if !ok {
		panic(InvalidOperandsError{
			Operation: ast.OperationBitwiseAnd,
			LeftType:  v.StaticType(interpreter),
			RightType: other.StaticType(interpreter),
		})
	}

	return NewUInt8Value(
		interpreter,
		func() uint8 {
			return uint8(v & o)
		},
	)
}

func (v UInt8Value) BitwiseLeftShift(interpreter *Interpreter, other IntegerValue) IntegerValue {
	o, ok := other.(UInt8Value)
	if !ok {
		panic(InvalidOperandsError{
			Operation: ast.OperationBitwiseLeftShift,
			LeftType:  v.StaticType(interpreter),
			RightType: other.StaticType(interpreter),
		})
	}

	return NewUInt8Value(
		interpreter,
		func() uint8 {
			return uint8(v << o)
		},
	)
}

func (v UInt8Value) BitwiseRightShift(interpreter *Interpreter, other IntegerValue) IntegerValue {
	o, ok := other.(UInt8Value)
	if !ok {
		panic(InvalidOperandsError{
			Operation: ast.OperationBitwiseRightShift,
			LeftType:  v.StaticType(interpreter),
			RightType: other.StaticType(interpreter),
		})
	}

	return NewUInt8Value(
		interpreter,
		func() uint8 {
			return uint8(v >> o)
		},
	)
}

func (v UInt8Value) GetMember(interpreter *Interpreter, _ LocationRange, name string) Value {
	return getNumberValueMember(interpreter, v, name, sema.UInt8Type)
}

func (UInt8Value) RemoveMember(_ *Interpreter, _ LocationRange, _ string) Value {
	// Numbers have no removable members (fields / functions)
	panic(errors.NewUnreachableError())
}

func (UInt8Value) SetMember(_ *Interpreter, _ LocationRange, _ string, _ Value) {
	// Numbers have no settable members (fields / functions)
	panic(errors.NewUnreachableError())
}

func (v UInt8Value) ToBigEndianBytes() []byte {
	return []byte{byte(v)}
}

func (v UInt8Value) ConformsToStaticType(
	_ *Interpreter,
	_ LocationRange,
	_ TypeConformanceResults,
) bool {
	return true
}

func (v UInt8Value) Storable(_ atree.SlabStorage, _ atree.Address, _ uint64) (atree.Storable, error) {
	return v, nil
}

func (UInt8Value) NeedsStoreTo(_ atree.Address) bool {
	return false
}

func (UInt8Value) IsResourceKinded(_ *Interpreter) bool {
	return false
}

func (v UInt8Value) Transfer(
	interpreter *Interpreter,
	_ LocationRange,
	_ atree.Address,
	remove bool,
	storable atree.Storable,
) Value {
	if remove {
		interpreter.RemoveReferencedSlab(storable)
	}
	return v
}

func (v UInt8Value) Clone(_ *Interpreter) Value {
	return v
}

func (UInt8Value) DeepRemove(_ *Interpreter) {
	// NO-OP
}

func (v UInt8Value) ByteSize() uint32 {
	return cborTagSize + getUintCBORSize(uint64(v))
}

func (v UInt8Value) StoredValue(_ atree.SlabStorage) (atree.Value, error) {
	return v, nil
}

func (UInt8Value) ChildStorables() []atree.Storable {
	return nil
}

// UInt16Value

type UInt16Value uint16

var _ Value = UInt16Value(0)
var _ atree.Storable = UInt16Value(0)
var _ NumberValue = UInt16Value(0)
var _ IntegerValue = UInt16Value(0)
var _ EquatableValue = UInt16Value(0)
var _ HashableValue = UInt16Value(0)
var _ MemberAccessibleValue = UInt16Value(0)

var UInt16MemoryUsage = common.NewNumberMemoryUsage(int(unsafe.Sizeof(UInt16Value(0))))

func NewUInt16Value(gauge common.MemoryGauge, uint16Constructor func() uint16) UInt16Value {
	common.UseMemory(gauge, UInt16MemoryUsage)

	return NewUnmeteredUInt16Value(uint16Constructor())
}

func NewUnmeteredUInt16Value(value uint16) UInt16Value {
	return UInt16Value(value)
}

func (UInt16Value) IsValue() {}

func (v UInt16Value) Accept(interpreter *Interpreter, visitor Visitor) {
	visitor.VisitUInt16Value(interpreter, v)
}

func (UInt16Value) Walk(_ *Interpreter, _ func(Value)) {
	// NO-OP
}

func (UInt16Value) StaticType(interpreter *Interpreter) StaticType {
	return NewPrimitiveStaticType(interpreter, PrimitiveStaticTypeUInt16)
}

func (UInt16Value) IsImportable(_ *Interpreter) bool {
	return true
}

func (v UInt16Value) String() string {
	return format.Uint(uint64(v))
}

func (v UInt16Value) RecursiveString(_ SeenReferences) string {
	return v.String()
}

func (v UInt16Value) MeteredString(memoryGauge common.MemoryGauge, _ SeenReferences) string {
	common.UseMemory(
		memoryGauge,
		common.NewRawStringMemoryUsage(
			OverEstimateNumberStringLength(memoryGauge, v),
		),
	)
	return v.String()
}

func (v UInt16Value) ToInt() int {
	return int(v)
}
func (v UInt16Value) Negate(*Interpreter) NumberValue {
	panic(errors.NewUnreachableError())
}

func (v UInt16Value) Plus(interpreter *Interpreter, other NumberValue) NumberValue {
	o, ok := other.(UInt16Value)
	if !ok {
		panic(InvalidOperandsError{
			Operation: ast.OperationPlus,
			LeftType:  v.StaticType(interpreter),
			RightType: other.StaticType(interpreter),
		})
	}

	return NewUInt16Value(
		interpreter,
		func() uint16 {
			sum := v + o
			// INT30-C
			if sum < v {
				panic(OverflowError{})
			}
			return uint16(sum)
		},
	)
}

func (v UInt16Value) SaturatingPlus(interpreter *Interpreter, other NumberValue) NumberValue {
	o, ok := other.(UInt16Value)
	if !ok {
		panic(InvalidOperandsError{
			FunctionName: sema.NumericTypeSaturatingAddFunctionName,
			LeftType:     v.StaticType(interpreter),
			RightType:    other.StaticType(interpreter),
		})
	}

	return NewUInt16Value(
		interpreter,
		func() uint16 {
			sum := v + o
			// INT30-C
			if sum < v {
				return math.MaxUint16
			}
			return uint16(sum)
		},
	)
}

func (v UInt16Value) Minus(interpreter *Interpreter, other NumberValue) NumberValue {
	o, ok := other.(UInt16Value)
	if !ok {
		panic(InvalidOperandsError{
			Operation: ast.OperationMinus,
			LeftType:  v.StaticType(interpreter),
			RightType: other.StaticType(interpreter),
		})
	}

	return NewUInt16Value(
		interpreter,
		func() uint16 {
			diff := v - o
			// INT30-C
			if diff > v {
				panic(UnderflowError{})
			}
			return uint16(diff)
		},
	)
}

func (v UInt16Value) SaturatingMinus(interpreter *Interpreter, other NumberValue) NumberValue {
	o, ok := other.(UInt16Value)
	if !ok {
		panic(InvalidOperandsError{
			FunctionName: sema.NumericTypeSaturatingSubtractFunctionName,
			LeftType:     v.StaticType(interpreter),
			RightType:    other.StaticType(interpreter),
		})
	}

	return NewUInt16Value(
		interpreter,
		func() uint16 {
			diff := v - o
			// INT30-C
			if diff > v {
				return 0
			}
			return uint16(diff)
		},
	)
}

func (v UInt16Value) Mod(interpreter *Interpreter, other NumberValue) NumberValue {
	o, ok := other.(UInt16Value)
	if !ok {
		panic(InvalidOperandsError{
			Operation: ast.OperationMod,
			LeftType:  v.StaticType(interpreter),
			RightType: other.StaticType(interpreter),
		})
	}

	return NewUInt16Value(
		interpreter,
		func() uint16 {
			if o == 0 {
				panic(DivisionByZeroError{})
			}
			return uint16(v % o)
		},
	)
}

func (v UInt16Value) Mul(interpreter *Interpreter, other NumberValue) NumberValue {
	o, ok := other.(UInt16Value)
	if !ok {
		panic(InvalidOperandsError{
			Operation: ast.OperationMul,
			LeftType:  v.StaticType(interpreter),
			RightType: other.StaticType(interpreter),
		})
	}

	return NewUInt16Value(
		interpreter,
		func() uint16 {
			// INT30-C
			if (v > 0) && (o > 0) && (v > (math.MaxUint16 / o)) {
				panic(OverflowError{})
			}
			return uint16(v * o)
		},
	)
}

func (v UInt16Value) SaturatingMul(interpreter *Interpreter, other NumberValue) NumberValue {
	o, ok := other.(UInt16Value)
	if !ok {
		panic(InvalidOperandsError{
			FunctionName: sema.NumericTypeSaturatingMultiplyFunctionName,
			LeftType:     v.StaticType(interpreter),
			RightType:    other.StaticType(interpreter),
		})
	}

	return NewUInt16Value(
		interpreter,
		func() uint16 {
			// INT30-C
			if (v > 0) && (o > 0) && (v > (math.MaxUint16 / o)) {
				return math.MaxUint16
			}
			return uint16(v * o)
		},
	)
}

func (v UInt16Value) Div(interpreter *Interpreter, other NumberValue) NumberValue {
	o, ok := other.(UInt16Value)
	if !ok {
		panic(InvalidOperandsError{
			Operation: ast.OperationDiv,
			LeftType:  v.StaticType(interpreter),
			RightType: other.StaticType(interpreter),
		})
	}

	return NewUInt16Value(
		interpreter,
		func() uint16 {
			if o == 0 {
				panic(DivisionByZeroError{})
			}
			return uint16(v / o)
		},
	)
}

func (v UInt16Value) SaturatingDiv(interpreter *Interpreter, other NumberValue) NumberValue {
	defer func() {
		r := recover()
		if _, ok := r.(InvalidOperandsError); ok {
			panic(InvalidOperandsError{
				FunctionName: sema.NumericTypeSaturatingDivideFunctionName,
				LeftType:     v.StaticType(interpreter),
				RightType:    other.StaticType(interpreter),
			})
		}
	}()

	return v.Div(interpreter, other)
}

func (v UInt16Value) Less(interpreter *Interpreter, other NumberValue) BoolValue {
	o, ok := other.(UInt16Value)
	if !ok {
		panic(InvalidOperandsError{
			Operation: ast.OperationLess,
			LeftType:  v.StaticType(interpreter),
			RightType: other.StaticType(interpreter),
		})
	}

	return AsBoolValue(v < o)
}

func (v UInt16Value) LessEqual(interpreter *Interpreter, other NumberValue) BoolValue {
	o, ok := other.(UInt16Value)
	if !ok {
		panic(InvalidOperandsError{
			Operation: ast.OperationLessEqual,
			LeftType:  v.StaticType(interpreter),
			RightType: other.StaticType(interpreter),
		})
	}

	return AsBoolValue(v <= o)
}

func (v UInt16Value) Greater(interpreter *Interpreter, other NumberValue) BoolValue {
	o, ok := other.(UInt16Value)
	if !ok {
		panic(InvalidOperandsError{
			Operation: ast.OperationGreater,
			LeftType:  v.StaticType(interpreter),
			RightType: other.StaticType(interpreter),
		})
	}

	return AsBoolValue(v > o)
}

func (v UInt16Value) GreaterEqual(interpreter *Interpreter, other NumberValue) BoolValue {
	o, ok := other.(UInt16Value)
	if !ok {
		panic(InvalidOperandsError{
			Operation: ast.OperationGreaterEqual,
			LeftType:  v.StaticType(interpreter),
			RightType: other.StaticType(interpreter),
		})
	}

	return AsBoolValue(v >= o)
}

func (v UInt16Value) Equal(_ *Interpreter, _ LocationRange, other Value) bool {
	otherUInt16, ok := other.(UInt16Value)
	if !ok {
		return false
	}
	return v == otherUInt16
}

// HashInput returns a byte slice containing:
// - HashInputTypeUInt16 (1 byte)
// - uint16 value encoded in big-endian (2 bytes)
func (v UInt16Value) HashInput(_ *Interpreter, _ LocationRange, scratch []byte) []byte {
	scratch[0] = byte(HashInputTypeUInt16)
	binary.BigEndian.PutUint16(scratch[1:], uint16(v))
	return scratch[:3]
}

func ConvertUInt16(memoryGauge common.MemoryGauge, value Value) UInt16Value {
	return NewUInt16Value(
		memoryGauge,
		func() uint16 {
			return ConvertUnsigned[uint16](
				memoryGauge,
				value,
				sema.UInt16TypeMaxInt,
				math.MaxUint16,
			)
		},
	)
}

func (v UInt16Value) BitwiseOr(interpreter *Interpreter, other IntegerValue) IntegerValue {
	o, ok := other.(UInt16Value)
	if !ok {
		panic(InvalidOperandsError{
			Operation: ast.OperationBitwiseOr,
			LeftType:  v.StaticType(interpreter),
			RightType: other.StaticType(interpreter),
		})
	}

	return NewUInt16Value(
		interpreter,
		func() uint16 {
			return uint16(v | o)
		},
	)
}

func (v UInt16Value) BitwiseXor(interpreter *Interpreter, other IntegerValue) IntegerValue {
	o, ok := other.(UInt16Value)
	if !ok {
		panic(InvalidOperandsError{
			Operation: ast.OperationBitwiseXor,
			LeftType:  v.StaticType(interpreter),
			RightType: other.StaticType(interpreter),
		})
	}

	return NewUInt16Value(
		interpreter,
		func() uint16 {
			return uint16(v ^ o)
		},
	)
}

func (v UInt16Value) BitwiseAnd(interpreter *Interpreter, other IntegerValue) IntegerValue {
	o, ok := other.(UInt16Value)
	if !ok {
		panic(InvalidOperandsError{
			Operation: ast.OperationBitwiseAnd,
			LeftType:  v.StaticType(interpreter),
			RightType: other.StaticType(interpreter),
		})
	}

	return NewUInt16Value(
		interpreter,
		func() uint16 {
			return uint16(v & o)
		},
	)
}

func (v UInt16Value) BitwiseLeftShift(interpreter *Interpreter, other IntegerValue) IntegerValue {
	o, ok := other.(UInt16Value)
	if !ok {
		panic(InvalidOperandsError{
			Operation: ast.OperationBitwiseLeftShift,
			LeftType:  v.StaticType(interpreter),
			RightType: other.StaticType(interpreter),
		})
	}

	return NewUInt16Value(
		interpreter,
		func() uint16 {
			return uint16(v << o)
		},
	)
}

func (v UInt16Value) BitwiseRightShift(interpreter *Interpreter, other IntegerValue) IntegerValue {
	o, ok := other.(UInt16Value)
	if !ok {
		panic(InvalidOperandsError{
			Operation: ast.OperationBitwiseRightShift,
			LeftType:  v.StaticType(interpreter),
			RightType: other.StaticType(interpreter),
		})
	}

	return NewUInt16Value(
		interpreter,
		func() uint16 {
			return uint16(v >> o)
		},
	)
}

func (v UInt16Value) GetMember(interpreter *Interpreter, _ LocationRange, name string) Value {
	return getNumberValueMember(interpreter, v, name, sema.UInt16Type)
}

func (UInt16Value) RemoveMember(_ *Interpreter, _ LocationRange, _ string) Value {
	// Numbers have no removable members (fields / functions)
	panic(errors.NewUnreachableError())
}

func (UInt16Value) SetMember(_ *Interpreter, _ LocationRange, _ string, _ Value) {
	// Numbers have no settable members (fields / functions)
	panic(errors.NewUnreachableError())
}

func (v UInt16Value) ToBigEndianBytes() []byte {
	b := make([]byte, 2)
	binary.BigEndian.PutUint16(b, uint16(v))
	return b
}

func (v UInt16Value) ConformsToStaticType(
	_ *Interpreter,
	_ LocationRange,
	_ TypeConformanceResults,
) bool {
	return true
}

func (UInt16Value) IsStorable() bool {
	return true
}

func (v UInt16Value) Storable(_ atree.SlabStorage, _ atree.Address, _ uint64) (atree.Storable, error) {
	return v, nil
}

func (UInt16Value) NeedsStoreTo(_ atree.Address) bool {
	return false
}

func (UInt16Value) IsResourceKinded(_ *Interpreter) bool {
	return false
}

func (v UInt16Value) Transfer(
	interpreter *Interpreter,
	_ LocationRange,
	_ atree.Address,
	remove bool,
	storable atree.Storable,
) Value {
	if remove {
		interpreter.RemoveReferencedSlab(storable)
	}
	return v
}

func (v UInt16Value) Clone(_ *Interpreter) Value {
	return v
}

func (UInt16Value) DeepRemove(_ *Interpreter) {
	// NO-OP
}

func (v UInt16Value) ByteSize() uint32 {
	return cborTagSize + getUintCBORSize(uint64(v))
}

func (v UInt16Value) StoredValue(_ atree.SlabStorage) (atree.Value, error) {
	return v, nil
}

func (UInt16Value) ChildStorables() []atree.Storable {
	return nil
}

// UInt32Value

type UInt32Value uint32

var UInt32MemoryUsage = common.NewNumberMemoryUsage(int(unsafe.Sizeof(UInt32Value(0))))

func NewUInt32Value(gauge common.MemoryGauge, uint32Constructor func() uint32) UInt32Value {
	common.UseMemory(gauge, UInt32MemoryUsage)

	return NewUnmeteredUInt32Value(uint32Constructor())
}

func NewUnmeteredUInt32Value(value uint32) UInt32Value {
	return UInt32Value(value)
}

var _ Value = UInt32Value(0)
var _ atree.Storable = UInt32Value(0)
var _ NumberValue = UInt32Value(0)
var _ IntegerValue = UInt32Value(0)
var _ EquatableValue = UInt32Value(0)
var _ HashableValue = UInt32Value(0)
var _ MemberAccessibleValue = UInt32Value(0)

func (UInt32Value) IsValue() {}

func (v UInt32Value) Accept(interpreter *Interpreter, visitor Visitor) {
	visitor.VisitUInt32Value(interpreter, v)
}

func (UInt32Value) Walk(_ *Interpreter, _ func(Value)) {
	// NO-OP
}

func (UInt32Value) StaticType(interpreter *Interpreter) StaticType {
	return NewPrimitiveStaticType(interpreter, PrimitiveStaticTypeUInt32)
}

func (UInt32Value) IsImportable(_ *Interpreter) bool {
	return true
}

func (v UInt32Value) String() string {
	return format.Uint(uint64(v))
}

func (v UInt32Value) RecursiveString(_ SeenReferences) string {
	return v.String()
}

func (v UInt32Value) MeteredString(memoryGauge common.MemoryGauge, _ SeenReferences) string {
	common.UseMemory(
		memoryGauge,
		common.NewRawStringMemoryUsage(
			OverEstimateNumberStringLength(memoryGauge, v),
		),
	)
	return v.String()
}

func (v UInt32Value) ToInt() int {
	return int(v)
}

func (v UInt32Value) Negate(*Interpreter) NumberValue {
	panic(errors.NewUnreachableError())
}

func (v UInt32Value) Plus(interpreter *Interpreter, other NumberValue) NumberValue {
	o, ok := other.(UInt32Value)
	if !ok {
		panic(InvalidOperandsError{
			Operation: ast.OperationPlus,
			LeftType:  v.StaticType(interpreter),
			RightType: other.StaticType(interpreter),
		})
	}

	return NewUInt32Value(
		interpreter,
		func() uint32 {
			sum := v + o
			// INT30-C
			if sum < v {
				panic(OverflowError{})
			}
			return uint32(sum)
		},
	)
}

func (v UInt32Value) SaturatingPlus(interpreter *Interpreter, other NumberValue) NumberValue {
	o, ok := other.(UInt32Value)
	if !ok {
		panic(InvalidOperandsError{
			FunctionName: sema.NumericTypeSaturatingAddFunctionName,
			LeftType:     v.StaticType(interpreter),
			RightType:    other.StaticType(interpreter),
		})
	}

	return NewUInt32Value(
		interpreter,
		func() uint32 {
			sum := v + o
			// INT30-C
			if sum < v {
				return math.MaxUint32
			}
			return uint32(sum)
		},
	)
}

func (v UInt32Value) Minus(interpreter *Interpreter, other NumberValue) NumberValue {
	o, ok := other.(UInt32Value)
	if !ok {
		panic(InvalidOperandsError{
			Operation: ast.OperationMinus,
			LeftType:  v.StaticType(interpreter),
			RightType: other.StaticType(interpreter),
		})
	}

	return NewUInt32Value(
		interpreter,
		func() uint32 {
			diff := v - o
			// INT30-C
			if diff > v {
				panic(UnderflowError{})
			}
			return uint32(diff)
		},
	)
}

func (v UInt32Value) SaturatingMinus(interpreter *Interpreter, other NumberValue) NumberValue {
	o, ok := other.(UInt32Value)
	if !ok {
		panic(InvalidOperandsError{
			FunctionName: sema.NumericTypeSaturatingSubtractFunctionName,
			LeftType:     v.StaticType(interpreter),
			RightType:    other.StaticType(interpreter),
		})
	}

	return NewUInt32Value(
		interpreter,
		func() uint32 {
			diff := v - o
			// INT30-C
			if diff > v {
				return 0
			}
			return uint32(diff)
		},
	)
}

func (v UInt32Value) Mod(interpreter *Interpreter, other NumberValue) NumberValue {
	o, ok := other.(UInt32Value)
	if !ok {
		panic(InvalidOperandsError{
			Operation: ast.OperationMod,
			LeftType:  v.StaticType(interpreter),
			RightType: other.StaticType(interpreter),
		})
	}

	return NewUInt32Value(
		interpreter,
		func() uint32 {
			if o == 0 {
				panic(DivisionByZeroError{})
			}
			return uint32(v % o)
		},
	)
}

func (v UInt32Value) Mul(interpreter *Interpreter, other NumberValue) NumberValue {
	o, ok := other.(UInt32Value)
	if !ok {
		panic(InvalidOperandsError{
			Operation: ast.OperationMul,
			LeftType:  v.StaticType(interpreter),
			RightType: other.StaticType(interpreter),
		})
	}

	return NewUInt32Value(
		interpreter,
		func() uint32 {
			if (v > 0) && (o > 0) && (v > (math.MaxUint32 / o)) {
				panic(OverflowError{})
			}
			return uint32(v * o)
		},
	)
}

func (v UInt32Value) SaturatingMul(interpreter *Interpreter, other NumberValue) NumberValue {
	o, ok := other.(UInt32Value)
	if !ok {
		panic(InvalidOperandsError{
			FunctionName: sema.NumericTypeSaturatingMultiplyFunctionName,
			LeftType:     v.StaticType(interpreter),
			RightType:    other.StaticType(interpreter),
		})
	}

	return NewUInt32Value(
		interpreter,
		func() uint32 {

			// INT30-C
			if (v > 0) && (o > 0) && (v > (math.MaxUint32 / o)) {
				return math.MaxUint32
			}
			return uint32(v * o)
		},
	)
}

func (v UInt32Value) Div(interpreter *Interpreter, other NumberValue) NumberValue {
	o, ok := other.(UInt32Value)
	if !ok {
		panic(InvalidOperandsError{
			Operation: ast.OperationDiv,
			LeftType:  v.StaticType(interpreter),
			RightType: other.StaticType(interpreter),
		})
	}

	return NewUInt32Value(
		interpreter,
		func() uint32 {
			if o == 0 {
				panic(DivisionByZeroError{})
			}
			return uint32(v / o)
		},
	)
}

func (v UInt32Value) SaturatingDiv(interpreter *Interpreter, other NumberValue) NumberValue {
	defer func() {
		r := recover()
		if _, ok := r.(InvalidOperandsError); ok {
			panic(InvalidOperandsError{
				FunctionName: sema.NumericTypeSaturatingDivideFunctionName,
				LeftType:     v.StaticType(interpreter),
				RightType:    other.StaticType(interpreter),
			})
		}
	}()

	return v.Div(interpreter, other)
}

func (v UInt32Value) Less(interpreter *Interpreter, other NumberValue) BoolValue {
	o, ok := other.(UInt32Value)
	if !ok {
		panic(InvalidOperandsError{
			Operation: ast.OperationLess,
			LeftType:  v.StaticType(interpreter),
			RightType: other.StaticType(interpreter),
		})
	}

	return AsBoolValue(v < o)
}

func (v UInt32Value) LessEqual(interpreter *Interpreter, other NumberValue) BoolValue {
	o, ok := other.(UInt32Value)
	if !ok {
		panic(InvalidOperandsError{
			Operation: ast.OperationLessEqual,
			LeftType:  v.StaticType(interpreter),
			RightType: other.StaticType(interpreter),
		})
	}

	return AsBoolValue(v <= o)
}

func (v UInt32Value) Greater(interpreter *Interpreter, other NumberValue) BoolValue {
	o, ok := other.(UInt32Value)
	if !ok {
		panic(InvalidOperandsError{
			Operation: ast.OperationGreater,
			LeftType:  v.StaticType(interpreter),
			RightType: other.StaticType(interpreter),
		})
	}

	return AsBoolValue(v > o)
}

func (v UInt32Value) GreaterEqual(interpreter *Interpreter, other NumberValue) BoolValue {
	o, ok := other.(UInt32Value)
	if !ok {
		panic(InvalidOperandsError{
			Operation: ast.OperationGreaterEqual,
			LeftType:  v.StaticType(interpreter),
			RightType: other.StaticType(interpreter),
		})
	}

	return AsBoolValue(v >= o)
}

func (v UInt32Value) Equal(_ *Interpreter, _ LocationRange, other Value) bool {
	otherUInt32, ok := other.(UInt32Value)
	if !ok {
		return false
	}
	return v == otherUInt32
}

// HashInput returns a byte slice containing:
// - HashInputTypeUInt32 (1 byte)
// - uint32 value encoded in big-endian (4 bytes)
func (v UInt32Value) HashInput(_ *Interpreter, _ LocationRange, scratch []byte) []byte {
	scratch[0] = byte(HashInputTypeUInt32)
	binary.BigEndian.PutUint32(scratch[1:], uint32(v))
	return scratch[:5]
}

func ConvertUInt32(memoryGauge common.MemoryGauge, value Value) UInt32Value {
	return NewUInt32Value(
		memoryGauge,
		func() uint32 {
			return ConvertUnsigned[uint32](
				memoryGauge,
				value,
				sema.UInt32TypeMaxInt,
				math.MaxUint32,
			)
		},
	)
}

func (v UInt32Value) BitwiseOr(interpreter *Interpreter, other IntegerValue) IntegerValue {
	o, ok := other.(UInt32Value)
	if !ok {
		panic(InvalidOperandsError{
			Operation: ast.OperationBitwiseOr,
			LeftType:  v.StaticType(interpreter),
			RightType: other.StaticType(interpreter),
		})
	}

	return NewUInt32Value(
		interpreter,
		func() uint32 {
			return uint32(v | o)
		},
	)
}

func (v UInt32Value) BitwiseXor(interpreter *Interpreter, other IntegerValue) IntegerValue {
	o, ok := other.(UInt32Value)
	if !ok {
		panic(InvalidOperandsError{
			Operation: ast.OperationBitwiseXor,
			LeftType:  v.StaticType(interpreter),
			RightType: other.StaticType(interpreter),
		})
	}

	return NewUInt32Value(
		interpreter,
		func() uint32 {
			return uint32(v ^ o)
		},
	)
}

func (v UInt32Value) BitwiseAnd(interpreter *Interpreter, other IntegerValue) IntegerValue {
	o, ok := other.(UInt32Value)
	if !ok {
		panic(InvalidOperandsError{
			Operation: ast.OperationBitwiseAnd,
			LeftType:  v.StaticType(interpreter),
			RightType: other.StaticType(interpreter),
		})
	}

	return NewUInt32Value(
		interpreter,
		func() uint32 {
			return uint32(v & o)
		},
	)
}

func (v UInt32Value) BitwiseLeftShift(interpreter *Interpreter, other IntegerValue) IntegerValue {
	o, ok := other.(UInt32Value)
	if !ok {
		panic(InvalidOperandsError{
			Operation: ast.OperationBitwiseLeftShift,
			LeftType:  v.StaticType(interpreter),
			RightType: other.StaticType(interpreter),
		})
	}

	return NewUInt32Value(
		interpreter,
		func() uint32 {
			return uint32(v << o)
		},
	)
}

func (v UInt32Value) BitwiseRightShift(interpreter *Interpreter, other IntegerValue) IntegerValue {
	o, ok := other.(UInt32Value)
	if !ok {
		panic(InvalidOperandsError{
			Operation: ast.OperationBitwiseRightShift,
			LeftType:  v.StaticType(interpreter),
			RightType: other.StaticType(interpreter),
		})
	}

	return NewUInt32Value(
		interpreter,
		func() uint32 {
			return uint32(v >> o)
		},
	)
}

func (v UInt32Value) GetMember(interpreter *Interpreter, _ LocationRange, name string) Value {
	return getNumberValueMember(interpreter, v, name, sema.UInt32Type)
}

func (UInt32Value) RemoveMember(_ *Interpreter, _ LocationRange, _ string) Value {
	// Numbers have no removable members (fields / functions)
	panic(errors.NewUnreachableError())
}

func (UInt32Value) SetMember(_ *Interpreter, _ LocationRange, _ string, _ Value) {
	// Numbers have no settable members (fields / functions)
	panic(errors.NewUnreachableError())
}

func (v UInt32Value) ToBigEndianBytes() []byte {
	b := make([]byte, 4)
	binary.BigEndian.PutUint32(b, uint32(v))
	return b
}

func (v UInt32Value) ConformsToStaticType(
	_ *Interpreter,
	_ LocationRange,
	_ TypeConformanceResults,
) bool {
	return true
}

func (UInt32Value) IsStorable() bool {
	return true
}

func (v UInt32Value) Storable(_ atree.SlabStorage, _ atree.Address, _ uint64) (atree.Storable, error) {
	return v, nil
}

func (UInt32Value) NeedsStoreTo(_ atree.Address) bool {
	return false
}

func (UInt32Value) IsResourceKinded(_ *Interpreter) bool {
	return false
}

func (v UInt32Value) Transfer(
	interpreter *Interpreter,
	_ LocationRange,
	_ atree.Address,
	remove bool,
	storable atree.Storable,
) Value {
	if remove {
		interpreter.RemoveReferencedSlab(storable)
	}
	return v
}

func (v UInt32Value) Clone(_ *Interpreter) Value {
	return v
}

func (UInt32Value) DeepRemove(_ *Interpreter) {
	// NO-OP
}

func (v UInt32Value) ByteSize() uint32 {
	return cborTagSize + getUintCBORSize(uint64(v))
}

func (v UInt32Value) StoredValue(_ atree.SlabStorage) (atree.Value, error) {
	return v, nil
}

func (UInt32Value) ChildStorables() []atree.Storable {
	return nil
}

// UInt64Value

type UInt64Value uint64

var _ Value = UInt64Value(0)
var _ atree.Storable = UInt64Value(0)
var _ NumberValue = UInt64Value(0)
var _ IntegerValue = UInt64Value(0)
var _ EquatableValue = UInt64Value(0)
var _ HashableValue = UInt64Value(0)
var _ MemberAccessibleValue = UInt64Value(0)

// NOTE: important, do *NOT* remove:
// UInt64 values > math.MaxInt64 overflow int.
// Implementing BigNumberValue ensures conversion functions
// call ToBigInt instead of ToInt.
//
var _ BigNumberValue = UInt64Value(0)

var UInt64MemoryUsage = common.NewNumberMemoryUsage(int(unsafe.Sizeof(UInt64Value(0))))

func NewUInt64Value(gauge common.MemoryGauge, uint64Constructor func() uint64) UInt64Value {
	common.UseMemory(gauge, UInt64MemoryUsage)

	return NewUnmeteredUInt64Value(uint64Constructor())
}

func NewUnmeteredUInt64Value(value uint64) UInt64Value {
	return UInt64Value(value)
}

func (UInt64Value) IsValue() {}

func (v UInt64Value) Accept(interpreter *Interpreter, visitor Visitor) {
	visitor.VisitUInt64Value(interpreter, v)
}

func (UInt64Value) Walk(_ *Interpreter, _ func(Value)) {
	// NO-OP
}

func (UInt64Value) StaticType(interpreter *Interpreter) StaticType {
	return NewPrimitiveStaticType(interpreter, PrimitiveStaticTypeUInt64)
}

func (UInt64Value) IsImportable(_ *Interpreter) bool {
	return true
}

func (v UInt64Value) String() string {
	return format.Uint(uint64(v))
}

func (v UInt64Value) RecursiveString(_ SeenReferences) string {
	return v.String()
}

func (v UInt64Value) MeteredString(memoryGauge common.MemoryGauge, _ SeenReferences) string {
	common.UseMemory(
		memoryGauge,
		common.NewRawStringMemoryUsage(
			OverEstimateNumberStringLength(memoryGauge, v),
		),
	)
	return v.String()
}

func (v UInt64Value) ToInt() int {
	if v > math.MaxInt64 {
		panic(OverflowError{})
	}
	return int(v)
}

func (v UInt64Value) ByteLength() int {
	return 8
}

// ToBigInt
//
// NOTE: important, do *NOT* remove:
// UInt64 values > math.MaxInt64 overflow int.
// Implementing BigNumberValue ensures conversion functions
// call ToBigInt instead of ToInt.
//
func (v UInt64Value) ToBigInt(memoryGauge common.MemoryGauge) *big.Int {
	common.UseMemory(memoryGauge, common.NewBigIntMemoryUsage(v.ByteLength()))
	return new(big.Int).SetUint64(uint64(v))
}

func (v UInt64Value) Negate(*Interpreter) NumberValue {
	panic(errors.NewUnreachableError())
}

func safeAddUint64(a, b uint64) uint64 {
	sum := a + b
	// INT30-C
	if sum < a {
		panic(OverflowError{})
	}
	return sum
}

func (v UInt64Value) Plus(interpreter *Interpreter, other NumberValue) NumberValue {
	o, ok := other.(UInt64Value)
	if !ok {
		panic(InvalidOperandsError{
			Operation: ast.OperationPlus,
			LeftType:  v.StaticType(interpreter),
			RightType: other.StaticType(interpreter),
		})
	}

	return NewUInt64Value(
		interpreter,
		func() uint64 {
			return safeAddUint64(uint64(v), uint64(o))
		},
	)
}

func (v UInt64Value) SaturatingPlus(interpreter *Interpreter, other NumberValue) NumberValue {
	o, ok := other.(UInt64Value)
	if !ok {
		panic(InvalidOperandsError{
			FunctionName: sema.NumericTypeSaturatingAddFunctionName,
			LeftType:     v.StaticType(interpreter),
			RightType:    other.StaticType(interpreter),
		})
	}

	return NewUInt64Value(
		interpreter,
		func() uint64 {
			sum := v + o
			// INT30-C
			if sum < v {
				return math.MaxUint64
			}
			return uint64(sum)
		},
	)
}

func (v UInt64Value) Minus(interpreter *Interpreter, other NumberValue) NumberValue {
	o, ok := other.(UInt64Value)
	if !ok {
		panic(InvalidOperandsError{
			Operation: ast.OperationMinus,
			LeftType:  v.StaticType(interpreter),
			RightType: other.StaticType(interpreter),
		})
	}

	return NewUInt64Value(
		interpreter,
		func() uint64 {
			diff := v - o
			// INT30-C
			if diff > v {
				panic(UnderflowError{})
			}
			return uint64(diff)
		},
	)
}

func (v UInt64Value) SaturatingMinus(interpreter *Interpreter, other NumberValue) NumberValue {
	o, ok := other.(UInt64Value)
	if !ok {
		panic(InvalidOperandsError{
			FunctionName: sema.NumericTypeSaturatingSubtractFunctionName,
			LeftType:     v.StaticType(interpreter),
			RightType:    other.StaticType(interpreter),
		})
	}

	return NewUInt64Value(
		interpreter,
		func() uint64 {
			diff := v - o
			// INT30-C
			if diff > v {
				return 0
			}
			return uint64(diff)
		},
	)
}

func (v UInt64Value) Mod(interpreter *Interpreter, other NumberValue) NumberValue {
	o, ok := other.(UInt64Value)
	if !ok {
		panic(InvalidOperandsError{
			Operation: ast.OperationMod,
			LeftType:  v.StaticType(interpreter),
			RightType: other.StaticType(interpreter),
		})
	}

	return NewUInt64Value(
		interpreter,
		func() uint64 {
			if o == 0 {
				panic(DivisionByZeroError{})
			}
			return uint64(v % o)
		},
	)
}

func (v UInt64Value) Mul(interpreter *Interpreter, other NumberValue) NumberValue {
	o, ok := other.(UInt64Value)
	if !ok {
		panic(InvalidOperandsError{
			Operation: ast.OperationMul,
			LeftType:  v.StaticType(interpreter),
			RightType: other.StaticType(interpreter),
		})
	}

	return NewUInt64Value(
		interpreter,
		func() uint64 {
			if (v > 0) && (o > 0) && (v > (math.MaxUint64 / o)) {
				panic(OverflowError{})
			}
			return uint64(v * o)
		},
	)
}

func (v UInt64Value) SaturatingMul(interpreter *Interpreter, other NumberValue) NumberValue {
	o, ok := other.(UInt64Value)
	if !ok {
		panic(InvalidOperandsError{
			FunctionName: sema.NumericTypeSaturatingMultiplyFunctionName,
			LeftType:     v.StaticType(interpreter),
			RightType:    other.StaticType(interpreter),
		})
	}

	return NewUInt64Value(
		interpreter,
		func() uint64 {
			// INT30-C
			if (v > 0) && (o > 0) && (v > (math.MaxUint64 / o)) {
				return math.MaxUint64
			}
			return uint64(v * o)
		},
	)
}

func (v UInt64Value) Div(interpreter *Interpreter, other NumberValue) NumberValue {
	o, ok := other.(UInt64Value)
	if !ok {
		panic(InvalidOperandsError{
			Operation: ast.OperationDiv,
			LeftType:  v.StaticType(interpreter),
			RightType: other.StaticType(interpreter),
		})
	}

	return NewUInt64Value(
		interpreter,
		func() uint64 {
			if o == 0 {
				panic(DivisionByZeroError{})
			}
			return uint64(v / o)
		},
	)
}

func (v UInt64Value) SaturatingDiv(interpreter *Interpreter, other NumberValue) NumberValue {
	defer func() {
		r := recover()
		if _, ok := r.(InvalidOperandsError); ok {
			panic(InvalidOperandsError{
				FunctionName: sema.NumericTypeSaturatingDivideFunctionName,
				LeftType:     v.StaticType(interpreter),
				RightType:    other.StaticType(interpreter),
			})
		}
	}()

	return v.Div(interpreter, other)
}

func (v UInt64Value) Less(interpreter *Interpreter, other NumberValue) BoolValue {
	o, ok := other.(UInt64Value)
	if !ok {
		panic(InvalidOperandsError{
			Operation: ast.OperationLess,
			LeftType:  v.StaticType(interpreter),
			RightType: other.StaticType(interpreter),
		})
	}

	return AsBoolValue(v < o)
}

func (v UInt64Value) LessEqual(interpreter *Interpreter, other NumberValue) BoolValue {
	o, ok := other.(UInt64Value)
	if !ok {
		panic(InvalidOperandsError{
			Operation: ast.OperationLessEqual,
			LeftType:  v.StaticType(interpreter),
			RightType: other.StaticType(interpreter),
		})
	}

	return AsBoolValue(v <= o)
}

func (v UInt64Value) Greater(interpreter *Interpreter, other NumberValue) BoolValue {
	o, ok := other.(UInt64Value)
	if !ok {
		panic(InvalidOperandsError{
			Operation: ast.OperationGreater,
			LeftType:  v.StaticType(interpreter),
			RightType: other.StaticType(interpreter),
		})
	}

	return AsBoolValue(v > o)
}

func (v UInt64Value) GreaterEqual(interpreter *Interpreter, other NumberValue) BoolValue {
	o, ok := other.(UInt64Value)
	if !ok {
		panic(InvalidOperandsError{
			Operation: ast.OperationGreaterEqual,
			LeftType:  v.StaticType(interpreter),
			RightType: other.StaticType(interpreter),
		})
	}

	return AsBoolValue(v >= o)
}

func (v UInt64Value) Equal(_ *Interpreter, _ LocationRange, other Value) bool {
	otherUInt64, ok := other.(UInt64Value)
	if !ok {
		return false
	}
	return v == otherUInt64
}

// HashInput returns a byte slice containing:
// - HashInputTypeUInt64 (1 byte)
// - uint64 value encoded in big-endian (8 bytes)
func (v UInt64Value) HashInput(_ *Interpreter, _ LocationRange, scratch []byte) []byte {
	scratch[0] = byte(HashInputTypeUInt64)
	binary.BigEndian.PutUint64(scratch[1:], uint64(v))
	return scratch[:9]
}

func ConvertUInt64(memoryGauge common.MemoryGauge, value Value) UInt64Value {
	return NewUInt64Value(
		memoryGauge,
		func() uint64 {
			return ConvertUnsigned[uint64](
				memoryGauge,
				value,
				sema.UInt64TypeMaxInt,
				-1,
			)
		},
	)
}

func (v UInt64Value) BitwiseOr(interpreter *Interpreter, other IntegerValue) IntegerValue {
	o, ok := other.(UInt64Value)
	if !ok {
		panic(InvalidOperandsError{
			Operation: ast.OperationBitwiseOr,
			LeftType:  v.StaticType(interpreter),
			RightType: other.StaticType(interpreter),
		})
	}

	return NewUInt64Value(
		interpreter,
		func() uint64 {
			return uint64(v | o)
		},
	)
}

func (v UInt64Value) BitwiseXor(interpreter *Interpreter, other IntegerValue) IntegerValue {
	o, ok := other.(UInt64Value)
	if !ok {
		panic(InvalidOperandsError{
			Operation: ast.OperationBitwiseXor,
			LeftType:  v.StaticType(interpreter),
			RightType: other.StaticType(interpreter),
		})
	}

	return NewUInt64Value(
		interpreter,
		func() uint64 {
			return uint64(v ^ o)
		},
	)
}

func (v UInt64Value) BitwiseAnd(interpreter *Interpreter, other IntegerValue) IntegerValue {
	o, ok := other.(UInt64Value)
	if !ok {
		panic(InvalidOperandsError{
			Operation: ast.OperationBitwiseAnd,
			LeftType:  v.StaticType(interpreter),
			RightType: other.StaticType(interpreter),
		})
	}

	return NewUInt64Value(
		interpreter,
		func() uint64 {
			return uint64(v & o)
		},
	)
}

func (v UInt64Value) BitwiseLeftShift(interpreter *Interpreter, other IntegerValue) IntegerValue {
	o, ok := other.(UInt64Value)
	if !ok {
		panic(InvalidOperandsError{
			Operation: ast.OperationBitwiseLeftShift,
			LeftType:  v.StaticType(interpreter),
			RightType: other.StaticType(interpreter),
		})
	}

	return NewUInt64Value(
		interpreter,
		func() uint64 {
			return uint64(v << o)
		},
	)
}

func (v UInt64Value) BitwiseRightShift(interpreter *Interpreter, other IntegerValue) IntegerValue {
	o, ok := other.(UInt64Value)
	if !ok {
		panic(InvalidOperandsError{
			Operation: ast.OperationBitwiseRightShift,
			LeftType:  v.StaticType(interpreter),
			RightType: other.StaticType(interpreter),
		})
	}

	return NewUInt64Value(
		interpreter,
		func() uint64 {
			return uint64(v >> o)
		},
	)
}

func (v UInt64Value) GetMember(interpreter *Interpreter, _ LocationRange, name string) Value {
	return getNumberValueMember(interpreter, v, name, sema.UInt64Type)
}

func (UInt64Value) RemoveMember(_ *Interpreter, _ LocationRange, _ string) Value {
	// Numbers have no removable members (fields / functions)
	panic(errors.NewUnreachableError())
}

func (UInt64Value) SetMember(_ *Interpreter, _ LocationRange, _ string, _ Value) {
	// Numbers have no settable members (fields / functions)
	panic(errors.NewUnreachableError())
}

func (v UInt64Value) ToBigEndianBytes() []byte {
	b := make([]byte, 8)
	binary.BigEndian.PutUint64(b, uint64(v))
	return b
}

func (v UInt64Value) ConformsToStaticType(
	_ *Interpreter,
	_ LocationRange,
	_ TypeConformanceResults,
) bool {
	return true
}

func (UInt64Value) IsStorable() bool {
	return true
}

func (v UInt64Value) Storable(_ atree.SlabStorage, _ atree.Address, _ uint64) (atree.Storable, error) {
	return v, nil
}

func (UInt64Value) NeedsStoreTo(_ atree.Address) bool {
	return false
}

func (UInt64Value) IsResourceKinded(_ *Interpreter) bool {
	return false
}

func (v UInt64Value) Transfer(
	interpreter *Interpreter,
	_ LocationRange,
	_ atree.Address,
	remove bool,
	storable atree.Storable,
) Value {
	if remove {
		interpreter.RemoveReferencedSlab(storable)
	}
	return v
}

func (v UInt64Value) Clone(_ *Interpreter) Value {
	return v
}

func (UInt64Value) DeepRemove(_ *Interpreter) {
	// NO-OP
}

func (v UInt64Value) ByteSize() uint32 {
	return cborTagSize + getUintCBORSize(uint64(v))
}

func (v UInt64Value) StoredValue(_ atree.SlabStorage) (atree.Value, error) {
	return v, nil
}

func (UInt64Value) ChildStorables() []atree.Storable {
	return nil
}

// UInt128Value

type UInt128Value struct {
	BigInt *big.Int
}

func NewUInt128ValueFromUint64(interpreter *Interpreter, value uint64) UInt128Value {
	return NewUInt128ValueFromBigInt(
		interpreter,
		func() *big.Int {
			return new(big.Int).SetUint64(value)
		},
	)
}

func NewUnmeteredUInt128ValueFromUint64(value uint64) UInt128Value {
	return NewUnmeteredUInt128ValueFromBigInt(new(big.Int).SetUint64(value))
}

var Uint128MemoryUsage = common.NewBigIntMemoryUsage(16)

func NewUInt128ValueFromBigInt(memoryGauge common.MemoryGauge, bigIntConstructor func() *big.Int) UInt128Value {
	common.UseMemory(memoryGauge, Uint128MemoryUsage)
	value := bigIntConstructor()
	return NewUnmeteredUInt128ValueFromBigInt(value)
}

func NewUnmeteredUInt128ValueFromBigInt(value *big.Int) UInt128Value {
	return UInt128Value{
		BigInt: value,
	}
}

var _ Value = UInt128Value{}
var _ atree.Storable = UInt128Value{}
var _ NumberValue = UInt128Value{}
var _ IntegerValue = UInt128Value{}
var _ EquatableValue = UInt128Value{}
var _ HashableValue = UInt128Value{}
var _ MemberAccessibleValue = UInt128Value{}

func (UInt128Value) IsValue() {}

func (v UInt128Value) Accept(interpreter *Interpreter, visitor Visitor) {
	visitor.VisitUInt128Value(interpreter, v)
}

func (UInt128Value) Walk(_ *Interpreter, _ func(Value)) {
	// NO-OP
}

func (UInt128Value) StaticType(interpreter *Interpreter) StaticType {
	return NewPrimitiveStaticType(interpreter, PrimitiveStaticTypeUInt128)
}

func (UInt128Value) IsImportable(_ *Interpreter) bool {
	return true
}

func (v UInt128Value) ToInt() int {
	if !v.BigInt.IsInt64() {
		panic(OverflowError{})
	}
	return int(v.BigInt.Int64())
}

func (v UInt128Value) ByteLength() int {
	return common.BigIntByteLength(v.BigInt)
}

func (v UInt128Value) ToBigInt(memoryGauge common.MemoryGauge) *big.Int {
	common.UseMemory(memoryGauge, common.NewBigIntMemoryUsage(v.ByteLength()))
	return new(big.Int).Set(v.BigInt)
}

func (v UInt128Value) String() string {
	return format.BigInt(v.BigInt)
}

func (v UInt128Value) RecursiveString(_ SeenReferences) string {
	return v.String()
}

func (v UInt128Value) MeteredString(memoryGauge common.MemoryGauge, _ SeenReferences) string {
	common.UseMemory(
		memoryGauge,
		common.NewRawStringMemoryUsage(
			OverEstimateNumberStringLength(memoryGauge, v),
		),
	)
	return v.String()
}

func (v UInt128Value) Negate(*Interpreter) NumberValue {
	panic(errors.NewUnreachableError())
}

func (v UInt128Value) Plus(interpreter *Interpreter, other NumberValue) NumberValue {
	o, ok := other.(UInt128Value)
	if !ok {
		panic(InvalidOperandsError{
			Operation: ast.OperationPlus,
			LeftType:  v.StaticType(interpreter),
			RightType: other.StaticType(interpreter),
		})
	}

	return NewUInt128ValueFromBigInt(
		interpreter,
		func() *big.Int {
			sum := new(big.Int)
			sum.Add(v.BigInt, o.BigInt)
			// Given that this value is backed by an arbitrary size integer,
			// we can just add and check the range of the result.
			//
			// If Go gains a native uint128 type and we switch this value
			// to be based on it, then we need to follow INT30-C:
			//
			//  if sum < v {
			//      ...
			//  }
			//
			if sum.Cmp(sema.UInt128TypeMaxIntBig) > 0 {
				panic(OverflowError{})
			}
			return sum
		},
	)
}

func (v UInt128Value) SaturatingPlus(interpreter *Interpreter, other NumberValue) NumberValue {
	o, ok := other.(UInt128Value)
	if !ok {
		panic(InvalidOperandsError{
			FunctionName: sema.NumericTypeSaturatingAddFunctionName,
			LeftType:     v.StaticType(interpreter),
			RightType:    other.StaticType(interpreter),
		})
	}

	return NewUInt128ValueFromBigInt(
		interpreter,
		func() *big.Int {
			sum := new(big.Int)
			sum.Add(v.BigInt, o.BigInt)
			// Given that this value is backed by an arbitrary size integer,
			// we can just add and check the range of the result.
			//
			// If Go gains a native uint128 type and we switch this value
			// to be based on it, then we need to follow INT30-C:
			//
			//  if sum < v {
			//      ...
			//  }
			//
			if sum.Cmp(sema.UInt128TypeMaxIntBig) > 0 {
				return sema.UInt128TypeMaxIntBig
			}
			return sum
		},
	)
}

func (v UInt128Value) Minus(interpreter *Interpreter, other NumberValue) NumberValue {
	o, ok := other.(UInt128Value)
	if !ok {
		panic(InvalidOperandsError{
			Operation: ast.OperationMinus,
			LeftType:  v.StaticType(interpreter),
			RightType: other.StaticType(interpreter),
		})
	}

	return NewUInt128ValueFromBigInt(
		interpreter,
		func() *big.Int {
			diff := new(big.Int)
			diff.Sub(v.BigInt, o.BigInt)
			// Given that this value is backed by an arbitrary size integer,
			// we can just subtract and check the range of the result.
			//
			// If Go gains a native uint128 type and we switch this value
			// to be based on it, then we need to follow INT30-C:
			//
			//   if diff > v {
			// 	     ...
			//   }
			//
			if diff.Cmp(sema.UInt128TypeMinIntBig) < 0 {
				panic(UnderflowError{})
			}
			return diff
		},
	)
}

func (v UInt128Value) SaturatingMinus(interpreter *Interpreter, other NumberValue) NumberValue {
	o, ok := other.(UInt128Value)
	if !ok {
		panic(InvalidOperandsError{
			FunctionName: sema.NumericTypeSaturatingSubtractFunctionName,
			LeftType:     v.StaticType(interpreter),
			RightType:    other.StaticType(interpreter),
		})
	}

	return NewUInt128ValueFromBigInt(
		interpreter,
		func() *big.Int {
			diff := new(big.Int)
			diff.Sub(v.BigInt, o.BigInt)
			// Given that this value is backed by an arbitrary size integer,
			// we can just subtract and check the range of the result.
			//
			// If Go gains a native uint128 type and we switch this value
			// to be based on it, then we need to follow INT30-C:
			//
			//   if diff > v {
			// 	     ...
			//   }
			//
			if diff.Cmp(sema.UInt128TypeMinIntBig) < 0 {
				return sema.UInt128TypeMinIntBig
			}
			return diff
		},
	)
}

func (v UInt128Value) Mod(interpreter *Interpreter, other NumberValue) NumberValue {
	o, ok := other.(UInt128Value)
	if !ok {
		panic(InvalidOperandsError{
			Operation: ast.OperationMod,
			LeftType:  v.StaticType(interpreter),
			RightType: other.StaticType(interpreter),
		})
	}

	return NewUInt128ValueFromBigInt(
		interpreter,
		func() *big.Int {
			res := new(big.Int)
			if o.BigInt.Cmp(res) == 0 {
				panic(DivisionByZeroError{})
			}
			return res.Rem(v.BigInt, o.BigInt)
		},
	)
}

func (v UInt128Value) Mul(interpreter *Interpreter, other NumberValue) NumberValue {
	o, ok := other.(UInt128Value)
	if !ok {
		panic(InvalidOperandsError{
			Operation: ast.OperationMul,
			LeftType:  v.StaticType(interpreter),
			RightType: other.StaticType(interpreter),
		})
	}

	return NewUInt128ValueFromBigInt(
		interpreter,
		func() *big.Int {
			res := new(big.Int)
			res.Mul(v.BigInt, o.BigInt)
			if res.Cmp(sema.UInt128TypeMaxIntBig) > 0 {
				panic(OverflowError{})
			}
			return res
		},
	)
}

func (v UInt128Value) SaturatingMul(interpreter *Interpreter, other NumberValue) NumberValue {
	o, ok := other.(UInt128Value)
	if !ok {
		panic(InvalidOperandsError{
			FunctionName: sema.NumericTypeSaturatingMultiplyFunctionName,
			LeftType:     v.StaticType(interpreter),
			RightType:    other.StaticType(interpreter),
		})
	}

	return NewUInt128ValueFromBigInt(
		interpreter,
		func() *big.Int {
			res := new(big.Int)
			res.Mul(v.BigInt, o.BigInt)
			if res.Cmp(sema.UInt128TypeMaxIntBig) > 0 {
				return sema.UInt128TypeMaxIntBig
			}
			return res
		},
	)
}

func (v UInt128Value) Div(interpreter *Interpreter, other NumberValue) NumberValue {
	o, ok := other.(UInt128Value)
	if !ok {
		panic(InvalidOperandsError{
			Operation: ast.OperationDiv,
			LeftType:  v.StaticType(interpreter),
			RightType: other.StaticType(interpreter),
		})
	}

	return NewUInt128ValueFromBigInt(
		interpreter,
		func() *big.Int {
			res := new(big.Int)
			if o.BigInt.Cmp(res) == 0 {
				panic(DivisionByZeroError{})
			}
			return res.Div(v.BigInt, o.BigInt)
		},
	)

}

func (v UInt128Value) SaturatingDiv(interpreter *Interpreter, other NumberValue) NumberValue {
	defer func() {
		r := recover()
		if _, ok := r.(InvalidOperandsError); ok {
			panic(InvalidOperandsError{
				FunctionName: sema.NumericTypeSaturatingDivideFunctionName,
				LeftType:     v.StaticType(interpreter),
				RightType:    other.StaticType(interpreter),
			})
		}
	}()

	return v.Div(interpreter, other)
}

func (v UInt128Value) Less(interpreter *Interpreter, other NumberValue) BoolValue {
	o, ok := other.(UInt128Value)
	if !ok {
		panic(InvalidOperandsError{
			Operation: ast.OperationLess,
			LeftType:  v.StaticType(interpreter),
			RightType: other.StaticType(interpreter),
		})
	}

	cmp := v.BigInt.Cmp(o.BigInt)
	return AsBoolValue(cmp == -1)
}

func (v UInt128Value) LessEqual(interpreter *Interpreter, other NumberValue) BoolValue {
	o, ok := other.(UInt128Value)
	if !ok {
		panic(InvalidOperandsError{
			Operation: ast.OperationLessEqual,
			LeftType:  v.StaticType(interpreter),
			RightType: other.StaticType(interpreter),
		})
	}

	cmp := v.BigInt.Cmp(o.BigInt)
	return AsBoolValue(cmp <= 0)
}

func (v UInt128Value) Greater(interpreter *Interpreter, other NumberValue) BoolValue {
	o, ok := other.(UInt128Value)
	if !ok {
		panic(InvalidOperandsError{
			Operation: ast.OperationGreater,
			LeftType:  v.StaticType(interpreter),
			RightType: other.StaticType(interpreter),
		})
	}

	cmp := v.BigInt.Cmp(o.BigInt)
	return AsBoolValue(cmp == 1)
}

func (v UInt128Value) GreaterEqual(interpreter *Interpreter, other NumberValue) BoolValue {
	o, ok := other.(UInt128Value)
	if !ok {
		panic(InvalidOperandsError{
			Operation: ast.OperationGreaterEqual,
			LeftType:  v.StaticType(interpreter),
			RightType: other.StaticType(interpreter),
		})
	}

	cmp := v.BigInt.Cmp(o.BigInt)
	return AsBoolValue(cmp >= 0)
}

func (v UInt128Value) Equal(_ *Interpreter, _ LocationRange, other Value) bool {
	otherInt, ok := other.(UInt128Value)
	if !ok {
		return false
	}
	cmp := v.BigInt.Cmp(otherInt.BigInt)
	return cmp == 0
}

// HashInput returns a byte slice containing:
// - HashInputTypeUInt128 (1 byte)
// - big int encoded in big endian (n bytes)
func (v UInt128Value) HashInput(_ *Interpreter, _ LocationRange, scratch []byte) []byte {
	b := UnsignedBigIntToBigEndianBytes(v.BigInt)

	length := 1 + len(b)
	var buffer []byte
	if length <= len(scratch) {
		buffer = scratch[:length]
	} else {
		buffer = make([]byte, length)
	}

	buffer[0] = byte(HashInputTypeUInt128)
	copy(buffer[1:], b)
	return buffer
}

func ConvertUInt128(memoryGauge common.MemoryGauge, value Value) Value {
	return NewUInt128ValueFromBigInt(
		memoryGauge,
		func() *big.Int {

			var v *big.Int

			switch value := value.(type) {
			case BigNumberValue:
				v = value.ToBigInt(memoryGauge)

			case NumberValue:
				v = big.NewInt(int64(value.ToInt()))

			default:
				panic(errors.NewUnreachableError())
			}

			if v.Cmp(sema.UInt128TypeMaxIntBig) > 0 {
				panic(OverflowError{})
			} else if v.Sign() < 0 {
				panic(UnderflowError{})
			}

			return v
		},
	)
}

func (v UInt128Value) BitwiseOr(interpreter *Interpreter, other IntegerValue) IntegerValue {
	o, ok := other.(UInt128Value)
	if !ok {
		panic(InvalidOperandsError{
			Operation: ast.OperationBitwiseOr,
			LeftType:  v.StaticType(interpreter),
			RightType: other.StaticType(interpreter),
		})
	}

	return NewUInt128ValueFromBigInt(
		interpreter,
		func() *big.Int {
			res := new(big.Int)
			return res.Or(v.BigInt, o.BigInt)
		},
	)
}

func (v UInt128Value) BitwiseXor(interpreter *Interpreter, other IntegerValue) IntegerValue {
	o, ok := other.(UInt128Value)
	if !ok {
		panic(InvalidOperandsError{
			Operation: ast.OperationBitwiseXor,
			LeftType:  v.StaticType(interpreter),
			RightType: other.StaticType(interpreter),
		})
	}

	return NewUInt128ValueFromBigInt(
		interpreter,
		func() *big.Int {
			res := new(big.Int)
			return res.Xor(v.BigInt, o.BigInt)
		},
	)
}

func (v UInt128Value) BitwiseAnd(interpreter *Interpreter, other IntegerValue) IntegerValue {
	o, ok := other.(UInt128Value)
	if !ok {
		panic(InvalidOperandsError{
			Operation: ast.OperationBitwiseAnd,
			LeftType:  v.StaticType(interpreter),
			RightType: other.StaticType(interpreter),
		})
	}

	return NewUInt128ValueFromBigInt(
		interpreter,
		func() *big.Int {
			res := new(big.Int)
			return res.And(v.BigInt, o.BigInt)
		},
	)

}

func (v UInt128Value) BitwiseLeftShift(interpreter *Interpreter, other IntegerValue) IntegerValue {
	o, ok := other.(UInt128Value)
	if !ok {
		panic(InvalidOperandsError{
			Operation: ast.OperationBitwiseLeftShift,
			LeftType:  v.StaticType(interpreter),
			RightType: other.StaticType(interpreter),
		})
	}

	return NewUInt128ValueFromBigInt(
		interpreter,
		func() *big.Int {
			res := new(big.Int)
			if o.BigInt.Sign() < 0 {
				panic(UnderflowError{})
			}
			if !o.BigInt.IsUint64() {
				panic(OverflowError{})
			}
			return res.Lsh(v.BigInt, uint(o.BigInt.Uint64()))
		},
	)
}

func (v UInt128Value) BitwiseRightShift(interpreter *Interpreter, other IntegerValue) IntegerValue {
	o, ok := other.(UInt128Value)
	if !ok {
		panic(InvalidOperandsError{
			Operation: ast.OperationBitwiseRightShift,
			LeftType:  v.StaticType(interpreter),
			RightType: other.StaticType(interpreter),
		})
	}

	return NewUInt128ValueFromBigInt(
		interpreter,
		func() *big.Int {
			res := new(big.Int)
			if o.BigInt.Sign() < 0 {
				panic(UnderflowError{})
			}
			if !o.BigInt.IsUint64() {
				panic(OverflowError{})
			}
			return res.Rsh(v.BigInt, uint(o.BigInt.Uint64()))
		},
	)
}

func (v UInt128Value) GetMember(interpreter *Interpreter, _ LocationRange, name string) Value {
	return getNumberValueMember(interpreter, v, name, sema.UInt128Type)
}

func (UInt128Value) RemoveMember(_ *Interpreter, _ LocationRange, _ string) Value {
	// Numbers have no removable members (fields / functions)
	panic(errors.NewUnreachableError())
}

func (UInt128Value) SetMember(_ *Interpreter, _ LocationRange, _ string, _ Value) {
	// Numbers have no settable members (fields / functions)
	panic(errors.NewUnreachableError())
}

func (v UInt128Value) ToBigEndianBytes() []byte {
	return UnsignedBigIntToBigEndianBytes(v.BigInt)
}

func (v UInt128Value) ConformsToStaticType(
	_ *Interpreter,
	_ LocationRange,
	_ TypeConformanceResults,
) bool {
	return true
}

func (UInt128Value) IsStorable() bool {
	return true
}

func (v UInt128Value) Storable(_ atree.SlabStorage, _ atree.Address, _ uint64) (atree.Storable, error) {
	return v, nil
}

func (UInt128Value) NeedsStoreTo(_ atree.Address) bool {
	return false
}

func (UInt128Value) IsResourceKinded(_ *Interpreter) bool {
	return false
}

func (v UInt128Value) Transfer(
	interpreter *Interpreter,
	_ LocationRange,
	_ atree.Address,
	remove bool,
	storable atree.Storable,
) Value {
	if remove {
		interpreter.RemoveReferencedSlab(storable)
	}
	return v
}

func (v UInt128Value) Clone(_ *Interpreter) Value {
	return NewUnmeteredUInt128ValueFromBigInt(v.BigInt)
}

func (UInt128Value) DeepRemove(_ *Interpreter) {
	// NO-OP
}

func (v UInt128Value) ByteSize() uint32 {
	return cborTagSize + getBigIntCBORSize(v.BigInt)
}

func (v UInt128Value) StoredValue(_ atree.SlabStorage) (atree.Value, error) {
	return v, nil
}

func (UInt128Value) ChildStorables() []atree.Storable {
	return nil
}

// UInt256Value

type UInt256Value struct {
	BigInt *big.Int
}

func NewUInt256ValueFromUint64(interpreter *Interpreter, value uint64) UInt256Value {
	return NewUInt256ValueFromBigInt(
		interpreter,
		func() *big.Int {
			return new(big.Int).SetUint64(value)
		},
	)
}

func NewUnmeteredUInt256ValueFromUint64(value uint64) UInt256Value {
	return NewUnmeteredUInt256ValueFromBigInt(new(big.Int).SetUint64(value))
}

var Uint256MemoryUsage = common.NewBigIntMemoryUsage(32)

func NewUInt256ValueFromBigInt(memoryGauge common.MemoryGauge, bigIntConstructor func() *big.Int) UInt256Value {
	common.UseMemory(memoryGauge, Uint256MemoryUsage)
	value := bigIntConstructor()
	return NewUnmeteredUInt256ValueFromBigInt(value)
}

func NewUnmeteredUInt256ValueFromBigInt(value *big.Int) UInt256Value {
	return UInt256Value{
		BigInt: value,
	}
}

var _ Value = UInt256Value{}
var _ atree.Storable = UInt256Value{}
var _ NumberValue = UInt256Value{}
var _ IntegerValue = UInt256Value{}
var _ EquatableValue = UInt256Value{}
var _ HashableValue = UInt256Value{}
var _ MemberAccessibleValue = UInt256Value{}

func (UInt256Value) IsValue() {}

func (v UInt256Value) Accept(interpreter *Interpreter, visitor Visitor) {
	visitor.VisitUInt256Value(interpreter, v)
}

func (UInt256Value) Walk(_ *Interpreter, _ func(Value)) {
	// NO-OP
}

func (UInt256Value) StaticType(interpreter *Interpreter) StaticType {
	return NewPrimitiveStaticType(interpreter, PrimitiveStaticTypeUInt256)
}

func (UInt256Value) IsImportable(_ *Interpreter) bool {
	return true
}

func (v UInt256Value) ToInt() int {
	if !v.BigInt.IsInt64() {
		panic(OverflowError{})
	}

	return int(v.BigInt.Int64())
}

func (v UInt256Value) ByteLength() int {
	return common.BigIntByteLength(v.BigInt)
}

func (v UInt256Value) ToBigInt(memoryGauge common.MemoryGauge) *big.Int {
	common.UseMemory(memoryGauge, common.NewBigIntMemoryUsage(v.ByteLength()))
	return new(big.Int).Set(v.BigInt)
}

func (v UInt256Value) String() string {
	return format.BigInt(v.BigInt)
}

func (v UInt256Value) RecursiveString(_ SeenReferences) string {
	return v.String()
}

func (v UInt256Value) MeteredString(memoryGauge common.MemoryGauge, _ SeenReferences) string {
	common.UseMemory(
		memoryGauge,
		common.NewRawStringMemoryUsage(
			OverEstimateNumberStringLength(memoryGauge, v),
		),
	)
	return v.String()
}

func (v UInt256Value) Negate(*Interpreter) NumberValue {
	panic(errors.NewUnreachableError())
}

func (v UInt256Value) Plus(interpreter *Interpreter, other NumberValue) NumberValue {
	o, ok := other.(UInt256Value)
	if !ok {
		panic(InvalidOperandsError{
			Operation: ast.OperationPlus,
			LeftType:  v.StaticType(interpreter),
			RightType: other.StaticType(interpreter),
		})
	}

	return NewUInt256ValueFromBigInt(
		interpreter,
		func() *big.Int {
			sum := new(big.Int)
			sum.Add(v.BigInt, o.BigInt)
			// Given that this value is backed by an arbitrary size integer,
			// we can just add and check the range of the result.
			//
			// If Go gains a native uint256 type and we switch this value
			// to be based on it, then we need to follow INT30-C:
			//
			//  if sum < v {
			//      ...
			//  }
			//
			if sum.Cmp(sema.UInt256TypeMaxIntBig) > 0 {
				panic(OverflowError{})
			}
			return sum
		},
	)

}

func (v UInt256Value) SaturatingPlus(interpreter *Interpreter, other NumberValue) NumberValue {
	o, ok := other.(UInt256Value)
	if !ok {
		panic(InvalidOperandsError{
			FunctionName: sema.NumericTypeSaturatingAddFunctionName,
			LeftType:     v.StaticType(interpreter),
			RightType:    other.StaticType(interpreter),
		})
	}

	return NewUInt256ValueFromBigInt(
		interpreter,
		func() *big.Int {
			sum := new(big.Int)
			sum.Add(v.BigInt, o.BigInt)
			// Given that this value is backed by an arbitrary size integer,
			// we can just add and check the range of the result.
			//
			// If Go gains a native uint256 type and we switch this value
			// to be based on it, then we need to follow INT30-C:
			//
			//  if sum < v {
			//      ...
			//  }
			//
			if sum.Cmp(sema.UInt256TypeMaxIntBig) > 0 {
				return sema.UInt256TypeMaxIntBig
			}
			return sum
		},
	)
}

func (v UInt256Value) Minus(interpreter *Interpreter, other NumberValue) NumberValue {
	o, ok := other.(UInt256Value)
	if !ok {
		panic(InvalidOperandsError{
			Operation: ast.OperationMinus,
			LeftType:  v.StaticType(interpreter),
			RightType: other.StaticType(interpreter),
		})
	}

	return NewUInt256ValueFromBigInt(
		interpreter,
		func() *big.Int {
			diff := new(big.Int)
			diff.Sub(v.BigInt, o.BigInt)
			// Given that this value is backed by an arbitrary size integer,
			// we can just subtract and check the range of the result.
			//
			// If Go gains a native uint256 type and we switch this value
			// to be based on it, then we need to follow INT30-C:
			//
			//   if diff > v {
			// 	     ...
			//   }
			//
			if diff.Cmp(sema.UInt256TypeMinIntBig) < 0 {
				panic(UnderflowError{})
			}
			return diff
		},
	)
}

func (v UInt256Value) SaturatingMinus(interpreter *Interpreter, other NumberValue) NumberValue {
	o, ok := other.(UInt256Value)
	if !ok {
		panic(InvalidOperandsError{
			FunctionName: sema.NumericTypeSaturatingSubtractFunctionName,
			LeftType:     v.StaticType(interpreter),
			RightType:    other.StaticType(interpreter),
		})
	}

	return NewUInt256ValueFromBigInt(
		interpreter,
		func() *big.Int {
			diff := new(big.Int)
			diff.Sub(v.BigInt, o.BigInt)
			// Given that this value is backed by an arbitrary size integer,
			// we can just subtract and check the range of the result.
			//
			// If Go gains a native uint256 type and we switch this value
			// to be based on it, then we need to follow INT30-C:
			//
			//   if diff > v {
			// 	     ...
			//   }
			//
			if diff.Cmp(sema.UInt256TypeMinIntBig) < 0 {
				return sema.UInt256TypeMinIntBig
			}
			return diff
		},
	)

}

func (v UInt256Value) Mod(interpreter *Interpreter, other NumberValue) NumberValue {
	o, ok := other.(UInt256Value)
	if !ok {
		panic(InvalidOperandsError{
			Operation: ast.OperationMod,
			LeftType:  v.StaticType(interpreter),
			RightType: other.StaticType(interpreter),
		})
	}

	return NewUInt256ValueFromBigInt(
		interpreter,
		func() *big.Int {
			res := new(big.Int)
			if o.BigInt.Cmp(res) == 0 {
				panic(DivisionByZeroError{})
			}
			return res.Rem(v.BigInt, o.BigInt)
		},
	)
}

func (v UInt256Value) Mul(interpreter *Interpreter, other NumberValue) NumberValue {
	o, ok := other.(UInt256Value)
	if !ok {
		panic(InvalidOperandsError{
			Operation: ast.OperationMul,
			LeftType:  v.StaticType(interpreter),
			RightType: other.StaticType(interpreter),
		})
	}

	return NewUInt256ValueFromBigInt(
		interpreter,
		func() *big.Int {
			res := new(big.Int)
			res.Mul(v.BigInt, o.BigInt)
			if res.Cmp(sema.UInt256TypeMaxIntBig) > 0 {
				panic(OverflowError{})
			}
			return res
		},
	)
}

func (v UInt256Value) SaturatingMul(interpreter *Interpreter, other NumberValue) NumberValue {
	o, ok := other.(UInt256Value)
	if !ok {
		panic(InvalidOperandsError{
			FunctionName: sema.NumericTypeSaturatingMultiplyFunctionName,
			LeftType:     v.StaticType(interpreter),
			RightType:    other.StaticType(interpreter),
		})
	}

	return NewUInt256ValueFromBigInt(
		interpreter,
		func() *big.Int {
			res := new(big.Int)
			res.Mul(v.BigInt, o.BigInt)
			if res.Cmp(sema.UInt256TypeMaxIntBig) > 0 {
				return sema.UInt256TypeMaxIntBig
			}
			return res
		},
	)
}

func (v UInt256Value) Div(interpreter *Interpreter, other NumberValue) NumberValue {
	o, ok := other.(UInt256Value)
	if !ok {
		panic(InvalidOperandsError{
			Operation: ast.OperationDiv,
			LeftType:  v.StaticType(interpreter),
			RightType: other.StaticType(interpreter),
		})
	}

	return NewUInt256ValueFromBigInt(
		interpreter,
		func() *big.Int {
			res := new(big.Int)
			if o.BigInt.Cmp(res) == 0 {
				panic(DivisionByZeroError{})
			}
			return res.Div(v.BigInt, o.BigInt)
		},
	)
}

func (v UInt256Value) SaturatingDiv(interpreter *Interpreter, other NumberValue) NumberValue {
	defer func() {
		r := recover()
		if _, ok := r.(InvalidOperandsError); ok {
			panic(InvalidOperandsError{
				FunctionName: sema.NumericTypeSaturatingDivideFunctionName,
				LeftType:     v.StaticType(interpreter),
				RightType:    other.StaticType(interpreter),
			})
		}
	}()

	return v.Div(interpreter, other)
}

func (v UInt256Value) Less(interpreter *Interpreter, other NumberValue) BoolValue {
	o, ok := other.(UInt256Value)
	if !ok {
		panic(InvalidOperandsError{
			Operation: ast.OperationLess,
			LeftType:  v.StaticType(interpreter),
			RightType: other.StaticType(interpreter),
		})
	}

	cmp := v.BigInt.Cmp(o.BigInt)
	return AsBoolValue(cmp == -1)
}

func (v UInt256Value) LessEqual(interpreter *Interpreter, other NumberValue) BoolValue {
	o, ok := other.(UInt256Value)
	if !ok {
		panic(InvalidOperandsError{
			Operation: ast.OperationLessEqual,
			LeftType:  v.StaticType(interpreter),
			RightType: other.StaticType(interpreter),
		})
	}

	cmp := v.BigInt.Cmp(o.BigInt)
	return AsBoolValue(cmp <= 0)
}

func (v UInt256Value) Greater(interpreter *Interpreter, other NumberValue) BoolValue {
	o, ok := other.(UInt256Value)
	if !ok {
		panic(InvalidOperandsError{
			Operation: ast.OperationGreater,
			LeftType:  v.StaticType(interpreter),
			RightType: other.StaticType(interpreter),
		})
	}

	cmp := v.BigInt.Cmp(o.BigInt)
	return AsBoolValue(cmp == 1)
}

func (v UInt256Value) GreaterEqual(interpreter *Interpreter, other NumberValue) BoolValue {
	o, ok := other.(UInt256Value)
	if !ok {
		panic(InvalidOperandsError{
			Operation: ast.OperationGreaterEqual,
			LeftType:  v.StaticType(interpreter),
			RightType: other.StaticType(interpreter),
		})
	}

	cmp := v.BigInt.Cmp(o.BigInt)
	return AsBoolValue(cmp >= 0)
}

func (v UInt256Value) Equal(_ *Interpreter, _ LocationRange, other Value) bool {
	otherInt, ok := other.(UInt256Value)
	if !ok {
		return false
	}
	cmp := v.BigInt.Cmp(otherInt.BigInt)
	return cmp == 0
}

// HashInput returns a byte slice containing:
// - HashInputTypeUInt256 (1 byte)
// - big int encoded in big endian (n bytes)
func (v UInt256Value) HashInput(_ *Interpreter, _ LocationRange, scratch []byte) []byte {
	b := UnsignedBigIntToBigEndianBytes(v.BigInt)

	length := 1 + len(b)
	var buffer []byte
	if length <= len(scratch) {
		buffer = scratch[:length]
	} else {
		buffer = make([]byte, length)
	}

	buffer[0] = byte(HashInputTypeUInt256)
	copy(buffer[1:], b)
	return buffer
}

func ConvertUInt256(memoryGauge common.MemoryGauge, value Value) UInt256Value {
	return NewUInt256ValueFromBigInt(
		memoryGauge,
		func() *big.Int {
			var v *big.Int

			switch value := value.(type) {
			case BigNumberValue:
				v = value.ToBigInt(memoryGauge)

			case NumberValue:
				v = big.NewInt(int64(value.ToInt()))

			default:
				panic(errors.NewUnreachableError())
			}

			if v.Cmp(sema.UInt256TypeMaxIntBig) > 0 {
				panic(OverflowError{})
			} else if v.Sign() < 0 {
				panic(UnderflowError{})
			}

			return v
		},
	)
}

func (v UInt256Value) BitwiseOr(interpreter *Interpreter, other IntegerValue) IntegerValue {
	o, ok := other.(UInt256Value)
	if !ok {
		panic(InvalidOperandsError{
			Operation: ast.OperationBitwiseOr,
			LeftType:  v.StaticType(interpreter),
			RightType: other.StaticType(interpreter),
		})
	}

	return NewUInt256ValueFromBigInt(
		interpreter,
		func() *big.Int {
			res := new(big.Int)
			return res.Or(v.BigInt, o.BigInt)
		},
	)
}

func (v UInt256Value) BitwiseXor(interpreter *Interpreter, other IntegerValue) IntegerValue {
	o, ok := other.(UInt256Value)
	if !ok {
		panic(InvalidOperandsError{
			Operation: ast.OperationBitwiseXor,
			LeftType:  v.StaticType(interpreter),
			RightType: other.StaticType(interpreter),
		})
	}

	return NewUInt256ValueFromBigInt(
		interpreter,
		func() *big.Int {
			res := new(big.Int)
			return res.Xor(v.BigInt, o.BigInt)
		},
	)
}

func (v UInt256Value) BitwiseAnd(interpreter *Interpreter, other IntegerValue) IntegerValue {
	o, ok := other.(UInt256Value)
	if !ok {
		panic(InvalidOperandsError{
			Operation: ast.OperationBitwiseAnd,
			LeftType:  v.StaticType(interpreter),
			RightType: other.StaticType(interpreter),
		})
	}

	return NewUInt256ValueFromBigInt(
		interpreter,
		func() *big.Int {
			res := new(big.Int)
			return res.And(v.BigInt, o.BigInt)
		},
	)
}

func (v UInt256Value) BitwiseLeftShift(interpreter *Interpreter, other IntegerValue) IntegerValue {
	o, ok := other.(UInt256Value)
	if !ok {
		panic(InvalidOperandsError{
			Operation: ast.OperationBitwiseLeftShift,
			LeftType:  v.StaticType(interpreter),
			RightType: other.StaticType(interpreter),
		})
	}

	return NewUInt256ValueFromBigInt(
		interpreter,
		func() *big.Int {
			res := new(big.Int)
			if o.BigInt.Sign() < 0 {
				panic(UnderflowError{})
			}
			if !o.BigInt.IsUint64() {
				panic(OverflowError{})
			}
			return res.Lsh(v.BigInt, uint(o.BigInt.Uint64()))
		},
	)
}

func (v UInt256Value) BitwiseRightShift(interpreter *Interpreter, other IntegerValue) IntegerValue {
	o, ok := other.(UInt256Value)
	if !ok {
		panic(InvalidOperandsError{
			Operation: ast.OperationBitwiseRightShift,
			LeftType:  v.StaticType(interpreter),
			RightType: other.StaticType(interpreter),
		})
	}

	return NewUInt256ValueFromBigInt(
		interpreter,
		func() *big.Int {
			res := new(big.Int)
			if o.BigInt.Sign() < 0 {
				panic(UnderflowError{})
			}
			if !o.BigInt.IsUint64() {
				panic(OverflowError{})
			}
			return res.Rsh(v.BigInt, uint(o.BigInt.Uint64()))
		},
	)
}

func (v UInt256Value) GetMember(interpreter *Interpreter, _ LocationRange, name string) Value {
	return getNumberValueMember(interpreter, v, name, sema.UInt256Type)
}

func (UInt256Value) RemoveMember(_ *Interpreter, _ LocationRange, _ string) Value {
	// Numbers have no removable members (fields / functions)
	panic(errors.NewUnreachableError())
}

func (UInt256Value) SetMember(_ *Interpreter, _ LocationRange, _ string, _ Value) {
	// Numbers have no settable members (fields / functions)
	panic(errors.NewUnreachableError())
}

func (v UInt256Value) ToBigEndianBytes() []byte {
	return UnsignedBigIntToBigEndianBytes(v.BigInt)
}

func (v UInt256Value) ConformsToStaticType(
	_ *Interpreter,
	_ LocationRange,
	_ TypeConformanceResults,
) bool {
	return true
}

func (UInt256Value) IsStorable() bool {
	return true
}

func (v UInt256Value) Storable(_ atree.SlabStorage, _ atree.Address, _ uint64) (atree.Storable, error) {
	return v, nil
}

func (UInt256Value) NeedsStoreTo(_ atree.Address) bool {
	return false
}

func (UInt256Value) IsResourceKinded(_ *Interpreter) bool {
	return false
}
func (v UInt256Value) Transfer(
	interpreter *Interpreter,
	_ LocationRange,
	_ atree.Address,
	remove bool,
	storable atree.Storable,
) Value {
	if remove {
		interpreter.RemoveReferencedSlab(storable)
	}
	return v
}

func (v UInt256Value) Clone(_ *Interpreter) Value {
	return NewUnmeteredUInt256ValueFromBigInt(v.BigInt)
}

func (UInt256Value) DeepRemove(_ *Interpreter) {
	// NO-OP
}

func (v UInt256Value) ByteSize() uint32 {
	return cborTagSize + getBigIntCBORSize(v.BigInt)
}

func (v UInt256Value) StoredValue(_ atree.SlabStorage) (atree.Value, error) {
	return v, nil
}

func (UInt256Value) ChildStorables() []atree.Storable {
	return nil
}

// Word8Value

type Word8Value uint8

var _ Value = Word8Value(0)
var _ atree.Storable = Word8Value(0)
var _ NumberValue = Word8Value(0)
var _ IntegerValue = Word8Value(0)
var _ EquatableValue = Word8Value(0)
var _ HashableValue = Word8Value(0)
var _ MemberAccessibleValue = Word8Value(0)

const word8Size = int(unsafe.Sizeof(Word8Value(0)))

var word8MemoryUsage = common.NewNumberMemoryUsage(word8Size)

func NewWord8Value(gauge common.MemoryGauge, valueGetter func() uint8) Word8Value {
	common.UseMemory(gauge, word8MemoryUsage)

	return NewUnmeteredWord8Value(valueGetter())
}

func NewUnmeteredWord8Value(value uint8) Word8Value {
	return Word8Value(value)
}

func (Word8Value) IsValue() {}

func (v Word8Value) Accept(interpreter *Interpreter, visitor Visitor) {
	visitor.VisitWord8Value(interpreter, v)
}

func (Word8Value) Walk(_ *Interpreter, _ func(Value)) {
	// NO-OP
}

func (Word8Value) StaticType(interpreter *Interpreter) StaticType {
	return NewPrimitiveStaticType(interpreter, PrimitiveStaticTypeWord8)
}

func (Word8Value) IsImportable(_ *Interpreter) bool {
	return true
}

func (v Word8Value) String() string {
	return format.Uint(uint64(v))
}

func (v Word8Value) RecursiveString(_ SeenReferences) string {
	return v.String()
}

func (v Word8Value) MeteredString(memoryGauge common.MemoryGauge, _ SeenReferences) string {
	common.UseMemory(
		memoryGauge,
		common.NewRawStringMemoryUsage(
			OverEstimateNumberStringLength(memoryGauge, v),
		),
	)
	return v.String()
}

func (v Word8Value) ToInt() int {
	return int(v)
}

func (v Word8Value) Negate(*Interpreter) NumberValue {
	panic(errors.NewUnreachableError())
}

func (v Word8Value) Plus(interpreter *Interpreter, other NumberValue) NumberValue {
	o, ok := other.(Word8Value)
	if !ok {
		panic(InvalidOperandsError{
			Operation: ast.OperationPlus,
			LeftType:  v.StaticType(interpreter),
			RightType: other.StaticType(interpreter),
		})
	}

	valueGetter := func() uint8 {
		return uint8(v + o)
	}

	return NewWord8Value(interpreter, valueGetter)
}

func (v Word8Value) SaturatingPlus(*Interpreter, NumberValue) NumberValue {
	panic(errors.NewUnreachableError())
}

func (v Word8Value) Minus(interpreter *Interpreter, other NumberValue) NumberValue {
	o, ok := other.(Word8Value)
	if !ok {
		panic(InvalidOperandsError{
			Operation: ast.OperationMinus,
			LeftType:  v.StaticType(interpreter),
			RightType: other.StaticType(interpreter),
		})
	}

	valueGetter := func() uint8 {
		return uint8(v - o)
	}

	return NewWord8Value(interpreter, valueGetter)
}

func (v Word8Value) SaturatingMinus(*Interpreter, NumberValue) NumberValue {
	panic(errors.NewUnreachableError())
}

func (v Word8Value) Mod(interpreter *Interpreter, other NumberValue) NumberValue {
	o, ok := other.(Word8Value)
	if !ok {
		panic(InvalidOperandsError{
			Operation: ast.OperationMod,
			LeftType:  v.StaticType(interpreter),
			RightType: other.StaticType(interpreter),
		})
	}

	if o == 0 {
		panic(DivisionByZeroError{})
	}

	valueGetter := func() uint8 {
		return uint8(v % o)
	}

	return NewWord8Value(interpreter, valueGetter)
}

func (v Word8Value) Mul(interpreter *Interpreter, other NumberValue) NumberValue {
	o, ok := other.(Word8Value)
	if !ok {
		panic(InvalidOperandsError{
			Operation: ast.OperationMul,
			LeftType:  v.StaticType(interpreter),
			RightType: other.StaticType(interpreter),
		})
	}

	valueGetter := func() uint8 {
		return uint8(v * o)
	}

	return NewWord8Value(interpreter, valueGetter)
}

func (v Word8Value) SaturatingMul(*Interpreter, NumberValue) NumberValue {
	panic(errors.NewUnreachableError())
}

func (v Word8Value) Div(interpreter *Interpreter, other NumberValue) NumberValue {
	o, ok := other.(Word8Value)
	if !ok {
		panic(InvalidOperandsError{
			Operation: ast.OperationDiv,
			LeftType:  v.StaticType(interpreter),
			RightType: other.StaticType(interpreter),
		})
	}

	if o == 0 {
		panic(DivisionByZeroError{})
	}

	valueGetter := func() uint8 {
		return uint8(v / o)
	}

	return NewWord8Value(interpreter, valueGetter)
}

func (v Word8Value) SaturatingDiv(*Interpreter, NumberValue) NumberValue {
	panic(errors.NewUnreachableError())
}

func (v Word8Value) Less(interpreter *Interpreter, other NumberValue) BoolValue {
	o, ok := other.(Word8Value)
	if !ok {
		panic(InvalidOperandsError{
			Operation: ast.OperationLess,
			LeftType:  v.StaticType(interpreter),
			RightType: other.StaticType(interpreter),
		})
	}

	return AsBoolValue(v < o)
}

func (v Word8Value) LessEqual(interpreter *Interpreter, other NumberValue) BoolValue {
	o, ok := other.(Word8Value)
	if !ok {
		panic(InvalidOperandsError{
			Operation: ast.OperationLessEqual,
			LeftType:  v.StaticType(interpreter),
			RightType: other.StaticType(interpreter),
		})
	}

	return AsBoolValue(v <= o)
}

func (v Word8Value) Greater(interpreter *Interpreter, other NumberValue) BoolValue {
	o, ok := other.(Word8Value)
	if !ok {
		panic(InvalidOperandsError{
			Operation: ast.OperationGreater,
			LeftType:  v.StaticType(interpreter),
			RightType: other.StaticType(interpreter),
		})
	}

	return AsBoolValue(v > o)
}

func (v Word8Value) GreaterEqual(interpreter *Interpreter, other NumberValue) BoolValue {
	o, ok := other.(Word8Value)
	if !ok {
		panic(InvalidOperandsError{
			Operation: ast.OperationGreaterEqual,
			LeftType:  v.StaticType(interpreter),
			RightType: other.StaticType(interpreter),
		})
	}

	return AsBoolValue(v >= o)
}

func (v Word8Value) Equal(_ *Interpreter, _ LocationRange, other Value) bool {
	otherWord8, ok := other.(Word8Value)
	if !ok {
		return false
	}
	return v == otherWord8
}

// HashInput returns a byte slice containing:
// - HashInputTypeWord8 (1 byte)
// - uint8 value (1 byte)
func (v Word8Value) HashInput(_ *Interpreter, _ LocationRange, scratch []byte) []byte {
	scratch[0] = byte(HashInputTypeWord8)
	scratch[1] = byte(v)
	return scratch[:2]
}

func ConvertWord8(memoryGauge common.MemoryGauge, value Value) Word8Value {
	return NewWord8Value(
		memoryGauge,
		func() uint8 {
			return ConvertWord[uint8](memoryGauge, value)
		},
	)
}

func (v Word8Value) BitwiseOr(interpreter *Interpreter, other IntegerValue) IntegerValue {
	o, ok := other.(Word8Value)
	if !ok {
		panic(InvalidOperandsError{
			Operation: ast.OperationBitwiseOr,
			LeftType:  v.StaticType(interpreter),
			RightType: other.StaticType(interpreter),
		})
	}

	valueGetter := func() uint8 {
		return uint8(v | o)
	}

	return NewWord8Value(interpreter, valueGetter)
}

func (v Word8Value) BitwiseXor(interpreter *Interpreter, other IntegerValue) IntegerValue {
	o, ok := other.(Word8Value)
	if !ok {
		panic(InvalidOperandsError{
			Operation: ast.OperationBitwiseXor,
			LeftType:  v.StaticType(interpreter),
			RightType: other.StaticType(interpreter),
		})
	}

	valueGetter := func() uint8 {
		return uint8(v ^ o)
	}

	return NewWord8Value(interpreter, valueGetter)
}

func (v Word8Value) BitwiseAnd(interpreter *Interpreter, other IntegerValue) IntegerValue {
	o, ok := other.(Word8Value)
	if !ok {
		panic(InvalidOperandsError{
			Operation: ast.OperationBitwiseAnd,
			LeftType:  v.StaticType(interpreter),
			RightType: other.StaticType(interpreter),
		})
	}

	valueGetter := func() uint8 {
		return uint8(v & o)
	}

	return NewWord8Value(interpreter, valueGetter)
}

func (v Word8Value) BitwiseLeftShift(interpreter *Interpreter, other IntegerValue) IntegerValue {
	o, ok := other.(Word8Value)
	if !ok {
		panic(InvalidOperandsError{
			Operation: ast.OperationBitwiseLeftShift,
			LeftType:  v.StaticType(interpreter),
			RightType: other.StaticType(interpreter),
		})
	}

	valueGetter := func() uint8 {
		return uint8(v << o)
	}

	return NewWord8Value(interpreter, valueGetter)
}

func (v Word8Value) BitwiseRightShift(interpreter *Interpreter, other IntegerValue) IntegerValue {
	o, ok := other.(Word8Value)
	if !ok {
		panic(InvalidOperandsError{
			Operation: ast.OperationBitwiseRightShift,
			LeftType:  v.StaticType(interpreter),
			RightType: other.StaticType(interpreter),
		})
	}

	valueGetter := func() uint8 {
		return uint8(v >> o)
	}

	return NewWord8Value(interpreter, valueGetter)
}

func (v Word8Value) GetMember(interpreter *Interpreter, _ LocationRange, name string) Value {
	return getNumberValueMember(interpreter, v, name, sema.Word8Type)
}

func (Word8Value) RemoveMember(_ *Interpreter, _ LocationRange, _ string) Value {
	// Numbers have no removable members (fields / functions)
	panic(errors.NewUnreachableError())
}

func (Word8Value) SetMember(_ *Interpreter, _ LocationRange, _ string, _ Value) {
	// Numbers have no settable members (fields / functions)
	panic(errors.NewUnreachableError())
}

func (v Word8Value) ToBigEndianBytes() []byte {
	return []byte{byte(v)}
}

func (v Word8Value) ConformsToStaticType(
	_ *Interpreter,
	_ LocationRange,
	_ TypeConformanceResults,
) bool {
	return true
}

func (Word8Value) IsStorable() bool {
	return true
}

func (v Word8Value) Storable(_ atree.SlabStorage, _ atree.Address, _ uint64) (atree.Storable, error) {
	return v, nil
}

func (Word8Value) NeedsStoreTo(_ atree.Address) bool {
	return false
}

func (Word8Value) IsResourceKinded(_ *Interpreter) bool {
	return false
}

func (v Word8Value) Transfer(
	interpreter *Interpreter,
	_ LocationRange,
	_ atree.Address,
	remove bool,
	storable atree.Storable,
) Value {
	if remove {
		interpreter.RemoveReferencedSlab(storable)
	}
	return v
}

func (v Word8Value) Clone(_ *Interpreter) Value {
	return v
}

func (Word8Value) DeepRemove(_ *Interpreter) {
	// NO-OP
}

func (v Word8Value) ByteSize() uint32 {
	return cborTagSize + getUintCBORSize(uint64(v))
}

func (v Word8Value) StoredValue(_ atree.SlabStorage) (atree.Value, error) {
	return v, nil
}

func (Word8Value) ChildStorables() []atree.Storable {
	return nil
}

// Word16Value

type Word16Value uint16

var _ Value = Word16Value(0)
var _ atree.Storable = Word16Value(0)
var _ NumberValue = Word16Value(0)
var _ IntegerValue = Word16Value(0)
var _ EquatableValue = Word16Value(0)
var _ HashableValue = Word16Value(0)
var _ MemberAccessibleValue = Word16Value(0)

const word16Size = int(unsafe.Sizeof(Word16Value(0)))

var word16MemoryUsage = common.NewNumberMemoryUsage(word16Size)

func NewWord16Value(gauge common.MemoryGauge, valueGetter func() uint16) Word16Value {
	common.UseMemory(gauge, word16MemoryUsage)

	return NewUnmeteredWord16Value(valueGetter())
}

func NewUnmeteredWord16Value(value uint16) Word16Value {
	return Word16Value(value)
}

func (Word16Value) IsValue() {}

func (v Word16Value) Accept(interpreter *Interpreter, visitor Visitor) {
	visitor.VisitWord16Value(interpreter, v)
}

func (Word16Value) Walk(_ *Interpreter, _ func(Value)) {
	// NO-OP
}

func (Word16Value) StaticType(interpreter *Interpreter) StaticType {
	return NewPrimitiveStaticType(interpreter, PrimitiveStaticTypeWord16)
}

func (Word16Value) IsImportable(_ *Interpreter) bool {
	return true
}

func (v Word16Value) String() string {
	return format.Uint(uint64(v))
}

func (v Word16Value) RecursiveString(_ SeenReferences) string {
	return v.String()
}

func (v Word16Value) MeteredString(memoryGauge common.MemoryGauge, _ SeenReferences) string {
	common.UseMemory(
		memoryGauge,
		common.NewRawStringMemoryUsage(
			OverEstimateNumberStringLength(memoryGauge, v),
		),
	)
	return v.String()
}

func (v Word16Value) ToInt() int {
	return int(v)
}
func (v Word16Value) Negate(*Interpreter) NumberValue {
	panic(errors.NewUnreachableError())
}

func (v Word16Value) Plus(interpreter *Interpreter, other NumberValue) NumberValue {
	o, ok := other.(Word16Value)
	if !ok {
		panic(InvalidOperandsError{
			Operation: ast.OperationPlus,
			LeftType:  v.StaticType(interpreter),
			RightType: other.StaticType(interpreter),
		})
	}

	valueGetter := func() uint16 {
		return uint16(v + o)
	}

	return NewWord16Value(interpreter, valueGetter)
}

func (v Word16Value) SaturatingPlus(*Interpreter, NumberValue) NumberValue {
	panic(errors.NewUnreachableError())
}

func (v Word16Value) Minus(interpreter *Interpreter, other NumberValue) NumberValue {
	o, ok := other.(Word16Value)
	if !ok {
		panic(InvalidOperandsError{
			Operation: ast.OperationMinus,
			LeftType:  v.StaticType(interpreter),
			RightType: other.StaticType(interpreter),
		})
	}

	valueGetter := func() uint16 {
		return uint16(v - o)
	}

	return NewWord16Value(interpreter, valueGetter)
}

func (v Word16Value) SaturatingMinus(*Interpreter, NumberValue) NumberValue {
	panic(errors.NewUnreachableError())
}

func (v Word16Value) Mod(interpreter *Interpreter, other NumberValue) NumberValue {
	o, ok := other.(Word16Value)
	if !ok {
		panic(InvalidOperandsError{
			Operation: ast.OperationMod,
			LeftType:  v.StaticType(interpreter),
			RightType: other.StaticType(interpreter),
		})
	}

	if o == 0 {
		panic(DivisionByZeroError{})
	}

	valueGetter := func() uint16 {
		return uint16(v % o)
	}

	return NewWord16Value(interpreter, valueGetter)
}

func (v Word16Value) Mul(interpreter *Interpreter, other NumberValue) NumberValue {
	o, ok := other.(Word16Value)
	if !ok {
		panic(InvalidOperandsError{
			Operation: ast.OperationMul,
			LeftType:  v.StaticType(interpreter),
			RightType: other.StaticType(interpreter),
		})
	}

	valueGetter := func() uint16 {
		return uint16(v * o)
	}

	return NewWord16Value(interpreter, valueGetter)
}

func (v Word16Value) SaturatingMul(*Interpreter, NumberValue) NumberValue {
	panic(errors.NewUnreachableError())
}

func (v Word16Value) Div(interpreter *Interpreter, other NumberValue) NumberValue {
	o, ok := other.(Word16Value)
	if !ok {
		panic(InvalidOperandsError{
			Operation: ast.OperationDiv,
			LeftType:  v.StaticType(interpreter),
			RightType: other.StaticType(interpreter),
		})
	}

	if o == 0 {
		panic(DivisionByZeroError{})
	}

	valueGetter := func() uint16 {
		return uint16(v / o)
	}

	return NewWord16Value(interpreter, valueGetter)
}

func (v Word16Value) SaturatingDiv(*Interpreter, NumberValue) NumberValue {
	panic(errors.NewUnreachableError())
}

func (v Word16Value) Less(interpreter *Interpreter, other NumberValue) BoolValue {
	o, ok := other.(Word16Value)
	if !ok {
		panic(InvalidOperandsError{
			Operation: ast.OperationLess,
			LeftType:  v.StaticType(interpreter),
			RightType: other.StaticType(interpreter),
		})
	}

	return AsBoolValue(v < o)
}

func (v Word16Value) LessEqual(interpreter *Interpreter, other NumberValue) BoolValue {
	o, ok := other.(Word16Value)
	if !ok {
		panic(InvalidOperandsError{
			Operation: ast.OperationLessEqual,
			LeftType:  v.StaticType(interpreter),
			RightType: other.StaticType(interpreter),
		})
	}

	return AsBoolValue(v <= o)
}

func (v Word16Value) Greater(interpreter *Interpreter, other NumberValue) BoolValue {
	o, ok := other.(Word16Value)
	if !ok {
		panic(InvalidOperandsError{
			Operation: ast.OperationGreater,
			LeftType:  v.StaticType(interpreter),
			RightType: other.StaticType(interpreter),
		})
	}

	return AsBoolValue(v > o)
}

func (v Word16Value) GreaterEqual(interpreter *Interpreter, other NumberValue) BoolValue {
	o, ok := other.(Word16Value)
	if !ok {
		panic(InvalidOperandsError{
			Operation: ast.OperationGreaterEqual,
			LeftType:  v.StaticType(interpreter),
			RightType: other.StaticType(interpreter),
		})
	}

	return AsBoolValue(v >= o)
}

func (v Word16Value) Equal(_ *Interpreter, _ LocationRange, other Value) bool {
	otherWord16, ok := other.(Word16Value)
	if !ok {
		return false
	}
	return v == otherWord16
}

// HashInput returns a byte slice containing:
// - HashInputTypeWord16 (1 byte)
// - uint16 value encoded in big-endian (2 bytes)
func (v Word16Value) HashInput(_ *Interpreter, _ LocationRange, scratch []byte) []byte {
	scratch[0] = byte(HashInputTypeWord16)
	binary.BigEndian.PutUint16(scratch[1:], uint16(v))
	return scratch[:3]
}

func ConvertWord16(memoryGauge common.MemoryGauge, value Value) Word16Value {
	return NewWord16Value(
		memoryGauge,
		func() uint16 {
			return ConvertWord[uint16](memoryGauge, value)
		},
	)
}

func (v Word16Value) BitwiseOr(interpreter *Interpreter, other IntegerValue) IntegerValue {
	o, ok := other.(Word16Value)
	if !ok {
		panic(InvalidOperandsError{
			Operation: ast.OperationBitwiseOr,
			LeftType:  v.StaticType(interpreter),
			RightType: other.StaticType(interpreter),
		})
	}

	valueGetter := func() uint16 {
		return uint16(v | o)
	}

	return NewWord16Value(interpreter, valueGetter)
}

func (v Word16Value) BitwiseXor(interpreter *Interpreter, other IntegerValue) IntegerValue {
	o, ok := other.(Word16Value)
	if !ok {
		panic(InvalidOperandsError{
			Operation: ast.OperationBitwiseXor,
			LeftType:  v.StaticType(interpreter),
			RightType: other.StaticType(interpreter),
		})
	}

	valueGetter := func() uint16 {
		return uint16(v ^ o)
	}

	return NewWord16Value(interpreter, valueGetter)
}

func (v Word16Value) BitwiseAnd(interpreter *Interpreter, other IntegerValue) IntegerValue {
	o, ok := other.(Word16Value)
	if !ok {
		panic(InvalidOperandsError{
			Operation: ast.OperationBitwiseAnd,
			LeftType:  v.StaticType(interpreter),
			RightType: other.StaticType(interpreter),
		})
	}

	valueGetter := func() uint16 {
		return uint16(v & o)
	}

	return NewWord16Value(interpreter, valueGetter)
}

func (v Word16Value) BitwiseLeftShift(interpreter *Interpreter, other IntegerValue) IntegerValue {
	o, ok := other.(Word16Value)
	if !ok {
		panic(InvalidOperandsError{
			Operation: ast.OperationBitwiseLeftShift,
			LeftType:  v.StaticType(interpreter),
			RightType: other.StaticType(interpreter),
		})
	}

	valueGetter := func() uint16 {
		return uint16(v << o)
	}

	return NewWord16Value(interpreter, valueGetter)
}

func (v Word16Value) BitwiseRightShift(interpreter *Interpreter, other IntegerValue) IntegerValue {
	o, ok := other.(Word16Value)
	if !ok {
		panic(InvalidOperandsError{
			Operation: ast.OperationBitwiseRightShift,
			LeftType:  v.StaticType(interpreter),
			RightType: other.StaticType(interpreter),
		})
	}

	valueGetter := func() uint16 {
		return uint16(v >> o)
	}

	return NewWord16Value(interpreter, valueGetter)
}

func (v Word16Value) GetMember(interpreter *Interpreter, _ LocationRange, name string) Value {
	return getNumberValueMember(interpreter, v, name, sema.Word16Type)
}

func (Word16Value) RemoveMember(_ *Interpreter, _ LocationRange, _ string) Value {
	// Numbers have no removable members (fields / functions)
	panic(errors.NewUnreachableError())
}

func (Word16Value) SetMember(_ *Interpreter, _ LocationRange, _ string, _ Value) {
	// Numbers have no settable members (fields / functions)
	panic(errors.NewUnreachableError())
}

func (v Word16Value) ToBigEndianBytes() []byte {
	b := make([]byte, 2)
	binary.BigEndian.PutUint16(b, uint16(v))
	return b
}

func (v Word16Value) ConformsToStaticType(
	_ *Interpreter,
	_ LocationRange,
	_ TypeConformanceResults,
) bool {
	return true
}

func (Word16Value) IsStorable() bool {
	return true
}

func (v Word16Value) Storable(_ atree.SlabStorage, _ atree.Address, _ uint64) (atree.Storable, error) {
	return v, nil
}

func (Word16Value) NeedsStoreTo(_ atree.Address) bool {
	return false
}

func (Word16Value) IsResourceKinded(_ *Interpreter) bool {
	return false
}

func (v Word16Value) Transfer(
	interpreter *Interpreter,
	_ LocationRange,
	_ atree.Address,
	remove bool,
	storable atree.Storable,
) Value {
	if remove {
		interpreter.RemoveReferencedSlab(storable)
	}
	return v
}

func (v Word16Value) Clone(_ *Interpreter) Value {
	return v
}

func (Word16Value) DeepRemove(_ *Interpreter) {
	// NO-OP
}

func (v Word16Value) ByteSize() uint32 {
	return cborTagSize + getUintCBORSize(uint64(v))
}

func (v Word16Value) StoredValue(_ atree.SlabStorage) (atree.Value, error) {
	return v, nil
}

func (Word16Value) ChildStorables() []atree.Storable {
	return nil
}

// Word32Value

type Word32Value uint32

var _ Value = Word32Value(0)
var _ atree.Storable = Word32Value(0)
var _ NumberValue = Word32Value(0)
var _ IntegerValue = Word32Value(0)
var _ EquatableValue = Word32Value(0)
var _ HashableValue = Word32Value(0)
var _ MemberAccessibleValue = Word32Value(0)

const word32Size = int(unsafe.Sizeof(Word32Value(0)))

var word32MemoryUsage = common.NewNumberMemoryUsage(word32Size)

func NewWord32Value(gauge common.MemoryGauge, valueGetter func() uint32) Word32Value {
	common.UseMemory(gauge, word32MemoryUsage)

	return NewUnmeteredWord32Value(valueGetter())
}

func NewUnmeteredWord32Value(value uint32) Word32Value {
	return Word32Value(value)
}

func (Word32Value) IsValue() {}

func (v Word32Value) Accept(interpreter *Interpreter, visitor Visitor) {
	visitor.VisitWord32Value(interpreter, v)
}

func (Word32Value) Walk(_ *Interpreter, _ func(Value)) {
	// NO-OP
}

func (Word32Value) StaticType(interpreter *Interpreter) StaticType {
	return NewPrimitiveStaticType(interpreter, PrimitiveStaticTypeWord32)
}

func (Word32Value) IsImportable(_ *Interpreter) bool {
	return true
}

func (v Word32Value) String() string {
	return format.Uint(uint64(v))
}

func (v Word32Value) RecursiveString(_ SeenReferences) string {
	return v.String()
}

func (v Word32Value) MeteredString(memoryGauge common.MemoryGauge, _ SeenReferences) string {
	common.UseMemory(
		memoryGauge,
		common.NewRawStringMemoryUsage(
			OverEstimateNumberStringLength(memoryGauge, v),
		),
	)
	return v.String()
}

func (v Word32Value) ToInt() int {
	return int(v)
}

func (v Word32Value) Negate(*Interpreter) NumberValue {
	panic(errors.NewUnreachableError())
}

func (v Word32Value) Plus(interpreter *Interpreter, other NumberValue) NumberValue {
	o, ok := other.(Word32Value)
	if !ok {
		panic(InvalidOperandsError{
			Operation: ast.OperationPlus,
			LeftType:  v.StaticType(interpreter),
			RightType: other.StaticType(interpreter),
		})
	}

	valueGetter := func() uint32 {
		return uint32(v + o)
	}

	return NewWord32Value(interpreter, valueGetter)
}

func (v Word32Value) SaturatingPlus(*Interpreter, NumberValue) NumberValue {
	panic(errors.NewUnreachableError())
}

func (v Word32Value) Minus(interpreter *Interpreter, other NumberValue) NumberValue {
	o, ok := other.(Word32Value)
	if !ok {
		panic(InvalidOperandsError{
			Operation: ast.OperationMinus,
			LeftType:  v.StaticType(interpreter),
			RightType: other.StaticType(interpreter),
		})
	}

	valueGetter := func() uint32 {
		return uint32(v - o)
	}

	return NewWord32Value(interpreter, valueGetter)
}

func (v Word32Value) SaturatingMinus(*Interpreter, NumberValue) NumberValue {
	panic(errors.NewUnreachableError())
}

func (v Word32Value) Mod(interpreter *Interpreter, other NumberValue) NumberValue {
	o, ok := other.(Word32Value)
	if !ok {
		panic(InvalidOperandsError{
			Operation: ast.OperationMod,
			LeftType:  v.StaticType(interpreter),
			RightType: other.StaticType(interpreter),
		})
	}

	if o == 0 {
		panic(DivisionByZeroError{})
	}

	valueGetter := func() uint32 {
		return uint32(v % o)
	}

	return NewWord32Value(interpreter, valueGetter)
}

func (v Word32Value) Mul(interpreter *Interpreter, other NumberValue) NumberValue {
	o, ok := other.(Word32Value)
	if !ok {
		panic(InvalidOperandsError{
			Operation: ast.OperationMul,
			LeftType:  v.StaticType(interpreter),
			RightType: other.StaticType(interpreter),
		})
	}

	valueGetter := func() uint32 {
		return uint32(v * o)
	}

	return NewWord32Value(interpreter, valueGetter)
}

func (v Word32Value) SaturatingMul(*Interpreter, NumberValue) NumberValue {
	panic(errors.NewUnreachableError())
}

func (v Word32Value) Div(interpreter *Interpreter, other NumberValue) NumberValue {
	o, ok := other.(Word32Value)
	if !ok {
		panic(InvalidOperandsError{
			Operation: ast.OperationDiv,
			LeftType:  v.StaticType(interpreter),
			RightType: other.StaticType(interpreter),
		})
	}

	if o == 0 {
		panic(DivisionByZeroError{})
	}

	valueGetter := func() uint32 {
		return uint32(v / o)
	}

	return NewWord32Value(interpreter, valueGetter)
}

func (v Word32Value) SaturatingDiv(*Interpreter, NumberValue) NumberValue {
	panic(errors.NewUnreachableError())
}

func (v Word32Value) Less(interpreter *Interpreter, other NumberValue) BoolValue {
	o, ok := other.(Word32Value)
	if !ok {
		panic(InvalidOperandsError{
			Operation: ast.OperationLess,
			LeftType:  v.StaticType(interpreter),
			RightType: other.StaticType(interpreter),
		})
	}

	return AsBoolValue(v < o)
}

func (v Word32Value) LessEqual(interpreter *Interpreter, other NumberValue) BoolValue {
	o, ok := other.(Word32Value)
	if !ok {
		panic(InvalidOperandsError{
			Operation: ast.OperationLessEqual,
			LeftType:  v.StaticType(interpreter),
			RightType: other.StaticType(interpreter),
		})
	}

	return AsBoolValue(v <= o)
}

func (v Word32Value) Greater(interpreter *Interpreter, other NumberValue) BoolValue {
	o, ok := other.(Word32Value)
	if !ok {
		panic(InvalidOperandsError{
			Operation: ast.OperationGreater,
			LeftType:  v.StaticType(interpreter),
			RightType: other.StaticType(interpreter),
		})
	}

	return AsBoolValue(v > o)
}

func (v Word32Value) GreaterEqual(interpreter *Interpreter, other NumberValue) BoolValue {
	o, ok := other.(Word32Value)
	if !ok {
		panic(InvalidOperandsError{
			Operation: ast.OperationGreaterEqual,
			LeftType:  v.StaticType(interpreter),
			RightType: other.StaticType(interpreter),
		})
	}

	return AsBoolValue(v >= o)
}

func (v Word32Value) Equal(_ *Interpreter, _ LocationRange, other Value) bool {
	otherWord32, ok := other.(Word32Value)
	if !ok {
		return false
	}
	return v == otherWord32
}

// HashInput returns a byte slice containing:
// - HashInputTypeWord32 (1 byte)
// - uint32 value encoded in big-endian (4 bytes)
func (v Word32Value) HashInput(_ *Interpreter, _ LocationRange, scratch []byte) []byte {
	scratch[0] = byte(HashInputTypeWord32)
	binary.BigEndian.PutUint32(scratch[1:], uint32(v))
	return scratch[:5]
}

func ConvertWord32(memoryGauge common.MemoryGauge, value Value) Word32Value {
	return NewWord32Value(
		memoryGauge,
		func() uint32 {
			return ConvertWord[uint32](memoryGauge, value)
		},
	)
}

func (v Word32Value) BitwiseOr(interpreter *Interpreter, other IntegerValue) IntegerValue {
	o, ok := other.(Word32Value)
	if !ok {
		panic(InvalidOperandsError{
			Operation: ast.OperationBitwiseOr,
			LeftType:  v.StaticType(interpreter),
			RightType: other.StaticType(interpreter),
		})
	}

	valueGetter := func() uint32 {
		return uint32(v | o)
	}

	return NewWord32Value(interpreter, valueGetter)
}

func (v Word32Value) BitwiseXor(interpreter *Interpreter, other IntegerValue) IntegerValue {
	o, ok := other.(Word32Value)
	if !ok {
		panic(InvalidOperandsError{
			Operation: ast.OperationBitwiseXor,
			LeftType:  v.StaticType(interpreter),
			RightType: other.StaticType(interpreter),
		})
	}

	valueGetter := func() uint32 {
		return uint32(v ^ o)
	}

	return NewWord32Value(interpreter, valueGetter)
}

func (v Word32Value) BitwiseAnd(interpreter *Interpreter, other IntegerValue) IntegerValue {
	o, ok := other.(Word32Value)
	if !ok {
		panic(InvalidOperandsError{
			Operation: ast.OperationBitwiseAnd,
			LeftType:  v.StaticType(interpreter),
			RightType: other.StaticType(interpreter),
		})
	}

	valueGetter := func() uint32 {
		return uint32(v & o)
	}

	return NewWord32Value(interpreter, valueGetter)
}

func (v Word32Value) BitwiseLeftShift(interpreter *Interpreter, other IntegerValue) IntegerValue {
	o, ok := other.(Word32Value)
	if !ok {
		panic(InvalidOperandsError{
			Operation: ast.OperationBitwiseLeftShift,
			LeftType:  v.StaticType(interpreter),
			RightType: other.StaticType(interpreter),
		})
	}

	valueGetter := func() uint32 {
		return uint32(v << o)
	}

	return NewWord32Value(interpreter, valueGetter)
}

func (v Word32Value) BitwiseRightShift(interpreter *Interpreter, other IntegerValue) IntegerValue {
	o, ok := other.(Word32Value)
	if !ok {
		panic(InvalidOperandsError{
			Operation: ast.OperationBitwiseRightShift,
			LeftType:  v.StaticType(interpreter),
			RightType: other.StaticType(interpreter),
		})
	}

	valueGetter := func() uint32 {
		return uint32(v >> o)
	}

	return NewWord32Value(interpreter, valueGetter)
}

func (v Word32Value) GetMember(interpreter *Interpreter, _ LocationRange, name string) Value {
	return getNumberValueMember(interpreter, v, name, sema.Word32Type)
}

func (Word32Value) RemoveMember(_ *Interpreter, _ LocationRange, _ string) Value {
	// Numbers have no removable members (fields / functions)
	panic(errors.NewUnreachableError())
}

func (Word32Value) SetMember(_ *Interpreter, _ LocationRange, _ string, _ Value) {
	// Numbers have no settable members (fields / functions)
	panic(errors.NewUnreachableError())
}

func (v Word32Value) ToBigEndianBytes() []byte {
	b := make([]byte, 4)
	binary.BigEndian.PutUint32(b, uint32(v))
	return b
}

func (v Word32Value) ConformsToStaticType(
	_ *Interpreter,
	_ LocationRange,
	_ TypeConformanceResults,
) bool {
	return true
}

func (Word32Value) IsStorable() bool {
	return true
}

func (v Word32Value) Storable(_ atree.SlabStorage, _ atree.Address, _ uint64) (atree.Storable, error) {
	return v, nil
}

func (Word32Value) NeedsStoreTo(_ atree.Address) bool {
	return false
}

func (Word32Value) IsResourceKinded(_ *Interpreter) bool {
	return false
}

func (v Word32Value) Transfer(
	interpreter *Interpreter,
	_ LocationRange,
	_ atree.Address,
	remove bool,
	storable atree.Storable,
) Value {
	if remove {
		interpreter.RemoveReferencedSlab(storable)
	}
	return v
}

func (v Word32Value) Clone(_ *Interpreter) Value {
	return v
}

func (Word32Value) DeepRemove(_ *Interpreter) {
	// NO-OP
}

func (v Word32Value) ByteSize() uint32 {
	return cborTagSize + getUintCBORSize(uint64(v))
}

func (v Word32Value) StoredValue(_ atree.SlabStorage) (atree.Value, error) {
	return v, nil
}

func (Word32Value) ChildStorables() []atree.Storable {
	return nil
}

// Word64Value

type Word64Value uint64

var _ Value = Word64Value(0)
var _ atree.Storable = Word64Value(0)
var _ NumberValue = Word64Value(0)
var _ IntegerValue = Word64Value(0)
var _ EquatableValue = Word64Value(0)
var _ HashableValue = Word64Value(0)
var _ MemberAccessibleValue = Word64Value(0)

const word64Size = int(unsafe.Sizeof(Word64Value(0)))

var word64MemoryUsage = common.NewNumberMemoryUsage(word64Size)

func NewWord64Value(gauge common.MemoryGauge, valueGetter func() uint64) Word64Value {
	common.UseMemory(gauge, word64MemoryUsage)

	return NewUnmeteredWord64Value(valueGetter())
}

func NewUnmeteredWord64Value(value uint64) Word64Value {
	return Word64Value(value)
}

// NOTE: important, do *NOT* remove:
// Word64 values > math.MaxInt64 overflow int.
// Implementing BigNumberValue ensures conversion functions
// call ToBigInt instead of ToInt.
//
var _ BigNumberValue = Word64Value(0)

func (Word64Value) IsValue() {}

func (v Word64Value) Accept(interpreter *Interpreter, visitor Visitor) {
	visitor.VisitWord64Value(interpreter, v)
}

func (Word64Value) Walk(_ *Interpreter, _ func(Value)) {
	// NO-OP
}

func (Word64Value) StaticType(interpreter *Interpreter) StaticType {
	return NewPrimitiveStaticType(interpreter, PrimitiveStaticTypeWord64)
}

func (Word64Value) IsImportable(_ *Interpreter) bool {
	return true
}

func (v Word64Value) String() string {
	return format.Uint(uint64(v))
}

func (v Word64Value) RecursiveString(_ SeenReferences) string {
	return v.String()
}

func (v Word64Value) MeteredString(memoryGauge common.MemoryGauge, _ SeenReferences) string {
	common.UseMemory(
		memoryGauge,
		common.NewRawStringMemoryUsage(
			OverEstimateNumberStringLength(memoryGauge, v),
		),
	)
	return v.String()
}

func (v Word64Value) ToInt() int {
	if v > math.MaxInt64 {
		panic(OverflowError{})
	}
	return int(v)
}

func (v Word64Value) ByteLength() int {
	return 8
}

// ToBigInt
//
// NOTE: important, do *NOT* remove:
// Word64 values > math.MaxInt64 overflow int.
// Implementing BigNumberValue ensures conversion functions
// call ToBigInt instead of ToInt.
//
func (v Word64Value) ToBigInt(memoryGauge common.MemoryGauge) *big.Int {
	common.UseMemory(memoryGauge, common.NewBigIntMemoryUsage(v.ByteLength()))
	return new(big.Int).SetUint64(uint64(v))
}

func (v Word64Value) Negate(*Interpreter) NumberValue {
	panic(errors.NewUnreachableError())
}

func (v Word64Value) Plus(interpreter *Interpreter, other NumberValue) NumberValue {
	o, ok := other.(Word64Value)
	if !ok {
		panic(InvalidOperandsError{
			Operation: ast.OperationPlus,
			LeftType:  v.StaticType(interpreter),
			RightType: other.StaticType(interpreter),
		})
	}

	valueGetter := func() uint64 {
		return uint64(v + o)
	}

	return NewWord64Value(interpreter, valueGetter)
}

func (v Word64Value) SaturatingPlus(*Interpreter, NumberValue) NumberValue {
	panic(errors.NewUnreachableError())
}

func (v Word64Value) Minus(interpreter *Interpreter, other NumberValue) NumberValue {
	o, ok := other.(Word64Value)
	if !ok {
		panic(InvalidOperandsError{
			Operation: ast.OperationMinus,
			LeftType:  v.StaticType(interpreter),
			RightType: other.StaticType(interpreter),
		})
	}

	valueGetter := func() uint64 {
		return uint64(v - o)
	}

	return NewWord64Value(interpreter, valueGetter)
}

func (v Word64Value) SaturatingMinus(*Interpreter, NumberValue) NumberValue {
	panic(errors.NewUnreachableError())
}

func (v Word64Value) Mod(interpreter *Interpreter, other NumberValue) NumberValue {
	o, ok := other.(Word64Value)
	if !ok {
		panic(InvalidOperandsError{
			Operation: ast.OperationMod,
			LeftType:  v.StaticType(interpreter),
			RightType: other.StaticType(interpreter),
		})
	}

	if o == 0 {
		panic(DivisionByZeroError{})
	}

	valueGetter := func() uint64 {
		return uint64(v % o)
	}

	return NewWord64Value(interpreter, valueGetter)
}

func (v Word64Value) Mul(interpreter *Interpreter, other NumberValue) NumberValue {
	o, ok := other.(Word64Value)
	if !ok {
		panic(InvalidOperandsError{
			Operation: ast.OperationMul,
			LeftType:  v.StaticType(interpreter),
			RightType: other.StaticType(interpreter),
		})
	}

	valueGetter := func() uint64 {
		return uint64(v * o)
	}

	return NewWord64Value(interpreter, valueGetter)
}

func (v Word64Value) SaturatingMul(*Interpreter, NumberValue) NumberValue {
	panic(errors.NewUnreachableError())
}

func (v Word64Value) Div(interpreter *Interpreter, other NumberValue) NumberValue {
	o, ok := other.(Word64Value)
	if !ok {
		panic(InvalidOperandsError{
			Operation: ast.OperationDiv,
			LeftType:  v.StaticType(interpreter),
			RightType: other.StaticType(interpreter),
		})
	}

	if o == 0 {
		panic(DivisionByZeroError{})
	}

	valueGetter := func() uint64 {
		return uint64(v / o)
	}

	return NewWord64Value(interpreter, valueGetter)
}

func (v Word64Value) SaturatingDiv(*Interpreter, NumberValue) NumberValue {
	panic(errors.NewUnreachableError())
}

func (v Word64Value) Less(interpreter *Interpreter, other NumberValue) BoolValue {
	o, ok := other.(Word64Value)
	if !ok {
		panic(InvalidOperandsError{
			Operation: ast.OperationLess,
			LeftType:  v.StaticType(interpreter),
			RightType: other.StaticType(interpreter),
		})
	}

	return AsBoolValue(v < o)
}

func (v Word64Value) LessEqual(interpreter *Interpreter, other NumberValue) BoolValue {
	o, ok := other.(Word64Value)
	if !ok {
		panic(InvalidOperandsError{
			Operation: ast.OperationLessEqual,
			LeftType:  v.StaticType(interpreter),
			RightType: other.StaticType(interpreter),
		})
	}

	return AsBoolValue(v <= o)
}

func (v Word64Value) Greater(interpreter *Interpreter, other NumberValue) BoolValue {
	o, ok := other.(Word64Value)
	if !ok {
		panic(InvalidOperandsError{
			Operation: ast.OperationGreater,
			LeftType:  v.StaticType(interpreter),
			RightType: other.StaticType(interpreter),
		})
	}

	return AsBoolValue(v > o)
}

func (v Word64Value) GreaterEqual(interpreter *Interpreter, other NumberValue) BoolValue {
	o, ok := other.(Word64Value)
	if !ok {
		panic(InvalidOperandsError{
			Operation: ast.OperationGreaterEqual,
			LeftType:  v.StaticType(interpreter),
			RightType: other.StaticType(interpreter),
		})
	}

	return AsBoolValue(v >= o)
}

func (v Word64Value) Equal(_ *Interpreter, _ LocationRange, other Value) bool {
	otherWord64, ok := other.(Word64Value)
	if !ok {
		return false
	}
	return v == otherWord64
}

// HashInput returns a byte slice containing:
// - HashInputTypeWord64 (1 byte)
// - uint64 value encoded in big-endian (8 bytes)
func (v Word64Value) HashInput(_ *Interpreter, _ LocationRange, scratch []byte) []byte {
	scratch[0] = byte(HashInputTypeWord64)
	binary.BigEndian.PutUint64(scratch[1:], uint64(v))
	return scratch[:9]
}

func ConvertWord64(memoryGauge common.MemoryGauge, value Value) Word64Value {
	return NewWord64Value(
		memoryGauge,
		func() uint64 {
			return ConvertWord[uint64](memoryGauge, value)
		},
	)
}

func (v Word64Value) BitwiseOr(interpreter *Interpreter, other IntegerValue) IntegerValue {
	o, ok := other.(Word64Value)
	if !ok {
		panic(InvalidOperandsError{
			Operation: ast.OperationBitwiseOr,
			LeftType:  v.StaticType(interpreter),
			RightType: other.StaticType(interpreter),
		})
	}

	valueGetter := func() uint64 {
		return uint64(v | o)
	}

	return NewWord64Value(interpreter, valueGetter)
}

func (v Word64Value) BitwiseXor(interpreter *Interpreter, other IntegerValue) IntegerValue {
	o, ok := other.(Word64Value)
	if !ok {
		panic(InvalidOperandsError{
			Operation: ast.OperationBitwiseXor,
			LeftType:  v.StaticType(interpreter),
			RightType: other.StaticType(interpreter),
		})
	}

	valueGetter := func() uint64 {
		return uint64(v ^ o)
	}

	return NewWord64Value(interpreter, valueGetter)
}

func (v Word64Value) BitwiseAnd(interpreter *Interpreter, other IntegerValue) IntegerValue {
	o, ok := other.(Word64Value)
	if !ok {
		panic(InvalidOperandsError{
			Operation: ast.OperationBitwiseAnd,
			LeftType:  v.StaticType(interpreter),
			RightType: other.StaticType(interpreter),
		})
	}

	valueGetter := func() uint64 {
		return uint64(v & o)
	}

	return NewWord64Value(interpreter, valueGetter)
}

func (v Word64Value) BitwiseLeftShift(interpreter *Interpreter, other IntegerValue) IntegerValue {
	o, ok := other.(Word64Value)
	if !ok {
		panic(InvalidOperandsError{
			Operation: ast.OperationBitwiseLeftShift,
			LeftType:  v.StaticType(interpreter),
			RightType: other.StaticType(interpreter),
		})
	}

	valueGetter := func() uint64 {
		return uint64(v << o)
	}

	return NewWord64Value(interpreter, valueGetter)
}

func (v Word64Value) BitwiseRightShift(interpreter *Interpreter, other IntegerValue) IntegerValue {
	o, ok := other.(Word64Value)
	if !ok {
		panic(InvalidOperandsError{
			Operation: ast.OperationBitwiseRightShift,
			LeftType:  v.StaticType(interpreter),
			RightType: other.StaticType(interpreter),
		})
	}

	valueGetter := func() uint64 {
		return uint64(v >> o)
	}

	return NewWord64Value(interpreter, valueGetter)
}

func (v Word64Value) GetMember(interpreter *Interpreter, _ LocationRange, name string) Value {
	return getNumberValueMember(interpreter, v, name, sema.Word64Type)
}

func (Word64Value) RemoveMember(_ *Interpreter, _ LocationRange, _ string) Value {
	// Numbers have no removable members (fields / functions)
	panic(errors.NewUnreachableError())
}

func (Word64Value) SetMember(_ *Interpreter, _ LocationRange, _ string, _ Value) {
	// Numbers have no settable members (fields / functions)
	panic(errors.NewUnreachableError())
}

func (v Word64Value) ToBigEndianBytes() []byte {
	b := make([]byte, 8)
	binary.BigEndian.PutUint64(b, uint64(v))
	return b
}

func (v Word64Value) ConformsToStaticType(
	_ *Interpreter,
	_ LocationRange,
	_ TypeConformanceResults,
) bool {
	return true
}

func (Word64Value) IsStorable() bool {
	return true
}

func (v Word64Value) Storable(_ atree.SlabStorage, _ atree.Address, _ uint64) (atree.Storable, error) {
	return v, nil
}

func (Word64Value) NeedsStoreTo(_ atree.Address) bool {
	return false
}

func (Word64Value) IsResourceKinded(_ *Interpreter) bool {
	return false
}

func (v Word64Value) Transfer(
	interpreter *Interpreter,
	_ LocationRange,
	_ atree.Address,
	remove bool,
	storable atree.Storable,
) Value {
	if remove {
		interpreter.RemoveReferencedSlab(storable)
	}
	return v
}

func (v Word64Value) Clone(_ *Interpreter) Value {
	return v
}

func (v Word64Value) ByteSize() uint32 {
	return cborTagSize + getUintCBORSize(uint64(v))
}

func (Word64Value) DeepRemove(_ *Interpreter) {
	// NO-OP
}

func (v Word64Value) StoredValue(_ atree.SlabStorage) (atree.Value, error) {
	return v, nil
}

func (Word64Value) ChildStorables() []atree.Storable {
	return nil
}

// FixedPointValue is a fixed-point number value
//
type FixedPointValue interface {
	NumberValue
	IntegerPart() NumberValue
	Scale() int
}

// Fix64Value
//
type Fix64Value int64

const Fix64MaxValue = math.MaxInt64

const fix64Size = int(unsafe.Sizeof(Fix64Value(0)))

var fix64MemoryUsage = common.NewNumberMemoryUsage(fix64Size)

func NewFix64ValueWithInteger(gauge common.MemoryGauge, constructor func() int64) Fix64Value {
	common.UseMemory(gauge, fix64MemoryUsage)
	return NewUnmeteredFix64ValueWithInteger(constructor())
}

func NewUnmeteredFix64ValueWithInteger(integer int64) Fix64Value {

	if integer < sema.Fix64TypeMinInt {
		panic(UnderflowError{})
	}

	if integer > sema.Fix64TypeMaxInt {
		panic(OverflowError{})
	}

	return NewUnmeteredFix64Value(integer * sema.Fix64Factor)
}

func NewFix64Value(gauge common.MemoryGauge, valueGetter func() int64) Fix64Value {
	common.UseMemory(gauge, fix64MemoryUsage)
	return NewUnmeteredFix64Value(valueGetter())
}

func NewUnmeteredFix64Value(integer int64) Fix64Value {
	return Fix64Value(integer)
}

var _ Value = Fix64Value(0)
var _ atree.Storable = Fix64Value(0)
var _ NumberValue = Fix64Value(0)
var _ FixedPointValue = Fix64Value(0)
var _ EquatableValue = Fix64Value(0)
var _ HashableValue = Fix64Value(0)
var _ MemberAccessibleValue = Fix64Value(0)

func (Fix64Value) IsValue() {}

func (v Fix64Value) Accept(interpreter *Interpreter, visitor Visitor) {
	visitor.VisitFix64Value(interpreter, v)
}

func (Fix64Value) Walk(_ *Interpreter, _ func(Value)) {
	// NO-OP
}

func (Fix64Value) StaticType(interpreter *Interpreter) StaticType {
	return NewPrimitiveStaticType(interpreter, PrimitiveStaticTypeFix64)
}

func (Fix64Value) IsImportable(_ *Interpreter) bool {
	return true
}

func (v Fix64Value) String() string {
	return format.Fix64(int64(v))
}

func (v Fix64Value) RecursiveString(_ SeenReferences) string {
	return v.String()
}

func (v Fix64Value) MeteredString(memoryGauge common.MemoryGauge, _ SeenReferences) string {
	common.UseMemory(
		memoryGauge,
		common.NewRawStringMemoryUsage(
			OverEstimateNumberStringLength(memoryGauge, v),
		),
	)
	return v.String()
}

func (v Fix64Value) ToInt() int {
	return int(v / sema.Fix64Factor)
}

func (v Fix64Value) Negate(interpreter *Interpreter) NumberValue {
	// INT32-C
	if v == math.MinInt64 {
		panic(OverflowError{})
	}

	valueGetter := func() int64 {
		return int64(-v)
	}

	return NewFix64Value(interpreter, valueGetter)
}

func (v Fix64Value) Plus(interpreter *Interpreter, other NumberValue) NumberValue {
	o, ok := other.(Fix64Value)
	if !ok {
		panic(InvalidOperandsError{
			Operation: ast.OperationPlus,
			LeftType:  v.StaticType(interpreter),
			RightType: other.StaticType(interpreter),
		})
	}

	valueGetter := func() int64 {
		return safeAddInt64(int64(v), int64(o))
	}

	return NewFix64Value(interpreter, valueGetter)
}

func (v Fix64Value) SaturatingPlus(interpreter *Interpreter, other NumberValue) NumberValue {
	o, ok := other.(Fix64Value)
	if !ok {
		panic(InvalidOperandsError{
			FunctionName: sema.NumericTypeSaturatingAddFunctionName,
			LeftType:     v.StaticType(interpreter),
			RightType:    other.StaticType(interpreter),
		})
	}

	valueGetter := func() int64 {
		// INT32-C
		if (o > 0) && (v > (math.MaxInt64 - o)) {
			return math.MaxInt64
		} else if (o < 0) && (v < (math.MinInt64 - o)) {
			return math.MinInt64
		}
		return int64(v + o)
	}

	return NewFix64Value(interpreter, valueGetter)
}

func (v Fix64Value) Minus(interpreter *Interpreter, other NumberValue) NumberValue {
	o, ok := other.(Fix64Value)
	if !ok {
		panic(InvalidOperandsError{
			Operation: ast.OperationMinus,
			LeftType:  v.StaticType(interpreter),
			RightType: other.StaticType(interpreter),
		})
	}

	valueGetter := func() int64 {
		// INT32-C
		if (o > 0) && (v < (math.MinInt64 + o)) {
			panic(OverflowError{})
		} else if (o < 0) && (v > (math.MaxInt64 + o)) {
			panic(UnderflowError{})
		}

		return int64(v - o)
	}

	return NewFix64Value(interpreter, valueGetter)
}

func (v Fix64Value) SaturatingMinus(interpreter *Interpreter, other NumberValue) NumberValue {
	o, ok := other.(Fix64Value)
	if !ok {
		panic(InvalidOperandsError{
			FunctionName: sema.NumericTypeSaturatingSubtractFunctionName,
			LeftType:     v.StaticType(interpreter),
			RightType:    other.StaticType(interpreter),
		})
	}

	valueGetter := func() int64 {
		// INT32-C
		if (o > 0) && (v < (math.MinInt64 + o)) {
			return math.MinInt64
		} else if (o < 0) && (v > (math.MaxInt64 + o)) {
			return math.MaxInt64
		}
		return int64(v - o)
	}

	return NewFix64Value(interpreter, valueGetter)
}

var minInt64Big = big.NewInt(math.MinInt64)
var maxInt64Big = big.NewInt(math.MaxInt64)

func (v Fix64Value) Mul(interpreter *Interpreter, other NumberValue) NumberValue {
	o, ok := other.(Fix64Value)
	if !ok {
		panic(InvalidOperandsError{
			Operation: ast.OperationMul,
			LeftType:  v.StaticType(interpreter),
			RightType: other.StaticType(interpreter),
		})
	}

	a := new(big.Int).SetInt64(int64(v))
	b := new(big.Int).SetInt64(int64(o))

	valueGetter := func() int64 {
		result := new(big.Int).Mul(a, b)
		result.Div(result, sema.Fix64FactorBig)

		if result.Cmp(minInt64Big) < 0 {
			panic(UnderflowError{})
		} else if result.Cmp(maxInt64Big) > 0 {
			panic(OverflowError{})
		}

		return result.Int64()
	}

	return NewFix64Value(interpreter, valueGetter)
}

func (v Fix64Value) SaturatingMul(interpreter *Interpreter, other NumberValue) NumberValue {
	o, ok := other.(Fix64Value)
	if !ok {
		panic(InvalidOperandsError{
			FunctionName: sema.NumericTypeSaturatingMultiplyFunctionName,
			LeftType:     v.StaticType(interpreter),
			RightType:    other.StaticType(interpreter),
		})
	}

	a := new(big.Int).SetInt64(int64(v))
	b := new(big.Int).SetInt64(int64(o))

	valueGetter := func() int64 {
		result := new(big.Int).Mul(a, b)
		result.Div(result, sema.Fix64FactorBig)

		if result.Cmp(minInt64Big) < 0 {
			return math.MinInt64
		} else if result.Cmp(maxInt64Big) > 0 {
			return math.MaxInt64
		}

		return result.Int64()
	}

	return NewFix64Value(interpreter, valueGetter)
}

func (v Fix64Value) Div(interpreter *Interpreter, other NumberValue) NumberValue {
	o, ok := other.(Fix64Value)
	if !ok {
		panic(InvalidOperandsError{
			Operation: ast.OperationDiv,
			LeftType:  v.StaticType(interpreter),
			RightType: other.StaticType(interpreter),
		})
	}

	a := new(big.Int).SetInt64(int64(v))
	b := new(big.Int).SetInt64(int64(o))

	valueGetter := func() int64 {
		result := new(big.Int).Mul(a, sema.Fix64FactorBig)
		result.Div(result, b)

		if result.Cmp(minInt64Big) < 0 {
			panic(UnderflowError{})
		} else if result.Cmp(maxInt64Big) > 0 {
			panic(OverflowError{})
		}

		return result.Int64()
	}

	return NewFix64Value(interpreter, valueGetter)
}

func (v Fix64Value) SaturatingDiv(interpreter *Interpreter, other NumberValue) NumberValue {
	o, ok := other.(Fix64Value)
	if !ok {
		panic(InvalidOperandsError{
			FunctionName: sema.NumericTypeSaturatingDivideFunctionName,
			LeftType:     v.StaticType(interpreter),
			RightType:    other.StaticType(interpreter),
		})
	}

	a := new(big.Int).SetInt64(int64(v))
	b := new(big.Int).SetInt64(int64(o))

	valueGetter := func() int64 {
		result := new(big.Int).Mul(a, sema.Fix64FactorBig)
		result.Div(result, b)

		if result.Cmp(minInt64Big) < 0 {
			return math.MinInt64
		} else if result.Cmp(maxInt64Big) > 0 {
			return math.MaxInt64
		}

		return result.Int64()
	}

	return NewFix64Value(interpreter, valueGetter)
}

func (v Fix64Value) Mod(interpreter *Interpreter, other NumberValue) NumberValue {
	o, ok := other.(Fix64Value)
	if !ok {
		panic(InvalidOperandsError{
			Operation: ast.OperationMod,
			LeftType:  v.StaticType(interpreter),
			RightType: other.StaticType(interpreter),
		})
	}

	// v - int(v/o) * o
	quotient, ok := v.Div(interpreter, o).(Fix64Value)
	if !ok {
		panic(InvalidOperandsError{
			Operation: ast.OperationMod,
			LeftType:  v.StaticType(interpreter),
			RightType: other.StaticType(interpreter),
		})
	}

	truncatedQuotient := NewFix64Value(
		interpreter,
		func() int64 {
			return (int64(quotient) / sema.Fix64Factor) * sema.Fix64Factor
		},
	)

	return v.Minus(
		interpreter,
		truncatedQuotient.Mul(interpreter, o),
	)
}

func (v Fix64Value) Less(interpreter *Interpreter, other NumberValue) BoolValue {
	o, ok := other.(Fix64Value)
	if !ok {
		panic(InvalidOperandsError{
			Operation: ast.OperationLess,
			LeftType:  v.StaticType(interpreter),
			RightType: other.StaticType(interpreter),
		})
	}

	return AsBoolValue(v < o)
}

func (v Fix64Value) LessEqual(interpreter *Interpreter, other NumberValue) BoolValue {
	o, ok := other.(Fix64Value)
	if !ok {
		panic(InvalidOperandsError{
			Operation: ast.OperationLessEqual,
			LeftType:  v.StaticType(interpreter),
			RightType: other.StaticType(interpreter),
		})
	}

	return AsBoolValue(v <= o)
}

func (v Fix64Value) Greater(interpreter *Interpreter, other NumberValue) BoolValue {
	o, ok := other.(Fix64Value)
	if !ok {
		panic(InvalidOperandsError{
			Operation: ast.OperationGreater,
			LeftType:  v.StaticType(interpreter),
			RightType: other.StaticType(interpreter),
		})
	}

	return AsBoolValue(v > o)
}

func (v Fix64Value) GreaterEqual(interpreter *Interpreter, other NumberValue) BoolValue {
	o, ok := other.(Fix64Value)
	if !ok {
		panic(InvalidOperandsError{
			Operation: ast.OperationGreaterEqual,
			LeftType:  v.StaticType(interpreter),
			RightType: other.StaticType(interpreter),
		})
	}

	return AsBoolValue(v >= o)
}

func (v Fix64Value) Equal(_ *Interpreter, _ LocationRange, other Value) bool {
	otherFix64, ok := other.(Fix64Value)
	if !ok {
		return false
	}
	return v == otherFix64
}

// HashInput returns a byte slice containing:
// - HashInputTypeFix64 (1 byte)
// - int64 value encoded in big-endian (8 bytes)
func (v Fix64Value) HashInput(_ *Interpreter, _ LocationRange, scratch []byte) []byte {
	scratch[0] = byte(HashInputTypeFix64)
	binary.BigEndian.PutUint64(scratch[1:], uint64(v))
	return scratch[:9]
}

func ConvertFix64(memoryGauge common.MemoryGauge, value Value) Fix64Value {
	switch value := value.(type) {
	case Fix64Value:
		return value

	case UFix64Value:
		if value > Fix64MaxValue {
			panic(OverflowError{})
		}
		return NewFix64Value(
			memoryGauge,
			func() int64 {
				return int64(value)
			},
		)

	case BigNumberValue:
		converter := func() int64 {
			v := value.ToBigInt(memoryGauge)

			// First, check if the value is at least in the int64 range.
			// The integer range for Fix64 is smaller, but this test at least
			// allows us to call `v.Int64()` safely.

			if !v.IsInt64() {
				panic(OverflowError{})
			}

			return v.Int64()
		}

		// Now check that the integer value fits the range of Fix64
		return NewFix64ValueWithInteger(memoryGauge, converter)

	case NumberValue:
		// Check that the integer value fits the range of Fix64
		return NewFix64ValueWithInteger(
			memoryGauge,
			func() int64 {
				return int64(value.ToInt())
			},
		)

	default:
		panic(fmt.Sprintf("can't convert Fix64: %s", value))
	}
}

func (v Fix64Value) GetMember(interpreter *Interpreter, _ LocationRange, name string) Value {
	return getNumberValueMember(interpreter, v, name, sema.Fix64Type)
}

func (Fix64Value) RemoveMember(_ *Interpreter, _ LocationRange, _ string) Value {
	// Numbers have no removable members (fields / functions)
	panic(errors.NewUnreachableError())
}

func (Fix64Value) SetMember(_ *Interpreter, _ LocationRange, _ string, _ Value) {
	// Numbers have no settable members (fields / functions)
	panic(errors.NewUnreachableError())
}

func (v Fix64Value) ToBigEndianBytes() []byte {
	b := make([]byte, 8)
	binary.BigEndian.PutUint64(b, uint64(v))
	return b
}

func (v Fix64Value) ConformsToStaticType(
	_ *Interpreter,
	_ LocationRange,
	_ TypeConformanceResults,
) bool {
	return true
}

func (Fix64Value) IsStorable() bool {
	return true
}

func (v Fix64Value) Storable(_ atree.SlabStorage, _ atree.Address, _ uint64) (atree.Storable, error) {
	return v, nil
}

func (Fix64Value) NeedsStoreTo(_ atree.Address) bool {
	return false
}

func (Fix64Value) IsResourceKinded(_ *Interpreter) bool {
	return false
}

func (v Fix64Value) Transfer(
	interpreter *Interpreter,
	_ LocationRange,
	_ atree.Address,
	remove bool,
	storable atree.Storable,
) Value {
	if remove {
		interpreter.RemoveReferencedSlab(storable)
	}
	return v
}

func (v Fix64Value) Clone(_ *Interpreter) Value {
	return v
}

func (Fix64Value) DeepRemove(_ *Interpreter) {
	// NO-OP
}

func (v Fix64Value) ByteSize() uint32 {
	return cborTagSize + getIntCBORSize(int64(v))
}

func (v Fix64Value) StoredValue(_ atree.SlabStorage) (atree.Value, error) {
	return v, nil
}

func (Fix64Value) ChildStorables() []atree.Storable {
	return nil
}

func (v Fix64Value) IntegerPart() NumberValue {
	return UInt64Value(v / sema.Fix64Factor)
}

func (Fix64Value) Scale() int {
	return sema.Fix64Scale
}

// UFix64Value
//
type UFix64Value uint64

const UFix64MaxValue = math.MaxUint64

const ufix64Size = int(unsafe.Sizeof(UFix64Value(0)))

var ufix64MemoryUsage = common.NewNumberMemoryUsage(ufix64Size)

func NewUFix64ValueWithInteger(gauge common.MemoryGauge, constructor func() uint64) UFix64Value {
	common.UseMemory(gauge, ufix64MemoryUsage)
	return NewUnmeteredUFix64ValueWithInteger(constructor())
}

func NewUnmeteredUFix64ValueWithInteger(integer uint64) UFix64Value {
	if integer > sema.UFix64TypeMaxInt {
		panic(OverflowError{})
	}

	return NewUnmeteredUFix64Value(integer * sema.Fix64Factor)
}

func NewUFix64Value(gauge common.MemoryGauge, constructor func() uint64) UFix64Value {
	common.UseMemory(gauge, ufix64MemoryUsage)
	return NewUnmeteredUFix64Value(constructor())
}

func NewUnmeteredUFix64Value(integer uint64) UFix64Value {
	return UFix64Value(integer)
}

var _ Value = UFix64Value(0)
var _ atree.Storable = UFix64Value(0)
var _ NumberValue = UFix64Value(0)
var _ FixedPointValue = Fix64Value(0)
var _ EquatableValue = UFix64Value(0)
var _ HashableValue = UFix64Value(0)
var _ MemberAccessibleValue = UFix64Value(0)

func (UFix64Value) IsValue() {}

func (v UFix64Value) Accept(interpreter *Interpreter, visitor Visitor) {
	visitor.VisitUFix64Value(interpreter, v)
}

func (UFix64Value) Walk(_ *Interpreter, _ func(Value)) {
	// NO-OP
}

func (UFix64Value) StaticType(interpreter *Interpreter) StaticType {
	return NewPrimitiveStaticType(interpreter, PrimitiveStaticTypeUFix64)
}

func (UFix64Value) IsImportable(_ *Interpreter) bool {
	return true
}

func (v UFix64Value) String() string {
	return format.UFix64(uint64(v))
}

func (v UFix64Value) RecursiveString(_ SeenReferences) string {
	return v.String()
}

func (v UFix64Value) MeteredString(memoryGauge common.MemoryGauge, _ SeenReferences) string {
	common.UseMemory(
		memoryGauge,
		common.NewRawStringMemoryUsage(
			OverEstimateNumberStringLength(memoryGauge, v),
		),
	)
	return v.String()
}

func (v UFix64Value) ToInt() int {
	return int(v / sema.Fix64Factor)
}

func (v UFix64Value) Negate(*Interpreter) NumberValue {
	panic(errors.NewUnreachableError())
}

func (v UFix64Value) Plus(interpreter *Interpreter, other NumberValue) NumberValue {
	o, ok := other.(UFix64Value)
	if !ok {
		panic(InvalidOperandsError{
			Operation: ast.OperationPlus,
			LeftType:  v.StaticType(interpreter),
			RightType: other.StaticType(interpreter),
		})
	}

	valueGetter := func() uint64 {
		return safeAddUint64(uint64(v), uint64(o))
	}

	return NewUFix64Value(interpreter, valueGetter)
}

func (v UFix64Value) SaturatingPlus(interpreter *Interpreter, other NumberValue) NumberValue {
	o, ok := other.(UFix64Value)
	if !ok {
		panic(InvalidOperandsError{
			FunctionName: sema.NumericTypeSaturatingAddFunctionName,
			LeftType:     v.StaticType(interpreter),
			RightType:    other.StaticType(interpreter),
		})
	}

	valueGetter := func() uint64 {
		sum := v + o
		// INT30-C
		if sum < v {
			return math.MaxUint64
		}
		return uint64(sum)
	}

	return NewUFix64Value(interpreter, valueGetter)
}

func (v UFix64Value) Minus(interpreter *Interpreter, other NumberValue) NumberValue {
	o, ok := other.(UFix64Value)
	if !ok {
		panic(InvalidOperandsError{
			Operation: ast.OperationMinus,
			LeftType:  v.StaticType(interpreter),
			RightType: other.StaticType(interpreter),
		})
	}

	valueGetter := func() uint64 {
		diff := v - o

		// INT30-C
		if diff > v {
			panic(UnderflowError{})
		}
		return uint64(diff)
	}

	return NewUFix64Value(interpreter, valueGetter)
}

func (v UFix64Value) SaturatingMinus(interpreter *Interpreter, other NumberValue) NumberValue {
	o, ok := other.(UFix64Value)
	if !ok {
		panic(InvalidOperandsError{
			FunctionName: sema.NumericTypeSaturatingSubtractFunctionName,
			LeftType:     v.StaticType(interpreter),
			RightType:    other.StaticType(interpreter),
		})
	}

	valueGetter := func() uint64 {
		diff := v - o

		// INT30-C
		if diff > v {
			return 0
		}
		return uint64(diff)
	}

	return NewUFix64Value(interpreter, valueGetter)
}

func (v UFix64Value) Mul(interpreter *Interpreter, other NumberValue) NumberValue {
	o, ok := other.(UFix64Value)
	if !ok {
		panic(InvalidOperandsError{
			Operation: ast.OperationMul,
			LeftType:  v.StaticType(interpreter),
			RightType: other.StaticType(interpreter),
		})
	}

	a := new(big.Int).SetUint64(uint64(v))
	b := new(big.Int).SetUint64(uint64(o))

	valueGetter := func() uint64 {
		result := new(big.Int).Mul(a, b)
		result.Div(result, sema.Fix64FactorBig)

		if !result.IsUint64() {
			panic(OverflowError{})
		}

		return result.Uint64()
	}

	return NewUFix64Value(interpreter, valueGetter)
}

func (v UFix64Value) SaturatingMul(interpreter *Interpreter, other NumberValue) NumberValue {
	o, ok := other.(UFix64Value)
	if !ok {
		panic(InvalidOperandsError{
			FunctionName: sema.NumericTypeSaturatingMultiplyFunctionName,
			LeftType:     v.StaticType(interpreter),
			RightType:    other.StaticType(interpreter),
		})
	}

	a := new(big.Int).SetUint64(uint64(v))
	b := new(big.Int).SetUint64(uint64(o))

	valueGetter := func() uint64 {
		result := new(big.Int).Mul(a, b)
		result.Div(result, sema.Fix64FactorBig)

		if !result.IsUint64() {
			return math.MaxUint64
		}

		return result.Uint64()
	}

	return NewUFix64Value(interpreter, valueGetter)
}

func (v UFix64Value) Div(interpreter *Interpreter, other NumberValue) NumberValue {
	o, ok := other.(UFix64Value)
	if !ok {
		panic(InvalidOperandsError{
			Operation: ast.OperationDiv,
			LeftType:  v.StaticType(interpreter),
			RightType: other.StaticType(interpreter),
		})
	}

	a := new(big.Int).SetUint64(uint64(v))
	b := new(big.Int).SetUint64(uint64(o))

	valueGetter := func() uint64 {
		result := new(big.Int).Mul(a, sema.Fix64FactorBig)
		result.Div(result, b)

		return result.Uint64()
	}

	return NewUFix64Value(interpreter, valueGetter)
}

func (v UFix64Value) SaturatingDiv(interpreter *Interpreter, other NumberValue) NumberValue {
	defer func() {
		r := recover()
		if _, ok := r.(InvalidOperandsError); ok {
			panic(InvalidOperandsError{
				FunctionName: sema.NumericTypeSaturatingDivideFunctionName,
				LeftType:     v.StaticType(interpreter),
				RightType:    other.StaticType(interpreter),
			})
		}
	}()

	return v.Div(interpreter, other)
}

func (v UFix64Value) Mod(interpreter *Interpreter, other NumberValue) NumberValue {
	o, ok := other.(UFix64Value)
	if !ok {
		panic(InvalidOperandsError{
			Operation: ast.OperationMod,
			LeftType:  v.StaticType(interpreter),
			RightType: other.StaticType(interpreter),
		})
	}

	// v - int(v/o) * o
	quotient, ok := v.Div(interpreter, o).(UFix64Value)
	if !ok {
		panic(InvalidOperandsError{
			Operation: ast.OperationMod,
			LeftType:  v.StaticType(interpreter),
			RightType: other.StaticType(interpreter),
		})
	}

	truncatedQuotient := NewUFix64Value(
		interpreter,
		func() uint64 {
			return (uint64(quotient) / sema.Fix64Factor) * sema.Fix64Factor
		},
	)

	return v.Minus(
		interpreter,
		truncatedQuotient.Mul(interpreter, o),
	)
}

func (v UFix64Value) Less(interpreter *Interpreter, other NumberValue) BoolValue {
	o, ok := other.(UFix64Value)
	if !ok {
		panic(InvalidOperandsError{
			Operation: ast.OperationLess,
			LeftType:  v.StaticType(interpreter),
			RightType: other.StaticType(interpreter),
		})
	}

	return AsBoolValue(v < o)
}

func (v UFix64Value) LessEqual(interpreter *Interpreter, other NumberValue) BoolValue {
	o, ok := other.(UFix64Value)
	if !ok {
		panic(InvalidOperandsError{
			Operation: ast.OperationLessEqual,
			LeftType:  v.StaticType(interpreter),
			RightType: other.StaticType(interpreter),
		})
	}

	return AsBoolValue(v <= o)
}

func (v UFix64Value) Greater(interpreter *Interpreter, other NumberValue) BoolValue {
	o, ok := other.(UFix64Value)
	if !ok {
		panic(InvalidOperandsError{
			Operation: ast.OperationGreater,
			LeftType:  v.StaticType(interpreter),
			RightType: other.StaticType(interpreter),
		})
	}

	return AsBoolValue(v > o)
}

func (v UFix64Value) GreaterEqual(interpreter *Interpreter, other NumberValue) BoolValue {
	o, ok := other.(UFix64Value)
	if !ok {
		panic(InvalidOperandsError{
			Operation: ast.OperationGreaterEqual,
			LeftType:  v.StaticType(interpreter),
			RightType: other.StaticType(interpreter),
		})
	}

	return AsBoolValue(v >= o)
}

func (v UFix64Value) Equal(_ *Interpreter, _ LocationRange, other Value) bool {
	otherUFix64, ok := other.(UFix64Value)
	if !ok {
		return false
	}
	return v == otherUFix64
}

// HashInput returns a byte slice containing:
// - HashInputTypeUFix64 (1 byte)
// - uint64 value encoded in big-endian (8 bytes)
func (v UFix64Value) HashInput(_ *Interpreter, _ LocationRange, scratch []byte) []byte {
	scratch[0] = byte(HashInputTypeUFix64)
	binary.BigEndian.PutUint64(scratch[1:], uint64(v))
	return scratch[:9]
}

func ConvertUFix64(memoryGauge common.MemoryGauge, value Value) UFix64Value {
	switch value := value.(type) {
	case UFix64Value:
		return value

	case Fix64Value:
		if value < 0 {
			panic(UnderflowError{})
		}
		return NewUFix64Value(
			memoryGauge,
			func() uint64 {
				return uint64(value)
			},
		)

	case BigNumberValue:
		converter := func() uint64 {
			v := value.ToBigInt(memoryGauge)

			if v.Sign() < 0 {
				panic(UnderflowError{})
			}

			// First, check if the value is at least in the uint64 range.
			// The integer range for UFix64 is smaller, but this test at least
			// allows us to call `v.UInt64()` safely.

			if !v.IsUint64() {
				panic(OverflowError{})
			}

			return v.Uint64()
		}

		// Now check that the integer value fits the range of UFix64
		return NewUFix64ValueWithInteger(memoryGauge, converter)

	case NumberValue:
		converter := func() uint64 {
			v := value.ToInt()
			if v < 0 {
				panic(UnderflowError{})
			}

			return uint64(v)
		}

		// Check that the integer value fits the range of UFix64
		return NewUFix64ValueWithInteger(memoryGauge, converter)

	default:
		panic(fmt.Sprintf("can't convert to UFix64: %s", value))
	}
}

func (v UFix64Value) GetMember(interpreter *Interpreter, _ LocationRange, name string) Value {
	return getNumberValueMember(interpreter, v, name, sema.UFix64Type)
}

func (UFix64Value) RemoveMember(_ *Interpreter, _ LocationRange, _ string) Value {
	// Numbers have no removable members (fields / functions)
	panic(errors.NewUnreachableError())
}

func (UFix64Value) SetMember(_ *Interpreter, _ LocationRange, _ string, _ Value) {
	// Numbers have no settable members (fields / functions)
	panic(errors.NewUnreachableError())
}

func (v UFix64Value) ToBigEndianBytes() []byte {
	b := make([]byte, 8)
	binary.BigEndian.PutUint64(b, uint64(v))
	return b
}

func (v UFix64Value) ConformsToStaticType(
	_ *Interpreter,
	_ LocationRange,
	_ TypeConformanceResults,
) bool {
	return true
}

func (UFix64Value) IsStorable() bool {
	return true
}

func (v UFix64Value) Storable(_ atree.SlabStorage, _ atree.Address, _ uint64) (atree.Storable, error) {
	return v, nil
}

func (UFix64Value) NeedsStoreTo(_ atree.Address) bool {
	return false
}

func (UFix64Value) IsResourceKinded(_ *Interpreter) bool {
	return false
}

func (v UFix64Value) Transfer(
	interpreter *Interpreter,
	_ LocationRange,
	_ atree.Address,
	remove bool,
	storable atree.Storable,
) Value {
	if remove {
		interpreter.RemoveReferencedSlab(storable)
	}
	return v
}

func (v UFix64Value) Clone(_ *Interpreter) Value {
	return v
}

func (UFix64Value) DeepRemove(_ *Interpreter) {
	// NO-OP
}

func (v UFix64Value) ByteSize() uint32 {
	return cborTagSize + getUintCBORSize(uint64(v))
}

func (v UFix64Value) StoredValue(_ atree.SlabStorage) (atree.Value, error) {
	return v, nil
}

func (UFix64Value) ChildStorables() []atree.Storable {
	return nil
}

func (v UFix64Value) IntegerPart() NumberValue {
	return UInt64Value(v / sema.Fix64Factor)
}

func (UFix64Value) Scale() int {
	return sema.Fix64Scale
}

// CompositeValue

type CompositeValue struct {
	dictionary          *atree.OrderedMap
	Location            common.Location
	QualifiedIdentifier string
	Kind                common.CompositeKind
	InjectedFields      map[string]Value
	ComputedFields      map[string]ComputedField
	NestedVariables     map[string]*Variable
	Functions           map[string]FunctionValue
	Destructor          FunctionValue
	Stringer            func(gauge common.MemoryGauge, value *CompositeValue, seenReferences SeenReferences) string
	isDestroyed         bool
	typeID              common.TypeID
	staticType          StaticType
}

type ComputedField func(*Interpreter, LocationRange) Value

type CompositeField struct {
	Name  string
	Value Value
}

func NewCompositeField(memoryGauge common.MemoryGauge, name string, value Value) CompositeField {
	common.UseMemory(memoryGauge, common.CompositeFieldMemoryUsage)
	return NewUnmeteredCompositeField(name, value)
}

func NewUnmeteredCompositeField(name string, value Value) CompositeField {
	return CompositeField{
		Name:  name,
		Value: value,
	}
}

func NewCompositeValue(
	interpreter *Interpreter,
	locationRange LocationRange,
	location common.Location,
	qualifiedIdentifier string,
	kind common.CompositeKind,
	fields []CompositeField,
	address common.Address,
) *CompositeValue {

	interpreter.ReportComputation(common.ComputationKindCreateCompositeValue, 1)

	var v *CompositeValue
	if interpreter.Config.TracingEnabled {
		startTime := time.Now()

		defer func() {
			// NOTE: in defer, as v is only initialized at the end of the function
			// if there was no error during construction
			if v == nil {
				return
			}

			owner := v.GetOwner().String()
			typeID := string(v.TypeID())
			kind := v.Kind.String()

			interpreter.reportCompositeValueConstructTrace(
				owner,
				typeID,
				kind,
				time.Since(startTime),
			)
		}()
	}

	constructor := func() *atree.OrderedMap {
		dictionary, err := atree.NewMap(
			interpreter.Config.Storage,
			atree.Address(address),
			atree.NewDefaultDigesterBuilder(),
			NewCompositeTypeInfo(
				interpreter,
				location,
				qualifiedIdentifier,
				kind,
			),
		)
		if err != nil {
			panic(errors.NewExternalError(err))
		}
		return dictionary
	}

	typeInfo := NewCompositeTypeInfo(
		interpreter,
		location,
		qualifiedIdentifier,
		kind,
	)

	v = newCompositeValueFromConstructor(interpreter, uint64(len(fields)), typeInfo, constructor)

	for _, field := range fields {
		v.SetMember(
			interpreter,
			locationRange,
			field.Name,
			field.Value,
		)
	}

	return v
}

func newCompositeValueFromOrderedMap(
	dict *atree.OrderedMap,
	typeInfo compositeTypeInfo,
) *CompositeValue {
	return &CompositeValue{
		dictionary:          dict,
		Location:            typeInfo.location,
		QualifiedIdentifier: typeInfo.qualifiedIdentifier,
		Kind:                typeInfo.kind,
	}
}

func newCompositeValueFromConstructor(
	gauge common.MemoryGauge,
	count uint64,
	typeInfo compositeTypeInfo,
	constructor func() *atree.OrderedMap,
) *CompositeValue {
	baseUse, elementOverhead, dataUse, metaDataUse := common.NewCompositeMemoryUsages(count, 0)
	common.UseMemory(gauge, baseUse)
	common.UseMemory(gauge, elementOverhead)
	common.UseMemory(gauge, dataUse)
	common.UseMemory(gauge, metaDataUse)
	return newCompositeValueFromOrderedMap(constructor(), typeInfo)
}

var _ Value = &CompositeValue{}
var _ EquatableValue = &CompositeValue{}
var _ HashableValue = &CompositeValue{}
var _ MemberAccessibleValue = &CompositeValue{}
var _ ReferenceTrackedResourceKindedValue = &CompositeValue{}
var _ ContractValue = &CompositeValue{}

func (*CompositeValue) IsValue() {}

func (v *CompositeValue) Accept(interpreter *Interpreter, visitor Visitor) {
	descend := visitor.VisitCompositeValue(interpreter, v)
	if !descend {
		return
	}

	v.ForEachField(interpreter, func(_ string, value Value) {
		value.Accept(interpreter, visitor)
	})
}

// Walk iterates over all field values of the composite value.
// It does NOT walk the computed fields and functions!
//
func (v *CompositeValue) Walk(interpreter *Interpreter, walkChild func(Value)) {
	v.ForEachField(interpreter, func(_ string, value Value) {
		walkChild(value)
	})
}

func (v *CompositeValue) StaticType(interpreter *Interpreter) StaticType {
	if v.staticType == nil {
		// NOTE: Instead of using NewCompositeStaticType, which always generates the type ID,
		// use the TypeID accessor, which may return an already computed type ID
		v.staticType = NewCompositeStaticType(
			interpreter,
			v.Location,
			v.QualifiedIdentifier,
			v.TypeID(), // TODO TypeID metering
		)
	}
	return v.staticType
}

func (v *CompositeValue) IsImportable(inter *Interpreter) bool {
	staticType := v.StaticType(inter)
	semaType := inter.MustConvertStaticToSemaType(staticType)
	return semaType.IsImportable(map[*sema.Member]bool{})
}

func (v *CompositeValue) IsDestroyed() bool {
	return v.isDestroyed
}

func (v *CompositeValue) Destroy(interpreter *Interpreter, locationRange LocationRange) {

	interpreter.ReportComputation(common.ComputationKindDestroyCompositeValue, 1)

	if interpreter.Config.InvalidatedResourceValidationEnabled {
		v.checkInvalidatedResourceUse(locationRange)
	}

	storageID := v.StorageID()

	if interpreter.Config.TracingEnabled {
		startTime := time.Now()

		owner := v.GetOwner().String()
		typeID := string(v.TypeID())
		kind := v.Kind.String()

		defer func() {

			interpreter.reportCompositeValueDestroyTrace(
				owner,
				typeID,
				kind,
				time.Since(startTime),
			)
		}()
	}

	interpreter = v.getInterpreter(interpreter)

	// if composite was deserialized, dynamically link in the destructor
	if v.Destructor == nil {
		v.Destructor = interpreter.sharedState.typeCodes.CompositeCodes[v.TypeID()].DestructorFunction
	}

	destructor := v.Destructor

	if destructor != nil {
		invocation := NewInvocation(
			interpreter,
			v,
			nil,
			nil,
			nil,
			locationRange,
		)

		destructor.invoke(invocation)
	}

	v.isDestroyed = true

	if interpreter.Config.InvalidatedResourceValidationEnabled {
		v.dictionary = nil
	}

	interpreter.updateReferencedResource(
		storageID,
		storageID,
		func(value ReferenceTrackedResourceKindedValue) {
			compositeValue, ok := value.(*CompositeValue)
			if !ok {
				panic(errors.NewUnreachableError())
			}

			compositeValue.isDestroyed = true

			if interpreter.Config.InvalidatedResourceValidationEnabled {
				compositeValue.dictionary = nil
			}
		},
	)
}

func (v *CompositeValue) GetMember(interpreter *Interpreter, locationRange LocationRange, name string) Value {

	if interpreter.Config.InvalidatedResourceValidationEnabled {
		v.checkInvalidatedResourceUse(locationRange)
	}

	if interpreter.Config.TracingEnabled {
		startTime := time.Now()

		owner := v.GetOwner().String()
		typeID := string(v.TypeID())
		kind := v.Kind.String()

		defer func() {
			interpreter.reportCompositeValueGetMemberTrace(
				owner,
				typeID,
				kind,
				name,
				time.Since(startTime),
			)
		}()
	}

	if v.Kind == common.CompositeKindResource &&
		name == sema.ResourceOwnerFieldName {

		return v.OwnerValue(interpreter, locationRange)
	}

	storable, err := v.dictionary.Get(
		StringAtreeComparator,
		StringAtreeHashInput,
		StringAtreeValue(name),
	)
	if err != nil {
		if _, ok := err.(*atree.KeyNotFoundError); !ok {
			panic(errors.NewExternalError(err))
		}
	}
	if storable != nil {
		return StoredValue(interpreter, storable, interpreter.Config.Storage)
	}

	if v.NestedVariables != nil {
		variable, ok := v.NestedVariables[name]
		if ok {
			return variable.GetValue()
		}
	}

	interpreter = v.getInterpreter(interpreter)

	if v.ComputedFields != nil {
		if computedField, ok := v.ComputedFields[name]; ok {
			return computedField(interpreter, locationRange)
		}
	}

	// If the composite value was deserialized, dynamically link in the functions
	// and get injected fields

	v.InitializeFunctions(interpreter)

	injectedCompositeFieldsHandler := interpreter.Config.InjectedCompositeFieldsHandler
	if v.InjectedFields == nil && injectedCompositeFieldsHandler != nil {
		v.InjectedFields = injectedCompositeFieldsHandler(
			interpreter,
			v.Location,
			v.QualifiedIdentifier,
			v.Kind,
		)
	}

	if v.InjectedFields != nil {
		value, ok := v.InjectedFields[name]
		if ok {
			return value
		}
	}

	function, ok := v.Functions[name]
	if ok {
		return NewBoundFunctionValue(interpreter, function, v)
	}

	return nil
}

func (v *CompositeValue) checkInvalidatedResourceUse(locationRange LocationRange) {
	if v.isDestroyed || (v.dictionary == nil && v.Kind == common.CompositeKindResource) {
		panic(InvalidatedResourceError{
			LocationRange: locationRange,
		})
	}
}

func (v *CompositeValue) getInterpreter(interpreter *Interpreter) *Interpreter {

	// Get the correct interpreter. The program code might need to be loaded.
	// NOTE: standard library values have no location

	location := v.Location

	if location == nil || interpreter.Location == location {
		return interpreter
	}

	return interpreter.EnsureLoaded(v.Location)
}

func (v *CompositeValue) InitializeFunctions(interpreter *Interpreter) {
	if v.Functions != nil {
		return
	}

	v.Functions = interpreter.sharedState.typeCodes.CompositeCodes[v.TypeID()].CompositeFunctions
}

func (v *CompositeValue) OwnerValue(interpreter *Interpreter, locationRange LocationRange) OptionalValue {
	address := v.StorageID().Address

	if address == (atree.Address{}) {
		return NilOptionalValue
	}

	ownerAccount := interpreter.Config.PublicAccountHandler(AddressValue(address))

	// Owner must be of `PublicAccount` type.
	interpreter.ExpectType(ownerAccount, sema.PublicAccountType, locationRange)

	return NewSomeValueNonCopying(interpreter, ownerAccount)
}

func (v *CompositeValue) RemoveMember(
	interpreter *Interpreter,
	locationRange LocationRange,
	name string,
) Value {

	if interpreter.Config.InvalidatedResourceValidationEnabled {
		v.checkInvalidatedResourceUse(locationRange)
	}

	if interpreter.Config.TracingEnabled {
		startTime := time.Now()

		owner := v.GetOwner().String()
		typeID := string(v.TypeID())
		kind := v.Kind.String()

		defer func() {
			interpreter.reportCompositeValueRemoveMemberTrace(
				owner,
				typeID,
				kind,
				name,
				time.Since(startTime),
			)
		}()
	}

	// No need to clean up storable for passed-in key value,
	// as atree never calls Storable()
	existingKeyStorable, existingValueStorable, err := v.dictionary.Remove(
		StringAtreeComparator,
		StringAtreeHashInput,
		StringAtreeValue(name),
	)
	if err != nil {
		if _, ok := err.(*atree.KeyNotFoundError); ok {
			return nil
		}
		panic(errors.NewExternalError(err))
	}
	interpreter.maybeValidateAtreeValue(v.dictionary)

	storage := interpreter.Config.Storage

	// Key
	interpreter.RemoveReferencedSlab(existingKeyStorable)

	// Value

	storedValue := StoredValue(interpreter, existingValueStorable, storage)
	return storedValue.
		Transfer(
			interpreter,
			locationRange,
			atree.Address{},
			true,
			existingValueStorable,
		)
}

func (v *CompositeValue) SetMember(
	interpreter *Interpreter,
	locationRange LocationRange,
	name string,
	value Value,
) {
	if interpreter.Config.InvalidatedResourceValidationEnabled {
		v.checkInvalidatedResourceUse(locationRange)
	}

	if interpreter.Config.TracingEnabled {
		startTime := time.Now()

		owner := v.GetOwner().String()
		typeID := string(v.TypeID())
		kind := v.Kind.String()

		defer func() {
			interpreter.reportCompositeValueSetMemberTrace(
				owner,
				typeID,
				kind,
				name,
				time.Since(startTime),
			)
		}()
	}

	address := v.StorageID().Address

	value = value.Transfer(
		interpreter,
		locationRange,
		address,
		true,
		nil,
	)

	existingStorable, err := v.dictionary.Set(
		StringAtreeComparator,
		StringAtreeHashInput,
		NewStringAtreeValue(interpreter, name),
		value,
	)
	if err != nil {
		panic(errors.NewExternalError(err))
	}
	interpreter.maybeValidateAtreeValue(v.dictionary)

	if existingStorable != nil {
		existingValue := StoredValue(interpreter, existingStorable, interpreter.Config.Storage)

		existingValue.DeepRemove(interpreter)

		interpreter.RemoveReferencedSlab(existingStorable)
	}
}

func (v *CompositeValue) String() string {
	return v.RecursiveString(SeenReferences{})
}

func (v *CompositeValue) RecursiveString(seenReferences SeenReferences) string {
	return v.MeteredString(nil, seenReferences)
}

var emptyCompositeStringLen = len(format.Composite("", nil))

func (v *CompositeValue) MeteredString(memoryGauge common.MemoryGauge, seenReferences SeenReferences) string {

	if v.Stringer != nil {
		return v.Stringer(memoryGauge, v, seenReferences)
	}

	strLen := emptyCompositeStringLen

	var fields []CompositeField
	_ = v.dictionary.Iterate(func(key atree.Value, value atree.Value) (resume bool, err error) {
		field := NewCompositeField(
			memoryGauge,
			string(key.(StringAtreeValue)),
			MustConvertStoredValue(memoryGauge, value),
		)

		fields = append(fields, field)

		strLen += len(field.Name)

		return true, nil
	})

	typeId := string(v.TypeID())

	// bodyLen = len(fieldNames) + len(typeId) + (n times colon+space) + ((n-1) times comma+space)
	//         = len(fieldNames) + len(typeId) + 2n + 2n - 2
	//         = len(fieldNames) + len(typeId) + 4n - 2
	//
	// Since (-2) only occurs if its non-empty, ignore the (-2). i.e: overestimate
	// 		bodyLen = len(fieldNames) + len(typeId) + 4n
	//
	strLen = strLen + len(typeId) + len(fields)*4

	common.UseMemory(memoryGauge, common.NewRawStringMemoryUsage(strLen))

	return formatComposite(memoryGauge, typeId, fields, seenReferences)
}

func formatComposite(memoryGauge common.MemoryGauge, typeId string, fields []CompositeField, seenReferences SeenReferences) string {
	preparedFields := make(
		[]struct {
			Name  string
			Value string
		},
		0,
		len(fields),
	)

	for _, field := range fields {
		preparedFields = append(
			preparedFields,
			struct {
				Name  string
				Value string
			}{
				Name:  field.Name,
				Value: field.Value.MeteredString(memoryGauge, seenReferences),
			},
		)
	}

	return format.Composite(typeId, preparedFields)
}

func (v *CompositeValue) GetField(interpreter *Interpreter, locationRange LocationRange, name string) Value {

	if interpreter.Config.InvalidatedResourceValidationEnabled {
		v.checkInvalidatedResourceUse(locationRange)
	}

	storable, err := v.dictionary.Get(
		StringAtreeComparator,
		StringAtreeHashInput,
		StringAtreeValue(name),
	)
	if err != nil {
		if _, ok := err.(*atree.KeyNotFoundError); ok {
			return nil
		}
		panic(errors.NewExternalError(err))
	}

	return StoredValue(interpreter, storable, v.dictionary.Storage)
}

func (v *CompositeValue) Equal(interpreter *Interpreter, locationRange LocationRange, other Value) bool {
	otherComposite, ok := other.(*CompositeValue)
	if !ok {
		return false
	}

	if !v.StaticType(interpreter).Equal(otherComposite.StaticType(interpreter)) ||
		v.Kind != otherComposite.Kind ||
		v.dictionary.Count() != otherComposite.dictionary.Count() {

		return false
	}

	iterator, err := v.dictionary.Iterator()
	if err != nil {
		panic(errors.NewExternalError(err))
	}

	for {
		key, value, err := iterator.Next()
		if err != nil {
			panic(errors.NewExternalError(err))
		}
		if key == nil {
			return true
		}

		fieldName := string(key.(StringAtreeValue))

		// NOTE: Do NOT use an iterator, iteration order of fields may be different
		// (if stored in different account, as storage ID is used as hash seed)
		otherValue := otherComposite.GetField(interpreter, locationRange, fieldName)

		equatableValue, ok := MustConvertStoredValue(interpreter, value).(EquatableValue)
		if !ok || !equatableValue.Equal(interpreter, locationRange, otherValue) {
			return false
		}
	}
}

// HashInput returns a byte slice containing:
// - HashInputTypeEnum (1 byte)
// - type id (n bytes)
// - hash input of raw value field name (n bytes)
func (v *CompositeValue) HashInput(interpreter *Interpreter, locationRange LocationRange, scratch []byte) []byte {
	if v.Kind == common.CompositeKindEnum {
		typeID := v.TypeID()

		rawValue := v.GetField(interpreter, locationRange, sema.EnumRawValueFieldName)
		rawValueHashInput := rawValue.(HashableValue).
			HashInput(interpreter, locationRange, scratch)

		length := 1 + len(typeID) + len(rawValueHashInput)
		if length <= len(scratch) {
			// Copy rawValueHashInput first because
			// rawValueHashInput and scratch can point to the same underlying scratch buffer
			copy(scratch[1+len(typeID):], rawValueHashInput)

			scratch[0] = byte(HashInputTypeEnum)
			copy(scratch[1:], typeID)
			return scratch[:length]
		}

		buffer := make([]byte, length)
		buffer[0] = byte(HashInputTypeEnum)
		copy(buffer[1:], typeID)
		copy(buffer[1+len(typeID):], rawValueHashInput)
		return buffer
	}

	panic(errors.NewUnreachableError())
}

func (v *CompositeValue) TypeID() common.TypeID {
	if v.typeID == "" {
		location := v.Location
		qualifiedIdentifier := v.QualifiedIdentifier
		if location == nil {
			return common.TypeID(qualifiedIdentifier)
		}
		v.typeID = location.TypeID(nil, qualifiedIdentifier)
	}
	return v.typeID
}

func (v *CompositeValue) ConformsToStaticType(
	interpreter *Interpreter,
	locationRange LocationRange,
	results TypeConformanceResults,
) bool {

	if interpreter.Config.TracingEnabled {
		startTime := time.Now()

		owner := v.GetOwner().String()
		typeID := string(v.TypeID())
		kind := v.Kind.String()

		defer func() {
			interpreter.reportCompositeValueConformsToStaticTypeTrace(
				owner,
				typeID,
				kind,
				time.Since(startTime),
			)
		}()
	}

	staticType := v.StaticType(interpreter).(CompositeStaticType)

	semaType := interpreter.MustConvertStaticToSemaType(staticType)

	compositeType, ok := semaType.(*sema.CompositeType)
	if !ok ||
		v.Kind != compositeType.Kind ||
		v.TypeID() != compositeType.ID() {

		return false
	}

	fieldsLen := int(v.dictionary.Count())
	if v.ComputedFields != nil {
		fieldsLen += len(v.ComputedFields)
	}

	if fieldsLen != len(compositeType.Fields) {
		return false
	}

	for _, fieldName := range compositeType.Fields {
		value := v.GetField(interpreter, locationRange, fieldName)
		if value == nil {
			if v.ComputedFields == nil {
				return false
			}

			fieldGetter, ok := v.ComputedFields[fieldName]
			if !ok {
				return false
			}

			value = fieldGetter(interpreter, locationRange)
		}

		member, ok := compositeType.Members.Get(fieldName)
		if !ok {
			return false
		}

		fieldStaticType := value.StaticType(interpreter)

		if !interpreter.IsSubTypeOfSemaType(fieldStaticType, member.TypeAnnotation.Type) {
			return false
		}

		if !value.ConformsToStaticType(
			interpreter,
			locationRange,
			results,
		) {
			return false
		}
	}

	return true
}

func (v *CompositeValue) IsStorable() bool {

	// Only structures, resources, enums, and contracts can be stored.
	// Contracts are not directly storable by programs,
	// but they are still stored in storage by the interpreter

	switch v.Kind {
	case common.CompositeKindStructure,
		common.CompositeKindResource,
		common.CompositeKindEnum,
		common.CompositeKindContract:
		break
	default:
		return false
	}

	// Composite value's of native/built-in types are not storable for now
	return v.Location != nil
}

func (v *CompositeValue) Storable(_ atree.SlabStorage, _ atree.Address, _ uint64) (atree.Storable, error) {
	if !v.IsStorable() {
		return NonStorable{Value: v}, nil
	}

	return atree.StorageIDStorable(v.StorageID()), nil
}

func (v *CompositeValue) NeedsStoreTo(address atree.Address) bool {
	return address != v.StorageID().Address
}

func (v *CompositeValue) IsResourceKinded(_ *Interpreter) bool {
	return v.Kind == common.CompositeKindResource
}

func (v *CompositeValue) IsReferenceTrackedResourceKindedValue() {}

func (v *CompositeValue) Transfer(
	interpreter *Interpreter,
	locationRange LocationRange,
	address atree.Address,
	remove bool,
	storable atree.Storable,
) Value {

	baseUse, elementOverhead, dataUse, metaDataUse := common.NewCompositeMemoryUsages(v.dictionary.Count(), 0)
	common.UseMemory(interpreter, baseUse)
	common.UseMemory(interpreter, elementOverhead)
	common.UseMemory(interpreter, dataUse)
	common.UseMemory(interpreter, metaDataUse)

	interpreter.ReportComputation(common.ComputationKindTransferCompositeValue, 1)

	if interpreter.Config.InvalidatedResourceValidationEnabled {
		v.checkInvalidatedResourceUse(locationRange)
	}

	if interpreter.Config.TracingEnabled {
		startTime := time.Now()

		owner := v.GetOwner().String()
		typeID := string(v.TypeID())
		kind := v.Kind.String()

		defer func() {
			interpreter.reportCompositeValueTransferTrace(
				owner,
				typeID,
				kind,
				time.Since(startTime),
			)
		}()
	}

	currentStorageID := v.StorageID()
	currentAddress := currentStorageID.Address

	dictionary := v.dictionary

	needsStoreTo := address != currentAddress
	isResourceKinded := v.IsResourceKinded(interpreter)

	if needsStoreTo && v.Kind == common.CompositeKindContract {
		panic(NonTransferableValueError{
			Value: v,
		})
	}

	if needsStoreTo || !isResourceKinded {
		iterator, err := v.dictionary.Iterator()
		if err != nil {
			panic(errors.NewExternalError(err))
		}

		elementMemoryUse := common.NewAtreeMapPreAllocatedElementsMemoryUsage(v.dictionary.Count(), 0)
		common.UseMemory(interpreter.Config.MemoryGauge, elementMemoryUse)

		dictionary, err = atree.NewMapFromBatchData(
			interpreter.Config.Storage,
			address,
			atree.NewDefaultDigesterBuilder(),
			v.dictionary.Type(),
			StringAtreeComparator,
			StringAtreeHashInput,
			v.dictionary.Seed(),
			func() (atree.Value, atree.Value, error) {

				atreeKey, atreeValue, err := iterator.Next()
				if err != nil {
					return nil, nil, err
				}
				if atreeKey == nil || atreeValue == nil {
					return nil, nil, nil
				}

				// NOTE: key is stringAtreeValue
				// and does not need to be converted or copied

				value := MustConvertStoredValue(interpreter, atreeValue).
					Transfer(interpreter, locationRange, address, remove, nil)

				return atreeKey, value, nil
			},
		)
		if err != nil {
			panic(errors.NewExternalError(err))
		}

		if remove {
			err = v.dictionary.PopIterate(func(nameStorable atree.Storable, valueStorable atree.Storable) {
				interpreter.RemoveReferencedSlab(nameStorable)
				interpreter.RemoveReferencedSlab(valueStorable)
			})
			if err != nil {
				panic(errors.NewExternalError(err))
			}
			interpreter.maybeValidateAtreeValue(v.dictionary)

			interpreter.RemoveReferencedSlab(storable)
		}
	}

	var res *CompositeValue

	if isResourceKinded {
		// Update the resource in-place,
		// and also update all values that are referencing the same value
		// (but currently point to an outdated Go instance of the value)

		// If checking of transfers of invalidated resource is enabled,
		// then mark the resource as invalidated, by unsetting the backing dictionary.
		// This allows raising an error when the resource is attempted
		// to be transferred/moved again (see beginning of this function)

		if interpreter.Config.InvalidatedResourceValidationEnabled {
			v.dictionary = nil
		} else {
			v.dictionary = dictionary
			res = v
		}

		newStorageID := dictionary.StorageID()

		interpreter.updateReferencedResource(
			currentStorageID,
			newStorageID,
			func(value ReferenceTrackedResourceKindedValue) {
				compositeValue, ok := value.(*CompositeValue)
				if !ok {
					panic(errors.NewUnreachableError())
				}
				compositeValue.dictionary = dictionary
			},
		)
	}

	if res == nil {
		info := NewCompositeTypeInfo(
			interpreter,
			v.Location,
			v.QualifiedIdentifier,
			v.Kind,
		)
		res = newCompositeValueFromOrderedMap(dictionary, info)
		res.InjectedFields = v.InjectedFields
		res.ComputedFields = v.ComputedFields
		res.NestedVariables = v.NestedVariables
		res.Functions = v.Functions
		res.Destructor = v.Destructor
		res.Stringer = v.Stringer
		res.isDestroyed = v.isDestroyed
		res.typeID = v.typeID
		res.staticType = v.staticType
	}

	onResourceOwnerChange := interpreter.Config.OnResourceOwnerChange

	if needsStoreTo &&
		res.Kind == common.CompositeKindResource &&
		onResourceOwnerChange != nil {

		onResourceOwnerChange(
			interpreter,
			res,
			common.Address(currentAddress),
			common.Address(address),
		)
	}

	return res
}

func (v *CompositeValue) ResourceUUID(interpreter *Interpreter, locationRange LocationRange) *UInt64Value {
	fieldValue := v.GetField(interpreter, locationRange, sema.ResourceUUIDFieldName)
	uuid, ok := fieldValue.(UInt64Value)
	if !ok {
		return nil
	}
	return &uuid
}

func (v *CompositeValue) Clone(interpreter *Interpreter) Value {

	iterator, err := v.dictionary.Iterator()
	if err != nil {
		panic(errors.NewExternalError(err))
	}

	elementMemoryUse := common.NewAtreeMapPreAllocatedElementsMemoryUsage(v.dictionary.Count(), 0)
	common.UseMemory(interpreter.Config.MemoryGauge, elementMemoryUse)

	dictionary, err := atree.NewMapFromBatchData(
		interpreter.Config.Storage,
		v.StorageID().Address,
		atree.NewDefaultDigesterBuilder(),
		v.dictionary.Type(),
		StringAtreeComparator,
		StringAtreeHashInput,
		v.dictionary.Seed(),
		func() (atree.Value, atree.Value, error) {

			atreeKey, atreeValue, err := iterator.Next()
			if err != nil {
				return nil, nil, err
			}
			if atreeKey == nil || atreeValue == nil {
				return nil, nil, nil
			}

			key := MustConvertStoredValue(interpreter, atreeKey).Clone(interpreter)
			value := MustConvertStoredValue(interpreter, atreeValue).Clone(interpreter)

			return key, value, nil
		},
	)
	if err != nil {
		panic(errors.NewExternalError(err))
	}

	return &CompositeValue{
		dictionary:          dictionary,
		Location:            v.Location,
		QualifiedIdentifier: v.QualifiedIdentifier,
		Kind:                v.Kind,
		InjectedFields:      v.InjectedFields,
		ComputedFields:      v.ComputedFields,
		NestedVariables:     v.NestedVariables,
		Functions:           v.Functions,
		Destructor:          v.Destructor,
		Stringer:            v.Stringer,
		isDestroyed:         v.isDestroyed,
		typeID:              v.typeID,
		staticType:          v.staticType,
	}
}

func (v *CompositeValue) DeepRemove(interpreter *Interpreter) {

	if interpreter.Config.TracingEnabled {
		startTime := time.Now()

		owner := v.GetOwner().String()
		typeID := string(v.TypeID())
		kind := v.Kind.String()

		defer func() {
			interpreter.reportCompositeValueDeepRemoveTrace(
				owner,
				typeID,
				kind,
				time.Since(startTime),
			)
		}()
	}

	// Remove nested values and storables

	storage := v.dictionary.Storage

	err := v.dictionary.PopIterate(func(nameStorable atree.Storable, valueStorable atree.Storable) {
		// NOTE: key / field name is stringAtreeValue,
		// and not a Value, so no need to deep remove
		interpreter.RemoveReferencedSlab(nameStorable)

		value := StoredValue(interpreter, valueStorable, storage)
		value.DeepRemove(interpreter)
		interpreter.RemoveReferencedSlab(valueStorable)
	})
	if err != nil {
		panic(errors.NewExternalError(err))
	}
	interpreter.maybeValidateAtreeValue(v.dictionary)
}

func (v *CompositeValue) GetOwner() common.Address {
	return common.Address(v.StorageID().Address)
}

// ForEachField iterates over all field-name field-value pairs of the composite value.
// It does NOT iterate over computed fields and functions!
//
func (v *CompositeValue) ForEachField(gauge common.MemoryGauge, f func(fieldName string, fieldValue Value)) {

	err := v.dictionary.Iterate(func(key atree.Value, value atree.Value) (resume bool, err error) {
		f(
			string(key.(StringAtreeValue)),
			MustConvertStoredValue(gauge, value),
		)
		return true, nil
	})
	if err != nil {
		panic(errors.NewExternalError(err))
	}
}

func (v *CompositeValue) StorageID() atree.StorageID {
	return v.dictionary.StorageID()
}

func (v *CompositeValue) RemoveField(
	interpreter *Interpreter,
	_ LocationRange,
	name string,
) {

	existingKeyStorable, existingValueStorable, err := v.dictionary.Remove(
		StringAtreeComparator,
		StringAtreeHashInput,
		StringAtreeValue(name),
	)
	if err != nil {
		if _, ok := err.(*atree.KeyNotFoundError); ok {
			return
		}
		panic(errors.NewExternalError(err))
	}
	interpreter.maybeValidateAtreeValue(v.dictionary)

	storage := interpreter.Config.Storage

	// Key

	// NOTE: key / field name is stringAtreeValue,
	// and not a Value, so no need to deep remove
	interpreter.RemoveReferencedSlab(existingKeyStorable)

	// Value

	existingValue := StoredValue(interpreter, existingValueStorable, storage)
	existingValue.DeepRemove(interpreter)
	interpreter.RemoveReferencedSlab(existingValueStorable)
}

func (v *CompositeValue) SetNestedVariables(variables map[string]*Variable) {
	v.NestedVariables = variables
}

func NewEnumCaseValue(
	interpreter *Interpreter,
	locationRange LocationRange,
	enumType *sema.CompositeType,
	rawValue NumberValue,
	functions map[string]FunctionValue,
) *CompositeValue {

	fields := []CompositeField{
		{
			Name:  sema.EnumRawValueFieldName,
			Value: rawValue,
		},
	}

	v := NewCompositeValue(
		interpreter,
		locationRange,
		enumType.Location,
		enumType.QualifiedIdentifier(),
		enumType.Kind,
		fields,
		common.Address{},
	)

	v.Functions = functions

	return v
}

// DictionaryValue

type DictionaryValue struct {
	Type             DictionaryStaticType
	semaType         *sema.DictionaryType
	isResourceKinded *bool
	dictionary       *atree.OrderedMap
	isDestroyed      bool
	elementSize      uint
}

func NewDictionaryValue(
	interpreter *Interpreter,
	locationRange LocationRange,
	dictionaryType DictionaryStaticType,
	keysAndValues ...Value,
) *DictionaryValue {
	return NewDictionaryValueWithAddress(
		interpreter,
		locationRange,
		dictionaryType,
		common.Address{},
		keysAndValues...,
	)
}

func NewDictionaryValueWithAddress(
	interpreter *Interpreter,
	locationRange LocationRange,
	dictionaryType DictionaryStaticType,
	address common.Address,
	keysAndValues ...Value,
) *DictionaryValue {

	interpreter.ReportComputation(common.ComputationKindCreateDictionaryValue, 1)

	var v *DictionaryValue

	if interpreter.Config.TracingEnabled {
		startTime := time.Now()

		defer func() {
			// NOTE: in defer, as v is only initialized at the end of the function
			// if there was no error during construction
			if v == nil {
				return
			}

			typeInfo := v.Type.String()
			count := v.Count()

			interpreter.reportDictionaryValueConstructTrace(
				typeInfo,
				count,
				time.Since(startTime),
			)
		}()
	}

	keysAndValuesCount := len(keysAndValues)
	if keysAndValuesCount%2 != 0 {
		panic("uneven number of keys and values")
	}

	constructor := func() *atree.OrderedMap {
		dictionary, err := atree.NewMap(
			interpreter.Config.Storage,
			atree.Address(address),
			atree.NewDefaultDigesterBuilder(),
			dictionaryType,
		)
		if err != nil {
			panic(errors.NewExternalError(err))
		}
		return dictionary
	}

	// values are added to the dictionary after creation, not here
	v = newDictionaryValueFromConstructor(interpreter, dictionaryType, 0, constructor)

	// NOTE: lazily initialized when needed for performance reasons
	var lazyIsResourceTyped *bool

	for i := 0; i < keysAndValuesCount; i += 2 {
		key := keysAndValues[i]
		value := keysAndValues[i+1]
		existingValue := v.Insert(interpreter, locationRange, key, value)
		// If the dictionary already contained a value for the key,
		// and the dictionary is resource-typed,
		// then we need to prevent a resource loss
		if _, ok := existingValue.(*SomeValue); ok {
			// Lazily determine if the dictionary is resource-typed, once
			if lazyIsResourceTyped == nil {
				isResourceTyped := v.SemaType(interpreter).IsResourceType()
				lazyIsResourceTyped = &isResourceTyped
			}
			if *lazyIsResourceTyped {
				panic(DuplicateKeyInResourceDictionaryError{
					LocationRange: locationRange,
				})
			}
		}
	}

	return v
}

func newDictionaryValueFromOrderedMap(
	dict *atree.OrderedMap,
	staticType DictionaryStaticType,
) *DictionaryValue {
	return &DictionaryValue{
		Type:       staticType,
		dictionary: dict,
	}
}

func newDictionaryValueFromConstructor(
	gauge common.MemoryGauge,
	staticType DictionaryStaticType,
	count uint64,
	constructor func() *atree.OrderedMap,
) (dict *DictionaryValue) {

	keySize := staticType.KeyType.elementSize()
	valueSize := staticType.ValueType.elementSize()
	var elementSize uint
	if keySize != 0 && valueSize != 0 {
		elementSize = keySize + valueSize
	}
	baseUsage, overheadUsage, dataSlabs, metaDataSlabs := common.NewDictionaryMemoryUsages(count, elementSize)
	common.UseMemory(gauge, baseUsage)
	common.UseMemory(gauge, overheadUsage)
	common.UseMemory(gauge, dataSlabs)
	common.UseMemory(gauge, metaDataSlabs)

	dict = newDictionaryValueFromOrderedMap(constructor(), staticType)
	dict.elementSize = elementSize
	return
}

var _ Value = &DictionaryValue{}
var _ atree.Value = &DictionaryValue{}
var _ EquatableValue = &DictionaryValue{}
var _ ValueIndexableValue = &DictionaryValue{}
var _ MemberAccessibleValue = &DictionaryValue{}
var _ ReferenceTrackedResourceKindedValue = &DictionaryValue{}

func (*DictionaryValue) IsValue() {}

func (v *DictionaryValue) Accept(interpreter *Interpreter, visitor Visitor) {
	descend := visitor.VisitDictionaryValue(interpreter, v)
	if !descend {
		return
	}

	v.Walk(interpreter, func(value Value) {
		value.Accept(interpreter, visitor)
	})
}

func (v *DictionaryValue) Iterate(gauge common.MemoryGauge, f func(key, value Value) (resume bool)) {
	err := v.dictionary.Iterate(func(key, value atree.Value) (resume bool, err error) {
		// atree.OrderedMap iteration provides low-level atree.Value,
		// convert to high-level interpreter.Value

		resume = f(
			MustConvertStoredValue(gauge, key),
			MustConvertStoredValue(gauge, value),
		)

		return resume, nil
	})
	if err != nil {
		panic(errors.NewExternalError(err))
	}
}

func (v *DictionaryValue) Walk(interpreter *Interpreter, walkChild func(Value)) {
	v.Iterate(interpreter, func(key, value Value) (resume bool) {
		walkChild(key)
		walkChild(value)
		return true
	})
}

func (v *DictionaryValue) StaticType(_ *Interpreter) StaticType {
	// TODO meter
	return v.Type
}

func (v *DictionaryValue) IsImportable(inter *Interpreter) bool {
	importable := true
	v.Iterate(inter, func(key, value Value) (resume bool) {
		if !key.IsImportable(inter) || !value.IsImportable(inter) {
			importable = false
			// stop iteration
			return false
		}

		// continue iteration
		return true
	})

	return importable
}

func (v *DictionaryValue) IsDestroyed() bool {
	return v.isDestroyed
}

func (v *DictionaryValue) checkInvalidatedResourceUse(interpreter *Interpreter, locationRange LocationRange) {
	if v.isDestroyed || (v.dictionary == nil && v.IsResourceKinded(interpreter)) {
		panic(InvalidatedResourceError{
			LocationRange: locationRange,
		})
	}
}

func (v *DictionaryValue) Destroy(interpreter *Interpreter, locationRange LocationRange) {

	interpreter.ReportComputation(common.ComputationKindDestroyDictionaryValue, 1)

	if interpreter.Config.InvalidatedResourceValidationEnabled {
		v.checkInvalidatedResourceUse(interpreter, locationRange)
	}

	storageID := v.StorageID()

	if interpreter.Config.TracingEnabled {
		startTime := time.Now()

		typeInfo := v.Type.String()
		count := v.Count()

		defer func() {
			interpreter.reportDictionaryValueDestroyTrace(
				typeInfo,
				count,
				time.Since(startTime),
			)
		}()
	}

	v.Iterate(interpreter, func(key, value Value) (resume bool) {
		// Resources cannot be keys at the moment, so should theoretically not be needed
		maybeDestroy(interpreter, locationRange, key)
		maybeDestroy(interpreter, locationRange, value)
		return true
	})

	v.isDestroyed = true

	if interpreter.Config.InvalidatedResourceValidationEnabled {
		v.dictionary = nil
	}

	interpreter.updateReferencedResource(
		storageID,
		storageID,
		func(value ReferenceTrackedResourceKindedValue) {
			dictionaryValue, ok := value.(*DictionaryValue)
			if !ok {
				panic(errors.NewUnreachableError())
			}

			dictionaryValue.isDestroyed = true

			if interpreter.Config.InvalidatedResourceValidationEnabled {
				dictionaryValue.dictionary = nil
			}
		},
	)
}

func (v *DictionaryValue) ForEachKey(
	interpreter *Interpreter,
	locationRange LocationRange,
	procedure FunctionValue,
) {
	keyType := v.SemaType(interpreter).KeyType

	iterationInvocation := func(key Value) Invocation {
		return NewInvocation(
			interpreter,
			v,
			[]Value{key},
			[]sema.Type{keyType},
			nil,
			locationRange,
		)
	}

	err := v.dictionary.IterateKeys(
		func(item atree.Value) (bool, error) {
			key := MustConvertStoredValue(interpreter, item)

			shouldContinue, ok := procedure.invoke(iterationInvocation(key)).(BoolValue)
			if !ok {
				panic(errors.NewUnreachableError())
			}

			return bool(shouldContinue), nil
		},
	)

	if err != nil {
		panic(errors.NewExternalError(err))
	}
}

func (v *DictionaryValue) ContainsKey(
	interpreter *Interpreter,
	locationRange LocationRange,
	keyValue Value,
) BoolValue {

	valueComparator := newValueComparator(interpreter, locationRange)
	hashInputProvider := newHashInputProvider(interpreter, locationRange)

	_, err := v.dictionary.Get(
		valueComparator,
		hashInputProvider,
		keyValue,
	)
	if err != nil {
		if _, ok := err.(*atree.KeyNotFoundError); ok {
			return FalseValue
		}
		panic(errors.NewExternalError(err))
	}

	return TrueValue
}

func (v *DictionaryValue) Get(
	interpreter *Interpreter,
	locationRange LocationRange,
	keyValue Value,
) (Value, bool) {

	valueComparator := newValueComparator(interpreter, locationRange)
	hashInputProvider := newHashInputProvider(interpreter, locationRange)

	storable, err := v.dictionary.Get(
		valueComparator,
		hashInputProvider,
		keyValue,
	)
	if err != nil {
		if _, ok := err.(*atree.KeyNotFoundError); ok {
			return nil, false
		}
		panic(errors.NewExternalError(err))
	}

	storage := v.dictionary.Storage
	value := StoredValue(interpreter, storable, storage)
	return value, true
}

func (v *DictionaryValue) GetKey(interpreter *Interpreter, locationRange LocationRange, keyValue Value) Value {

	if interpreter.Config.InvalidatedResourceValidationEnabled {
		v.checkInvalidatedResourceUse(interpreter, locationRange)
	}

	value, ok := v.Get(interpreter, locationRange, keyValue)
	if ok {
		return NewSomeValueNonCopying(interpreter, value)
	}

	return Nil
}

func (v *DictionaryValue) SetKey(
	interpreter *Interpreter,
	locationRange LocationRange,
	keyValue Value,
	value Value,
) {

	if interpreter.Config.InvalidatedResourceValidationEnabled {
		v.checkInvalidatedResourceUse(interpreter, locationRange)
	}

	interpreter.checkContainerMutation(v.Type.KeyType, keyValue, locationRange)
	interpreter.checkContainerMutation(
		OptionalStaticType{ // intentionally unmetered
			Type: v.Type.ValueType,
		},
		value,
		locationRange,
	)

	switch value := value.(type) {
	case *SomeValue:
		innerValue := value.InnerValue(interpreter, locationRange)
		_ = v.Insert(interpreter, locationRange, keyValue, innerValue)

	case NilValue:
		_ = v.Remove(interpreter, locationRange, keyValue)

	default:
		panic(errors.NewUnreachableError())
	}
}

func (v *DictionaryValue) String() string {
	return v.RecursiveString(SeenReferences{})
}

func (v *DictionaryValue) RecursiveString(seenReferences SeenReferences) string {
	return v.MeteredString(nil, seenReferences)
}

func (v *DictionaryValue) MeteredString(memoryGauge common.MemoryGauge, seenReferences SeenReferences) string {

	pairs := make([]struct {
		Key   string
		Value string
	}, v.Count())

	index := 0
	_ = v.dictionary.Iterate(func(key, value atree.Value) (resume bool, err error) {
		// atree.OrderedMap iteration provides low-level atree.Value,
		// convert to high-level interpreter.Value

		pairs[index] = struct {
			Key   string
			Value string
		}{
			MustConvertStoredValue(memoryGauge, key).MeteredString(memoryGauge, seenReferences),
			MustConvertStoredValue(memoryGauge, value).MeteredString(memoryGauge, seenReferences),
		}
		index++
		return true, nil
	})

	// len = len(open-brace) + len(close-brace) + (n times colon+space) + ((n-1) times comma+space)
	//     = 2 + 2n + 2n - 2
	//     = 4n + 2 - 2
	//
	// Since (-2) only occurs if its non-empty (i.e: n>0), ignore the (-2). i.e: overestimate
	//    len = 4n + 2
	//
	// String of each key and value are metered separately.
	strLen := len(pairs)*4 + 2

	common.UseMemory(memoryGauge, common.NewRawStringMemoryUsage(strLen))

	return format.Dictionary(pairs)
}

func (v *DictionaryValue) GetMember(
	interpreter *Interpreter,
	locationRange LocationRange,
	name string,
) Value {

	if interpreter.Config.InvalidatedResourceValidationEnabled {
		v.checkInvalidatedResourceUse(interpreter, locationRange)
	}

	if interpreter.Config.TracingEnabled {
		startTime := time.Now()

		typeInfo := v.Type.String()
		count := v.Count()

		defer func() {
			interpreter.reportDictionaryValueGetMemberTrace(
				typeInfo,
				count,
				name,
				time.Since(startTime),
			)
		}()
	}

	switch name {
	case "length":
		return NewIntValueFromInt64(interpreter, int64(v.Count()))

	case "keys":

		iterator, err := v.dictionary.Iterator()
		if err != nil {
			panic(errors.NewExternalError(err))
		}

		return NewArrayValueWithIterator(
			interpreter,
			NewVariableSizedStaticType(interpreter, v.Type.KeyType),
			common.Address{},
			v.dictionary.Count(),
			func() Value {

				key, err := iterator.NextKey()
				if err != nil {
					panic(errors.NewExternalError(err))
				}
				if key == nil {
					return nil
				}

				return MustConvertStoredValue(interpreter, key).
					Transfer(interpreter, locationRange, atree.Address{}, false, nil)
			},
		)

	case "values":

		iterator, err := v.dictionary.Iterator()
		if err != nil {
			panic(errors.NewExternalError(err))
		}

		return NewArrayValueWithIterator(
			interpreter,
			NewVariableSizedStaticType(interpreter, v.Type.ValueType),
			common.Address{},
			v.dictionary.Count(),
			func() Value {

				value, err := iterator.NextValue()
				if err != nil {
					panic(errors.NewExternalError(err))
				}
				if value == nil {
					return nil
				}

				return MustConvertStoredValue(interpreter, value).
					Transfer(interpreter, locationRange, atree.Address{}, false, nil)
			})

	case "remove":
		return NewHostFunctionValue(
			interpreter,
			func(invocation Invocation) Value {
				keyValue := invocation.Arguments[0]

				return v.Remove(
					invocation.Interpreter,
					invocation.LocationRange,
					keyValue,
				)
			},
			sema.DictionaryRemoveFunctionType(
				v.SemaType(interpreter),
			),
		)

	case "insert":
		return NewHostFunctionValue(
			interpreter,
			func(invocation Invocation) Value {
				keyValue := invocation.Arguments[0]
				newValue := invocation.Arguments[1]

				return v.Insert(
					invocation.Interpreter,
					invocation.LocationRange,
					keyValue,
					newValue,
				)
			},
			sema.DictionaryInsertFunctionType(
				v.SemaType(interpreter),
			),
		)

	case "containsKey":
		return NewHostFunctionValue(
			interpreter,
			func(invocation Invocation) Value {
				return v.ContainsKey(
					invocation.Interpreter,
					invocation.LocationRange,
					invocation.Arguments[0],
				)
			},
			sema.DictionaryContainsKeyFunctionType(
				v.SemaType(interpreter),
			),
		)
	case "forEachKey":
		return NewHostFunctionValue(
			interpreter,
			func(invocation Invocation) Value {
				funcArgument, ok := invocation.Arguments[0].(FunctionValue)
				if !ok {
					panic(errors.NewUnreachableError())
				}

				v.ForEachKey(
					invocation.Interpreter,
					invocation.LocationRange,
					funcArgument,
				)

				return Void
			},
			sema.DictionaryForEachKeyFunctionType(
				v.SemaType(interpreter),
			),
		)
	}

	return nil
}

func (v *DictionaryValue) RemoveMember(interpreter *Interpreter, locationRange LocationRange, _ string) Value {

	if interpreter.Config.InvalidatedResourceValidationEnabled {
		v.checkInvalidatedResourceUse(interpreter, locationRange)
	}

	// Dictionaries have no removable members (fields / functions)
	panic(errors.NewUnreachableError())
}

func (v *DictionaryValue) SetMember(interpreter *Interpreter, locationRange LocationRange, _ string, _ Value) {

	if interpreter.Config.InvalidatedResourceValidationEnabled {
		v.checkInvalidatedResourceUse(interpreter, locationRange)
	}

	// Dictionaries have no settable members (fields / functions)
	panic(errors.NewUnreachableError())
}

func (v *DictionaryValue) Count() int {
	return int(v.dictionary.Count())
}

func (v *DictionaryValue) RemoveKey(
	interpreter *Interpreter,
	locationRange LocationRange,
	key Value,
) Value {

	if interpreter.Config.InvalidatedResourceValidationEnabled {
		v.checkInvalidatedResourceUse(interpreter, locationRange)
	}

	return v.Remove(interpreter, locationRange, key)
}

func (v *DictionaryValue) Remove(
	interpreter *Interpreter,
	locationRange LocationRange,
	keyValue Value,
) OptionalValue {

	valueComparator := newValueComparator(interpreter, locationRange)
	hashInputProvider := newHashInputProvider(interpreter, locationRange)

	// No need to clean up storable for passed-in key value,
	// as atree never calls Storable()
	existingKeyStorable, existingValueStorable, err := v.dictionary.Remove(
		valueComparator,
		hashInputProvider,
		keyValue,
	)
	if err != nil {
		if _, ok := err.(*atree.KeyNotFoundError); ok {
			return NilOptionalValue
		}
		panic(errors.NewExternalError(err))
	}
	interpreter.maybeValidateAtreeValue(v.dictionary)

	storage := interpreter.Config.Storage

	// Key

	existingKeyValue := StoredValue(interpreter, existingKeyStorable, storage)
	existingKeyValue.DeepRemove(interpreter)
	interpreter.RemoveReferencedSlab(existingKeyStorable)

	// Value

	existingValue := StoredValue(interpreter, existingValueStorable, storage).
		Transfer(
			interpreter,
			locationRange,
			atree.Address{},
			true,
			existingValueStorable,
		)

	return NewSomeValueNonCopying(interpreter, existingValue)
}

func (v *DictionaryValue) InsertKey(
	interpreter *Interpreter,
	locationRange LocationRange,
	key, value Value,
) {
	v.SetKey(interpreter, locationRange, key, value)
}

func (v *DictionaryValue) Insert(
	interpreter *Interpreter,
	locationRange LocationRange,
	keyValue, value Value,
) OptionalValue {

	// length increases by 1
	dataSlabs, metaDataSlabs := common.AdditionalAtreeMemoryUsage(v.dictionary.Count(), v.elementSize, false)
	common.UseMemory(interpreter, common.AtreeMapElementOverhead)
	common.UseMemory(interpreter, dataSlabs)
	common.UseMemory(interpreter, metaDataSlabs)

	interpreter.checkContainerMutation(v.Type.KeyType, keyValue, locationRange)
	interpreter.checkContainerMutation(v.Type.ValueType, value, locationRange)

	address := v.dictionary.Address()

	keyValue = keyValue.Transfer(
		interpreter,
		locationRange,
		address,
		true,
		nil,
	)

	value = value.Transfer(
		interpreter,
		locationRange,
		address,
		true,
		nil,
	)

	valueComparator := newValueComparator(interpreter, locationRange)
	hashInputProvider := newHashInputProvider(interpreter, locationRange)

	// atree only calls Storable() on keyValue if needed,
	// i.e., if the key is a new key
	existingValueStorable, err := v.dictionary.Set(
		valueComparator,
		hashInputProvider,
		keyValue,
		value,
	)
	if err != nil {
		panic(errors.NewExternalError(err))
	}
	interpreter.maybeValidateAtreeValue(v.dictionary)

	if existingValueStorable == nil {
		return NilOptionalValue
	}

	storage := interpreter.Config.Storage
	existingValue := StoredValue(
		interpreter,
		existingValueStorable,
		storage,
	).Transfer(
		interpreter,
		locationRange,
		atree.Address{},
		true,
		existingValueStorable,
	)

	return NewSomeValueNonCopying(interpreter, existingValue)
}

type DictionaryEntryValues struct {
	Key   Value
	Value Value
}

func (v *DictionaryValue) ConformsToStaticType(
	interpreter *Interpreter,
	locationRange LocationRange,
	results TypeConformanceResults,
) bool {

	count := v.Count()

	if interpreter.Config.TracingEnabled {
		startTime := time.Now()

		typeInfo := v.Type.String()

		defer func() {
			interpreter.reportDictionaryValueConformsToStaticTypeTrace(
				typeInfo,
				count,
				time.Since(startTime),
			)
		}()
	}

	staticType, ok := v.StaticType(interpreter).(DictionaryStaticType)
	if !ok {
		return false
	}

	keyType := staticType.KeyType
	valueType := staticType.ValueType

	iterator, err := v.dictionary.Iterator()
	if err != nil {
		panic(errors.NewExternalError(err))
	}

	for {
		key, value, err := iterator.Next()
		if err != nil {
			panic(errors.NewExternalError(err))
		}
		if key == nil {
			return true
		}

		// Check the key

		// atree.OrderedMap iteration provides low-level atree.Value,
		// convert to high-level interpreter.Value
		entryKey := MustConvertStoredValue(interpreter, key)

		if !interpreter.IsSubType(entryKey.StaticType(interpreter), keyType) {
			return false
		}

		if !entryKey.ConformsToStaticType(
			interpreter,
			locationRange,
			results,
		) {
			return false
		}

		// Check the value

		// atree.OrderedMap iteration provides low-level atree.Value,
		// convert to high-level interpreter.Value
		entryValue := MustConvertStoredValue(interpreter, value)

		if !interpreter.IsSubType(entryValue.StaticType(interpreter), valueType) {
			return false
		}

		if !entryValue.ConformsToStaticType(
			interpreter,
			locationRange,
			results,
		) {
			return false
		}
	}
}

func (v *DictionaryValue) Equal(interpreter *Interpreter, locationRange LocationRange, other Value) bool {

	otherDictionary, ok := other.(*DictionaryValue)
	if !ok {
		return false
	}

	if v.Count() != otherDictionary.Count() {
		return false
	}

	if !v.Type.Equal(otherDictionary.Type) {
		return false
	}

	iterator, err := v.dictionary.Iterator()
	if err != nil {
		panic(errors.NewExternalError(err))
	}

	for {
		key, value, err := iterator.Next()
		if err != nil {
			panic(errors.NewExternalError(err))
		}
		if key == nil {
			return true
		}

		// Do NOT use an iterator, as other value may be stored in another account,
		// leading to a different iteration order, as the storage ID is used in the seed
		otherValue, otherValueExists :=
			otherDictionary.Get(
				interpreter,
				locationRange,
				MustConvertStoredValue(interpreter, key),
			)

		if !otherValueExists {
			return false
		}

		equatableValue, ok := MustConvertStoredValue(interpreter, value).(EquatableValue)
		if !ok || !equatableValue.Equal(interpreter, locationRange, otherValue) {
			return false
		}
	}
}

func (v *DictionaryValue) Storable(_ atree.SlabStorage, _ atree.Address, _ uint64) (atree.Storable, error) {
	return atree.StorageIDStorable(v.StorageID()), nil
}

func (v *DictionaryValue) IsReferenceTrackedResourceKindedValue() {}

func (v *DictionaryValue) Transfer(
	interpreter *Interpreter,
	locationRange LocationRange,
	address atree.Address,
	remove bool,
	storable atree.Storable,
) Value {
	baseUse, elementOverhead, dataUse, metaDataUse := common.NewDictionaryMemoryUsages(
		v.dictionary.Count(),
		v.elementSize,
	)
	common.UseMemory(interpreter, baseUse)
	common.UseMemory(interpreter, elementOverhead)
	common.UseMemory(interpreter, dataUse)
	common.UseMemory(interpreter, metaDataUse)

	interpreter.ReportComputation(common.ComputationKindTransferDictionaryValue, uint(v.Count()))

	if interpreter.Config.InvalidatedResourceValidationEnabled {
		v.checkInvalidatedResourceUse(interpreter, locationRange)
	}

	if interpreter.Config.TracingEnabled {
		startTime := time.Now()

		typeInfo := v.Type.String()
		count := v.Count()

		defer func() {
			interpreter.reportDictionaryValueTransferTrace(
				typeInfo,
				count,
				time.Since(startTime),
			)
		}()
	}

	currentStorageID := v.StorageID()
	currentAddress := currentStorageID.Address

	dictionary := v.dictionary

	needsStoreTo := address != currentAddress
	isResourceKinded := v.IsResourceKinded(interpreter)

	if needsStoreTo || !isResourceKinded {

		valueComparator := newValueComparator(interpreter, locationRange)
		hashInputProvider := newHashInputProvider(interpreter, locationRange)

		iterator, err := v.dictionary.Iterator()
		if err != nil {
			panic(errors.NewExternalError(err))
		}

		elementMemoryUse := common.NewAtreeMapPreAllocatedElementsMemoryUsage(v.dictionary.Count(), v.elementSize)
		common.UseMemory(interpreter.Config.MemoryGauge, elementMemoryUse)

		dictionary, err = atree.NewMapFromBatchData(
			interpreter.Config.Storage,
			address,
			atree.NewDefaultDigesterBuilder(),
			v.dictionary.Type(),
			valueComparator,
			hashInputProvider,
			v.dictionary.Seed(),
			func() (atree.Value, atree.Value, error) {

				atreeKey, atreeValue, err := iterator.Next()
				if err != nil {
					return nil, nil, err
				}
				if atreeKey == nil || atreeValue == nil {
					return nil, nil, nil
				}

				key := MustConvertStoredValue(interpreter, atreeKey).
					Transfer(interpreter, locationRange, address, remove, nil)

				value := MustConvertStoredValue(interpreter, atreeValue).
					Transfer(interpreter, locationRange, address, remove, nil)

				return key, value, nil
			},
		)
		if err != nil {
			panic(errors.NewExternalError(err))
		}

		if remove {
			err = v.dictionary.PopIterate(func(keyStorable atree.Storable, valueStorable atree.Storable) {
				interpreter.RemoveReferencedSlab(keyStorable)
				interpreter.RemoveReferencedSlab(valueStorable)
			})
			if err != nil {
				panic(errors.NewExternalError(err))
			}
			interpreter.maybeValidateAtreeValue(v.dictionary)

			interpreter.RemoveReferencedSlab(storable)
		}
	}

	var res *DictionaryValue

	if isResourceKinded {
		// Update the resource in-place,
		// and also update all values that are referencing the same value
		// (but currently point to an outdated Go instance of the value)

		// If checking of transfers of invalidated resource is enabled,
		// then mark the resource array as invalidated, by unsetting the backing array.
		// This allows raising an error when the resource array is attempted
		// to be transferred/moved again (see beginning of this function)

		if interpreter.Config.InvalidatedResourceValidationEnabled {
			v.dictionary = nil
		} else {
			v.dictionary = dictionary
			res = v
		}

		newStorageID := dictionary.StorageID()

		interpreter.updateReferencedResource(
			currentStorageID,
			newStorageID,
			func(value ReferenceTrackedResourceKindedValue) {
				dictionaryValue, ok := value.(*DictionaryValue)
				if !ok {
					panic(errors.NewUnreachableError())
				}
				dictionaryValue.dictionary = dictionary
			},
		)
	}

	if res == nil {
		res = newDictionaryValueFromOrderedMap(dictionary, v.Type)
		res.elementSize = v.elementSize
		res.semaType = v.semaType
		res.isResourceKinded = v.isResourceKinded
		res.isDestroyed = v.isDestroyed
	}

	return res
}

func (v *DictionaryValue) Clone(interpreter *Interpreter) Value {

	valueComparator := newValueComparator(interpreter, EmptyLocationRange)
	hashInputProvider := newHashInputProvider(interpreter, EmptyLocationRange)

	iterator, err := v.dictionary.Iterator()
	if err != nil {
		panic(errors.NewExternalError(err))
	}

	elementMemoryUse := common.NewAtreeMapPreAllocatedElementsMemoryUsage(v.dictionary.Count(), v.elementSize)
	common.UseMemory(interpreter.Config.MemoryGauge, elementMemoryUse)

	dictionary, err := atree.NewMapFromBatchData(
		interpreter.Config.Storage,
		v.StorageID().Address,
		atree.NewDefaultDigesterBuilder(),
		v.dictionary.Type(),
		valueComparator,
		hashInputProvider,
		v.dictionary.Seed(),
		func() (atree.Value, atree.Value, error) {

			atreeKey, atreeValue, err := iterator.Next()
			if err != nil {
				return nil, nil, err
			}
			if atreeKey == nil || atreeValue == nil {
				return nil, nil, nil
			}

			key := MustConvertStoredValue(interpreter, atreeKey).
				Clone(interpreter)

			value := MustConvertStoredValue(interpreter, atreeValue).
				Clone(interpreter)

			return key, value, nil
		},
	)
	if err != nil {
		panic(errors.NewExternalError(err))
	}

	return &DictionaryValue{
		Type:             v.Type,
		semaType:         v.semaType,
		isResourceKinded: v.isResourceKinded,
		dictionary:       dictionary,
		isDestroyed:      v.isDestroyed,
	}
}

func (v *DictionaryValue) DeepRemove(interpreter *Interpreter) {

	if interpreter.Config.TracingEnabled {
		startTime := time.Now()

		typeInfo := v.Type.String()
		count := v.Count()

		defer func() {
			interpreter.reportDictionaryValueDeepRemoveTrace(
				typeInfo,
				count,
				time.Since(startTime),
			)
		}()
	}

	// Remove nested values and storables

	storage := v.dictionary.Storage

	err := v.dictionary.PopIterate(func(keyStorable atree.Storable, valueStorable atree.Storable) {

		key := StoredValue(interpreter, keyStorable, storage)
		key.DeepRemove(interpreter)
		interpreter.RemoveReferencedSlab(keyStorable)

		value := StoredValue(interpreter, valueStorable, storage)
		value.DeepRemove(interpreter)
		interpreter.RemoveReferencedSlab(valueStorable)
	})
	if err != nil {
		panic(errors.NewExternalError(err))
	}
	interpreter.maybeValidateAtreeValue(v.dictionary)
}

func (v *DictionaryValue) GetOwner() common.Address {
	return common.Address(v.StorageID().Address)
}

func (v *DictionaryValue) StorageID() atree.StorageID {
	return v.dictionary.StorageID()
}

func (v *DictionaryValue) SemaType(interpreter *Interpreter) *sema.DictionaryType {
	if v.semaType == nil {
		// this function will panic already if this conversion fails
		v.semaType, _ = interpreter.MustConvertStaticToSemaType(v.Type).(*sema.DictionaryType)
	}
	return v.semaType
}

func (v *DictionaryValue) NeedsStoreTo(address atree.Address) bool {
	return address != v.StorageID().Address
}

func (v *DictionaryValue) IsResourceKinded(interpreter *Interpreter) bool {
	if v.isResourceKinded == nil {
		isResourceKinded := v.SemaType(interpreter).IsResourceType()
		v.isResourceKinded = &isResourceKinded
	}
	return *v.isResourceKinded
}

// OptionalValue

type OptionalValue interface {
	Value
	isOptionalValue()
	forEach(f func(Value))
	fmap(inter *Interpreter, f func(Value) Value) OptionalValue
}

// NilValue

type NilValue struct{}

var Nil Value = NilValue{}
var NilOptionalValue OptionalValue = NilValue{}

var _ Value = NilValue{}
var _ atree.Storable = NilValue{}
var _ EquatableValue = NilValue{}
var _ MemberAccessibleValue = NilValue{}
var _ OptionalValue = NilValue{}

func (NilValue) IsValue() {}

func (v NilValue) Accept(interpreter *Interpreter, visitor Visitor) {
	visitor.VisitNilValue(interpreter, v)
}

func (NilValue) Walk(_ *Interpreter, _ func(Value)) {
	// NO-OP
}

func (NilValue) StaticType(interpreter *Interpreter) StaticType {
	return NewOptionalStaticType(
		interpreter,
		NewPrimitiveStaticType(interpreter, PrimitiveStaticTypeNever),
	)
}

func (NilValue) IsImportable(_ *Interpreter) bool {
	return true
}

func (NilValue) isOptionalValue() {}

func (NilValue) forEach(_ func(Value)) {}

func (n NilValue) fmap(inter *Interpreter, f func(Value) Value) OptionalValue {
	return n
}

func (NilValue) IsDestroyed() bool {
	return false
}

func (v NilValue) Destroy(_ *Interpreter, _ LocationRange) {
	// NO-OP
}

func (NilValue) String() string {
	return format.Nil
}

func (v NilValue) RecursiveString(_ SeenReferences) string {
	return v.String()
}

func (v NilValue) MeteredString(memoryGauge common.MemoryGauge, _ SeenReferences) string {
	common.UseMemory(memoryGauge, common.NilValueStringMemoryUsage)
	return v.String()
}

// nilValueMapFunction is created only once per interpreter.
// Hence, no need to meter, as it's a constant.
var nilValueMapFunction = NewUnmeteredHostFunctionValue(
	func(invocation Invocation) Value {
		return Nil
	},
	&sema.FunctionType{
		ReturnTypeAnnotation: sema.NewTypeAnnotation(
			sema.NeverType,
		),
	},
)

func (v NilValue) GetMember(_ *Interpreter, _ LocationRange, name string) Value {
	switch name {
	case "map":
		return nilValueMapFunction
	}

	return nil
}

func (NilValue) RemoveMember(_ *Interpreter, _ LocationRange, _ string) Value {
	// Nil has no removable members (fields / functions)
	panic(errors.NewUnreachableError())
}

func (NilValue) SetMember(_ *Interpreter, _ LocationRange, _ string, _ Value) {
	// Nil has no settable members (fields / functions)
	panic(errors.NewUnreachableError())
}

func (v NilValue) ConformsToStaticType(
	_ *Interpreter,
	_ LocationRange,
	_ TypeConformanceResults,
) bool {
	return true
}

func (v NilValue) Equal(_ *Interpreter, _ LocationRange, other Value) bool {
	_, ok := other.(NilValue)
	return ok
}

func (NilValue) IsStorable() bool {
	return true
}

func (v NilValue) Storable(_ atree.SlabStorage, _ atree.Address, _ uint64) (atree.Storable, error) {
	return v, nil
}

func (NilValue) NeedsStoreTo(_ atree.Address) bool {
	return false
}

func (NilValue) IsResourceKinded(_ *Interpreter) bool {
	return false
}

func (v NilValue) Transfer(
	interpreter *Interpreter,
	_ LocationRange,
	_ atree.Address,
	remove bool,
	storable atree.Storable,
) Value {
	if remove {
		interpreter.RemoveReferencedSlab(storable)
	}
	return v
}

func (v NilValue) Clone(_ *Interpreter) Value {
	return v
}

func (NilValue) DeepRemove(_ *Interpreter) {
	// NO-OP
}

func (v NilValue) ByteSize() uint32 {
	return 1
}

func (v NilValue) StoredValue(_ atree.SlabStorage) (atree.Value, error) {
	return v, nil
}

func (NilValue) ChildStorables() []atree.Storable {
	return nil
}

// SomeValue

type SomeValue struct {
	value         Value
	valueStorable atree.Storable
	// TODO: Store isDestroyed in SomeStorable?
	isDestroyed bool
}

func NewSomeValueNonCopying(interpreter *Interpreter, value Value) *SomeValue {
	common.UseMemory(interpreter, common.OptionalValueMemoryUsage)

	return NewUnmeteredSomeValueNonCopying(value)
}

func NewUnmeteredSomeValueNonCopying(value Value) *SomeValue {
	return &SomeValue{
		value: value,
	}
}

var _ Value = &SomeValue{}
var _ EquatableValue = &SomeValue{}
var _ MemberAccessibleValue = &SomeValue{}
var _ OptionalValue = &SomeValue{}

func (*SomeValue) IsValue() {}

func (v *SomeValue) Accept(interpreter *Interpreter, visitor Visitor) {
	descend := visitor.VisitSomeValue(interpreter, v)
	if !descend {
		return
	}
	v.value.Accept(interpreter, visitor)
}

func (v *SomeValue) Walk(_ *Interpreter, walkChild func(Value)) {
	walkChild(v.value)
}

func (v *SomeValue) StaticType(inter *Interpreter) StaticType {
	innerType := v.value.StaticType(inter)
	if innerType == nil {
		return nil
	}
	return NewOptionalStaticType(
		inter,
		innerType,
	)
}

func (v *SomeValue) IsImportable(inter *Interpreter) bool {
	return v.value.IsImportable(inter)
}

func (*SomeValue) isOptionalValue() {}

func (v *SomeValue) forEach(f func(Value)) {
	f(v.value)
}

func (v *SomeValue) fmap(inter *Interpreter, f func(Value) Value) OptionalValue {
	newValue := f(v.value)
	return NewSomeValueNonCopying(inter, newValue)
}

func (v *SomeValue) IsDestroyed() bool {
	return v.isDestroyed
}

func (v *SomeValue) Destroy(interpreter *Interpreter, locationRange LocationRange) {

	if interpreter.Config.InvalidatedResourceValidationEnabled {
		v.checkInvalidatedResourceUse(locationRange)
	}

	innerValue := v.InnerValue(interpreter, locationRange)

	maybeDestroy(interpreter, locationRange, innerValue)
	v.isDestroyed = true

	if interpreter.Config.InvalidatedResourceValidationEnabled {
		v.value = nil
	}
}

func (v *SomeValue) String() string {
	return v.RecursiveString(SeenReferences{})
}

func (v *SomeValue) RecursiveString(seenReferences SeenReferences) string {
	return v.value.RecursiveString(seenReferences)
}

func (v SomeValue) MeteredString(memoryGauge common.MemoryGauge, seenReferences SeenReferences) string {
	return v.value.MeteredString(memoryGauge, seenReferences)
}

func (v *SomeValue) GetMember(interpreter *Interpreter, locationRange LocationRange, name string) Value {

	if interpreter.Config.InvalidatedResourceValidationEnabled {
		v.checkInvalidatedResourceUse(locationRange)
	}
	switch name {
	case "map":
		return NewHostFunctionValue(
			interpreter,
			func(invocation Invocation) Value {

				transformFunction, ok := invocation.Arguments[0].(FunctionValue)
				if !ok {
					panic(errors.NewUnreachableError())
				}

				transformFunctionType, ok := invocation.ArgumentTypes[0].(*sema.FunctionType)
				if !ok {
					panic(errors.NewUnreachableError())
				}

				valueType := transformFunctionType.Parameters[0].TypeAnnotation.Type

<<<<<<< HEAD
				f := func(v Value) Value {
					transformInvocation := NewInvocation(
						invocation.Interpreter,
						nil,
						[]Value{v},
						[]sema.Type{valueType},
						nil,
						invocation.GetLocationRange,
					)
					return transformFunction.invoke(transformInvocation)
				}
=======
				transformInvocation := NewInvocation(
					invocation.Interpreter,
					nil,
					[]Value{v.value},
					[]sema.Type{valueType},
					nil,
					invocation.LocationRange,
				)

				newValue := transformFunction.invoke(transformInvocation)
>>>>>>> 66b85912

				return v.fmap(invocation.Interpreter, f)
			},
			sema.OptionalTypeMapFunctionType(
				interpreter.MustConvertStaticToSemaType(
					v.value.StaticType(interpreter),
				),
			),
		)
	}

	return nil
}

func (v *SomeValue) RemoveMember(interpreter *Interpreter, locationRange LocationRange, _ string) Value {

	if interpreter.Config.InvalidatedResourceValidationEnabled {
		v.checkInvalidatedResourceUse(locationRange)
	}

	panic(errors.NewUnreachableError())
}

func (v *SomeValue) SetMember(interpreter *Interpreter, locationRange LocationRange, _ string, _ Value) {

	if interpreter.Config.InvalidatedResourceValidationEnabled {
		v.checkInvalidatedResourceUse(locationRange)
	}

	panic(errors.NewUnreachableError())
}

func (v *SomeValue) ConformsToStaticType(
	interpreter *Interpreter,
	locationRange LocationRange,
	results TypeConformanceResults,
) bool {

	// NOTE: value does not have static type information on its own,
	// SomeValue.StaticType builds type from inner value (if available),
	// so no need to check it

	innerValue := v.InnerValue(interpreter, locationRange)

	return innerValue.ConformsToStaticType(
		interpreter,
		locationRange,
		results,
	)
}

func (v *SomeValue) Equal(interpreter *Interpreter, locationRange LocationRange, other Value) bool {
	otherSome, ok := other.(*SomeValue)
	if !ok {
		return false
	}

	innerValue := v.InnerValue(interpreter, locationRange)

	equatableValue, ok := innerValue.(EquatableValue)
	if !ok {
		return false
	}

	return equatableValue.Equal(interpreter, locationRange, otherSome.value)
}

func (v *SomeValue) Storable(
	storage atree.SlabStorage,
	address atree.Address,
	maxInlineSize uint64,
) (atree.Storable, error) {

	if v.valueStorable == nil {
		var err error
		v.valueStorable, err = v.value.Storable(
			storage,
			address,
			maxInlineSize,
		)
		if err != nil {
			return nil, err
		}
	}

	return maybeLargeImmutableStorable(
		SomeStorable{
			Storable: v.valueStorable,
		},
		storage,
		address,
		maxInlineSize,
	)
}

func (v *SomeValue) NeedsStoreTo(address atree.Address) bool {
	return v.value.NeedsStoreTo(address)
}

func (v *SomeValue) IsResourceKinded(interpreter *Interpreter) bool {
	return v.value.IsResourceKinded(interpreter)
}

func (v *SomeValue) checkInvalidatedResourceUse(locationRange LocationRange) {
	if v.isDestroyed || v.value == nil {
		panic(InvalidatedResourceError{
			LocationRange: locationRange,
		})
	}
}

func (v *SomeValue) Transfer(
	interpreter *Interpreter,
	locationRange LocationRange,
	address atree.Address,
	remove bool,
	storable atree.Storable,
) Value {

	if interpreter.Config.InvalidatedResourceValidationEnabled {
		v.checkInvalidatedResourceUse(locationRange)
	}

	innerValue := v.value

	needsStoreTo := v.NeedsStoreTo(address)
	isResourceKinded := v.IsResourceKinded(interpreter)

	if needsStoreTo || !isResourceKinded {

		innerValue = v.value.Transfer(interpreter, locationRange, address, remove, nil)

		if remove {
			interpreter.RemoveReferencedSlab(v.valueStorable)
			interpreter.RemoveReferencedSlab(storable)
		}
	}

	var res *SomeValue

	if isResourceKinded {
		// Update the resource in-place,
		// and also update all values that are referencing the same value
		// (but currently point to an outdated Go instance of the value)

		// If checking of transfers of invalidated resource is enabled,
		// then mark the resource array as invalidated, by unsetting the backing array.
		// This allows raising an error when the resource array is attempted
		// to be transferred/moved again (see beginning of this function)

		if interpreter.Config.InvalidatedResourceValidationEnabled {
			v.value = nil
		} else {
			v.value = innerValue
			v.valueStorable = nil
			res = v
		}

	}

	if res == nil {
		res = NewSomeValueNonCopying(interpreter, innerValue)
		res.valueStorable = nil
		res.isDestroyed = v.isDestroyed
	}

	return res
}

func (v *SomeValue) Clone(interpreter *Interpreter) Value {
	innerValue := v.value.Clone(interpreter)
	return NewUnmeteredSomeValueNonCopying(innerValue)
}

func (v *SomeValue) DeepRemove(interpreter *Interpreter) {
	v.value.DeepRemove(interpreter)
	if v.valueStorable != nil {
		interpreter.RemoveReferencedSlab(v.valueStorable)
	}
}

func (v *SomeValue) InnerValue(interpreter *Interpreter, locationRange LocationRange) Value {

	if interpreter.Config.InvalidatedResourceValidationEnabled {
		v.checkInvalidatedResourceUse(locationRange)
	}

	return v.value
}

type SomeStorable struct {
	gauge    common.MemoryGauge
	Storable atree.Storable
}

var _ atree.Storable = SomeStorable{}

func (s SomeStorable) ByteSize() uint32 {
	return cborTagSize + s.Storable.ByteSize()
}

func (s SomeStorable) StoredValue(storage atree.SlabStorage) (atree.Value, error) {
	value := StoredValue(s.gauge, s.Storable, storage)

	return &SomeValue{
		value:         value,
		valueStorable: s.Storable,
	}, nil
}

func (s SomeStorable) ChildStorables() []atree.Storable {
	return []atree.Storable{
		s.Storable,
	}
}

// StorageReferenceValue

type StorageReferenceValue struct {
	Authorized           bool
	TargetStorageAddress common.Address
	TargetPath           PathValue
	BorrowedType         sema.Type
}

var _ Value = &StorageReferenceValue{}
var _ EquatableValue = &StorageReferenceValue{}
var _ ValueIndexableValue = &StorageReferenceValue{}
var _ MemberAccessibleValue = &StorageReferenceValue{}

func NewUnmeteredStorageReferenceValue(
	authorized bool,
	targetStorageAddress common.Address,
	targetPath PathValue,
	borrowedType sema.Type,
) *StorageReferenceValue {
	return &StorageReferenceValue{
		Authorized:           authorized,
		TargetStorageAddress: targetStorageAddress,
		TargetPath:           targetPath,
		BorrowedType:         borrowedType,
	}
}

func NewStorageReferenceValue(
	memoryGauge common.MemoryGauge,
	authorized bool,
	targetStorageAddress common.Address,
	targetPath PathValue,
	borrowedType sema.Type,
) *StorageReferenceValue {
	common.UseMemory(memoryGauge, common.StorageReferenceValueMemoryUsage)
	return NewUnmeteredStorageReferenceValue(
		authorized,
		targetStorageAddress,
		targetPath,
		borrowedType,
	)
}

func (*StorageReferenceValue) IsValue() {}

func (v *StorageReferenceValue) Accept(interpreter *Interpreter, visitor Visitor) {
	visitor.VisitStorageReferenceValue(interpreter, v)
}

func (*StorageReferenceValue) Walk(_ *Interpreter, _ func(Value)) {
	// NO-OP
	// NOTE: *not* walking referenced value!
}

func (*StorageReferenceValue) String() string {
	return format.StorageReference
}

func (v *StorageReferenceValue) RecursiveString(_ SeenReferences) string {
	return v.String()
}

func (v *StorageReferenceValue) MeteredString(memoryGauge common.MemoryGauge, _ SeenReferences) string {
	common.UseMemory(memoryGauge, common.StorageReferenceValueStringMemoryUsage)
	return v.String()
}

func (v *StorageReferenceValue) StaticType(inter *Interpreter) StaticType {
	referencedValue, err := v.dereference(inter, EmptyLocationRange)
	if err != nil {
		panic(err)
	}

	return NewReferenceStaticType(
		inter,
		v.Authorized,
		ConvertSemaToStaticType(inter, v.BorrowedType),
		(*referencedValue).StaticType(inter),
	)
}

func (*StorageReferenceValue) IsImportable(_ *Interpreter) bool {
	return false
}

func (v *StorageReferenceValue) dereference(interpreter *Interpreter, locationRange LocationRange) (*Value, error) {
	address := v.TargetStorageAddress
	domain := v.TargetPath.Domain.Identifier()
	identifier := v.TargetPath.Identifier

	referenced := interpreter.ReadStored(address, domain, identifier)
	if referenced == nil {
		return nil, nil
	}

	if v.BorrowedType != nil {
		staticType := referenced.StaticType(interpreter)

		if !interpreter.IsSubTypeOfSemaType(staticType, v.BorrowedType) {
			semaType := interpreter.MustConvertStaticToSemaType(staticType)

			return nil, ForceCastTypeMismatchError{
				ExpectedType:  v.BorrowedType,
				ActualType:    semaType,
				LocationRange: locationRange,
			}
		}
	}

	return &referenced, nil
}

func (v *StorageReferenceValue) ReferencedValue(interpreter *Interpreter) *Value {
	value, err := v.dereference(interpreter, EmptyLocationRange)
	if err != nil {
		return nil
	}
	return value
}

func (v *StorageReferenceValue) GetMember(
	interpreter *Interpreter,
	locationRange LocationRange,
	name string,
) Value {
	referencedValue := v.ReferencedValue(interpreter)
	if referencedValue == nil {
		panic(DereferenceError{
			LocationRange: locationRange,
		})
	}

	self := *referencedValue

	interpreter.checkReferencedResourceNotDestroyed(self, locationRange)

	return interpreter.getMember(self, locationRange, name)
}

func (v *StorageReferenceValue) RemoveMember(
	interpreter *Interpreter,
	locationRange LocationRange,
	name string,
) Value {
	referencedValue := v.ReferencedValue(interpreter)
	if referencedValue == nil {
		panic(DereferenceError{
			LocationRange: locationRange,
		})
	}

	self := *referencedValue

	interpreter.checkReferencedResourceNotDestroyed(self, locationRange)

	return self.(MemberAccessibleValue).RemoveMember(interpreter, locationRange, name)
}

func (v *StorageReferenceValue) SetMember(
	interpreter *Interpreter,
	locationRange LocationRange,
	name string,
	value Value,
) {
	referencedValue := v.ReferencedValue(interpreter)
	if referencedValue == nil {
		panic(DereferenceError{
			LocationRange: locationRange,
		})
	}

	self := *referencedValue

	interpreter.checkReferencedResourceNotDestroyed(self, locationRange)

	interpreter.setMember(self, locationRange, name, value)
}

func (v *StorageReferenceValue) GetKey(
	interpreter *Interpreter,
	locationRange LocationRange,
	key Value,
) Value {
	referencedValue := v.ReferencedValue(interpreter)
	if referencedValue == nil {
		panic(DereferenceError{
			LocationRange: locationRange,
		})
	}

	self := *referencedValue

	interpreter.checkReferencedResourceNotDestroyed(self, locationRange)

	return self.(ValueIndexableValue).
		GetKey(interpreter, locationRange, key)
}

func (v *StorageReferenceValue) SetKey(
	interpreter *Interpreter,
	locationRange LocationRange,
	key Value,
	value Value,
) {
	referencedValue := v.ReferencedValue(interpreter)
	if referencedValue == nil {
		panic(DereferenceError{
			LocationRange: locationRange,
		})
	}

	self := *referencedValue

	interpreter.checkReferencedResourceNotDestroyed(self, locationRange)

	self.(ValueIndexableValue).
		SetKey(interpreter, locationRange, key, value)
}

func (v *StorageReferenceValue) InsertKey(
	interpreter *Interpreter,
	locationRange LocationRange,
	key Value,
	value Value,
) {
	referencedValue := v.ReferencedValue(interpreter)
	if referencedValue == nil {
		panic(DereferenceError{
			LocationRange: locationRange,
		})
	}

	self := *referencedValue

	interpreter.checkReferencedResourceNotDestroyed(self, locationRange)

	self.(ValueIndexableValue).
		InsertKey(interpreter, locationRange, key, value)
}

func (v *StorageReferenceValue) RemoveKey(
	interpreter *Interpreter,
	locationRange LocationRange,
	key Value,
) Value {
	referencedValue := v.ReferencedValue(interpreter)
	if referencedValue == nil {
		panic(DereferenceError{
			LocationRange: locationRange,
		})
	}

	self := *referencedValue

	interpreter.checkReferencedResourceNotDestroyed(self, locationRange)

	return self.(ValueIndexableValue).
		RemoveKey(interpreter, locationRange, key)
}

func (v *StorageReferenceValue) Equal(_ *Interpreter, _ LocationRange, other Value) bool {
	otherReference, ok := other.(*StorageReferenceValue)
	if !ok ||
		v.TargetStorageAddress != otherReference.TargetStorageAddress ||
		v.TargetPath != otherReference.TargetPath ||
		v.Authorized != otherReference.Authorized {

		return false
	}

	if v.BorrowedType == nil {
		return otherReference.BorrowedType == nil
	} else {
		return v.BorrowedType.Equal(otherReference.BorrowedType)
	}
}

func (v *StorageReferenceValue) ConformsToStaticType(
	interpreter *Interpreter,
	locationRange LocationRange,
	results TypeConformanceResults,
) bool {
	referencedValue := v.ReferencedValue(interpreter)
	if referencedValue == nil {
		return false
	}

	staticType := (*referencedValue).StaticType(interpreter)

	if !interpreter.IsSubTypeOfSemaType(staticType, v.BorrowedType) {
		return false
	}

	return (*referencedValue).ConformsToStaticType(
		interpreter,
		locationRange,
		results,
	)
}

func (*StorageReferenceValue) IsStorable() bool {
	return false
}

func (v *StorageReferenceValue) Storable(_ atree.SlabStorage, _ atree.Address, _ uint64) (atree.Storable, error) {
	return NonStorable{Value: v}, nil
}

func (*StorageReferenceValue) NeedsStoreTo(_ atree.Address) bool {
	return false
}

func (*StorageReferenceValue) IsResourceKinded(_ *Interpreter) bool {
	return false
}

func (v *StorageReferenceValue) Transfer(
	interpreter *Interpreter,
	_ LocationRange,
	_ atree.Address,
	remove bool,
	storable atree.Storable,
) Value {
	if remove {
		interpreter.RemoveReferencedSlab(storable)
	}
	return v
}

func (v *StorageReferenceValue) Clone(_ *Interpreter) Value {
	return NewUnmeteredStorageReferenceValue(
		v.Authorized,
		v.TargetStorageAddress,
		v.TargetPath,
		v.BorrowedType,
	)
}

func (*StorageReferenceValue) DeepRemove(_ *Interpreter) {
	// NO-OP
}

// EphemeralReferenceValue

type EphemeralReferenceValue struct {
	Authorized   bool
	Value        Value
	BorrowedType sema.Type
}

var _ Value = &EphemeralReferenceValue{}
var _ EquatableValue = &EphemeralReferenceValue{}
var _ ValueIndexableValue = &EphemeralReferenceValue{}
var _ MemberAccessibleValue = &EphemeralReferenceValue{}

func NewUnmeteredEphemeralReferenceValue(
	authorized bool,
	value Value,
	borrowedType sema.Type,
) *EphemeralReferenceValue {
	return &EphemeralReferenceValue{
		Authorized:   authorized,
		Value:        value,
		BorrowedType: borrowedType,
	}
}

func NewEphemeralReferenceValue(
	interpreter *Interpreter,
	authorized bool,
	value Value,
	borrowedType sema.Type,
) *EphemeralReferenceValue {
	common.UseMemory(interpreter, common.EphemeralReferenceValueMemoryUsage)
	return NewUnmeteredEphemeralReferenceValue(authorized, value, borrowedType)
}

func (*EphemeralReferenceValue) IsValue() {}

func (v *EphemeralReferenceValue) Accept(interpreter *Interpreter, visitor Visitor) {
	visitor.VisitEphemeralReferenceValue(interpreter, v)
}

func (*EphemeralReferenceValue) Walk(_ *Interpreter, _ func(Value)) {
	// NO-OP
	// NOTE: *not* walking referenced value!
}

func (v *EphemeralReferenceValue) String() string {
	return v.RecursiveString(SeenReferences{})
}

func (v *EphemeralReferenceValue) RecursiveString(seenReferences SeenReferences) string {
	return v.MeteredString(nil, seenReferences)
}

func (v *EphemeralReferenceValue) MeteredString(memoryGauge common.MemoryGauge, seenReferences SeenReferences) string {
	if _, ok := seenReferences[v]; ok {
		common.UseMemory(memoryGauge, common.SeenReferenceStringMemoryUsage)
		return "..."
	}

	seenReferences[v] = struct{}{}
	defer delete(seenReferences, v)

	return v.Value.MeteredString(memoryGauge, seenReferences)
}

func (v *EphemeralReferenceValue) StaticType(inter *Interpreter) StaticType {
	referencedValue := v.ReferencedValue(inter, EmptyLocationRange)
	if referencedValue == nil {
		panic(DereferenceError{})
	}

	return NewReferenceStaticType(
		inter,
		v.Authorized,
		ConvertSemaToStaticType(inter, v.BorrowedType),
		(*referencedValue).StaticType(inter),
	)
}

func (*EphemeralReferenceValue) IsImportable(_ *Interpreter) bool {
	return false
}

func (v *EphemeralReferenceValue) ReferencedValue(
	interpreter *Interpreter,
	locationRange LocationRange,
) *Value {
	// Just like for storage references, references to optionals are unwrapped,
	// i.e. a reference to `nil` aborts when dereferenced.

	switch referenced := v.Value.(type) {
	case *SomeValue:
		innerValue := referenced.InnerValue(interpreter, locationRange)
		return &innerValue
	case NilValue:
		return nil
	default:
		return &v.Value
	}
}

func (v *EphemeralReferenceValue) GetMember(
	interpreter *Interpreter,
	locationRange LocationRange,
	name string,
) Value {
	referencedValue := v.ReferencedValue(interpreter, locationRange)
	if referencedValue == nil {
		panic(DereferenceError{
			LocationRange: locationRange,
		})
	}

	self := *referencedValue

	interpreter.checkReferencedResourceNotDestroyed(self, locationRange)

	return interpreter.getMember(self, locationRange, name)
}

func (v *EphemeralReferenceValue) RemoveMember(
	interpreter *Interpreter,
	locationRange LocationRange,
	identifier string,
) Value {
	referencedValue := v.ReferencedValue(interpreter, locationRange)
	if referencedValue == nil {
		panic(DereferenceError{
			LocationRange: locationRange,
		})
	}

	self := *referencedValue

	interpreter.checkReferencedResourceNotDestroyed(self, locationRange)

	if memberAccessibleValue, ok := self.(MemberAccessibleValue); ok {
		return memberAccessibleValue.RemoveMember(interpreter, locationRange, identifier)
	}

	return nil
}

func (v *EphemeralReferenceValue) SetMember(
	interpreter *Interpreter,
	locationRange LocationRange,
	name string,
	value Value,
) {
	referencedValue := v.ReferencedValue(interpreter, locationRange)
	if referencedValue == nil {
		panic(DereferenceError{
			LocationRange: locationRange,
		})
	}

	self := *referencedValue

	interpreter.checkReferencedResourceNotDestroyed(self, locationRange)

	interpreter.setMember(self, locationRange, name, value)
}

func (v *EphemeralReferenceValue) GetKey(
	interpreter *Interpreter,
	locationRange LocationRange,
	key Value,
) Value {
	referencedValue := v.ReferencedValue(interpreter, locationRange)
	if referencedValue == nil {
		panic(DereferenceError{
			LocationRange: locationRange,
		})
	}

	self := *referencedValue

	interpreter.checkReferencedResourceNotDestroyed(self, locationRange)

	return self.(ValueIndexableValue).
		GetKey(interpreter, locationRange, key)
}

func (v *EphemeralReferenceValue) SetKey(
	interpreter *Interpreter,
	locationRange LocationRange,
	key Value,
	value Value,
) {
	referencedValue := v.ReferencedValue(interpreter, locationRange)
	if referencedValue == nil {
		panic(DereferenceError{
			LocationRange: locationRange,
		})
	}

	self := *referencedValue

	interpreter.checkReferencedResourceNotDestroyed(self, locationRange)

	self.(ValueIndexableValue).
		SetKey(interpreter, locationRange, key, value)
}

func (v *EphemeralReferenceValue) InsertKey(
	interpreter *Interpreter,
	locationRange LocationRange,
	key Value,
	value Value,
) {
	referencedValue := v.ReferencedValue(interpreter, locationRange)
	if referencedValue == nil {
		panic(DereferenceError{
			LocationRange: locationRange,
		})
	}

	self := *referencedValue

	interpreter.checkReferencedResourceNotDestroyed(self, locationRange)

	self.(ValueIndexableValue).
		InsertKey(interpreter, locationRange, key, value)
}

func (v *EphemeralReferenceValue) RemoveKey(
	interpreter *Interpreter,
	locationRange LocationRange,
	key Value,
) Value {
	referencedValue := v.ReferencedValue(interpreter, locationRange)
	if referencedValue == nil {
		panic(DereferenceError{
			LocationRange: locationRange,
		})
	}

	self := *referencedValue

	interpreter.checkReferencedResourceNotDestroyed(self, locationRange)

	return self.(ValueIndexableValue).
		RemoveKey(interpreter, locationRange, key)
}

func (v *EphemeralReferenceValue) Equal(_ *Interpreter, _ LocationRange, other Value) bool {
	otherReference, ok := other.(*EphemeralReferenceValue)
	if !ok ||
		v.Value != otherReference.Value ||
		v.Authorized != otherReference.Authorized {

		return false
	}

	if v.BorrowedType == nil {
		return otherReference.BorrowedType == nil
	} else {
		return v.BorrowedType.Equal(otherReference.BorrowedType)
	}
}

func (v *EphemeralReferenceValue) ConformsToStaticType(
	interpreter *Interpreter,
	locationRange LocationRange,
	results TypeConformanceResults,
) bool {
	referencedValue := v.ReferencedValue(interpreter, locationRange)
	if referencedValue == nil {
		return false
	}

	staticType := (*referencedValue).StaticType(interpreter)

	if !interpreter.IsSubTypeOfSemaType(staticType, v.BorrowedType) {
		return false
	}

	entry := typeConformanceResultEntry{
		EphemeralReferenceValue: v,
		EphemeralReferenceType:  staticType,
	}

	if result, contains := results[entry]; contains {
		return result
	}

	// It is safe to set 'true' here even this is not checked yet, because the final result
	// doesn't depend on this. It depends on the rest of values of the object tree.
	results[entry] = true

	result := (*referencedValue).ConformsToStaticType(
		interpreter,
		locationRange,
		results,
	)

	results[entry] = result

	return result
}

func (*EphemeralReferenceValue) IsStorable() bool {
	return false
}

func (v *EphemeralReferenceValue) Storable(_ atree.SlabStorage, _ atree.Address, _ uint64) (atree.Storable, error) {
	return NonStorable{Value: v}, nil
}

func (*EphemeralReferenceValue) NeedsStoreTo(_ atree.Address) bool {
	return false
}

func (*EphemeralReferenceValue) IsResourceKinded(_ *Interpreter) bool {
	return false
}

func (v *EphemeralReferenceValue) Transfer(
	interpreter *Interpreter,
	_ LocationRange,
	_ atree.Address,
	remove bool,
	storable atree.Storable,
) Value {
	if remove {
		interpreter.RemoveReferencedSlab(storable)
	}
	return v
}

func (v *EphemeralReferenceValue) Clone(_ *Interpreter) Value {
	return NewUnmeteredEphemeralReferenceValue(v.Authorized, v.Value, v.BorrowedType)
}

func (*EphemeralReferenceValue) DeepRemove(_ *Interpreter) {
	// NO-OP
}

// AddressValue
//
type AddressValue common.Address

func NewAddressValueFromBytes(memoryGauge common.MemoryGauge, constructor func() []byte) AddressValue {
	common.UseMemory(memoryGauge, common.AddressValueMemoryUsage)
	return NewUnmeteredAddressValueFromBytes(constructor())
}

func NewUnmeteredAddressValueFromBytes(b []byte) AddressValue {
	result := AddressValue{}
	copy(result[common.AddressLength-len(b):], b)
	return result
}

// NewAddressValue constructs an address-value from a `common.Address`.
//
// NOTE:
// This method must only be used if the `address` value is already constructed,
// and/or already loaded onto memory. This is a convenient method for better performance.
// If the `address` needs to be constructed, the `NewAddressValueFromConstructor` must be used.
//
func NewAddressValue(
	memoryGauge common.MemoryGauge,
	address common.Address,
) AddressValue {
	common.UseMemory(memoryGauge, common.AddressValueMemoryUsage)
	return NewUnmeteredAddressValueFromBytes(address[:])
}

func NewAddressValueFromConstructor(
	memoryGauge common.MemoryGauge,
	addressConstructor func() common.Address,
) AddressValue {
	common.UseMemory(memoryGauge, common.AddressValueMemoryUsage)
	address := addressConstructor()
	return NewUnmeteredAddressValueFromBytes(address[:])
}

func ConvertAddress(memoryGauge common.MemoryGauge, value Value) AddressValue {
	converter := func() (result common.Address) {
		uint64Value := ConvertUInt64(memoryGauge, value)

		binary.BigEndian.PutUint64(
			result[:common.AddressLength],
			uint64(uint64Value),
		)

		return
	}

	return NewAddressValueFromConstructor(memoryGauge, converter)
}

var _ Value = AddressValue{}
var _ atree.Storable = AddressValue{}
var _ EquatableValue = AddressValue{}
var _ HashableValue = AddressValue{}
var _ MemberAccessibleValue = AddressValue{}

func (AddressValue) IsValue() {}

func (v AddressValue) Accept(interpreter *Interpreter, visitor Visitor) {
	visitor.VisitAddressValue(interpreter, v)
}

func (AddressValue) Walk(_ *Interpreter, _ func(Value)) {
	// NO-OP
}

func (AddressValue) StaticType(interpreter *Interpreter) StaticType {
	return NewPrimitiveStaticType(interpreter, PrimitiveStaticTypeAddress)
}

func (AddressValue) IsImportable(_ *Interpreter) bool {
	return true
}

func (v AddressValue) String() string {
	return format.Address(common.Address(v))
}

func (v AddressValue) RecursiveString(_ SeenReferences) string {
	return v.String()
}

func (v AddressValue) MeteredString(memoryGauge common.MemoryGauge, _ SeenReferences) string {
	common.UseMemory(memoryGauge, common.AddressValueStringMemoryUsage)
	return v.String()
}

func (v AddressValue) Equal(_ *Interpreter, _ LocationRange, other Value) bool {
	otherAddress, ok := other.(AddressValue)
	if !ok {
		return false
	}
	return v == otherAddress
}

// HashInput returns a byte slice containing:
// - HashInputTypeAddress (1 byte)
// - address (8 bytes)
func (v AddressValue) HashInput(_ *Interpreter, _ LocationRange, scratch []byte) []byte {
	length := 1 + len(v)
	var buffer []byte
	if length <= len(scratch) {
		buffer = scratch[:length]
	} else {
		buffer = make([]byte, length)
	}

	buffer[0] = byte(HashInputTypeAddress)
	copy(buffer[1:], v[:])
	return buffer
}

func (v AddressValue) Hex() string {
	return v.ToAddress().Hex()
}

func (v AddressValue) ToAddress() common.Address {
	return common.Address(v)
}

func (v AddressValue) GetMember(interpreter *Interpreter, _ LocationRange, name string) Value {
	switch name {

	case sema.ToStringFunctionName:
		return NewHostFunctionValue(
			interpreter,
			func(invocation Invocation) Value {
				interpreter := invocation.Interpreter
				memoryUsage := common.NewStringMemoryUsage(
					safeMul(common.AddressLength, 2),
				)
				return NewStringValue(
					interpreter,
					memoryUsage,
					func() string {
						return v.String()
					},
				)
			},
			sema.ToStringFunctionType,
		)

	case sema.AddressTypeToBytesFunctionName:
		return NewHostFunctionValue(
			interpreter,
			func(invocation Invocation) Value {
				address := common.Address(v)
				return ByteSliceToByteArrayValue(interpreter, address[:])
			},
			sema.AddressTypeToBytesFunctionType,
		)
	}

	return nil
}

func (AddressValue) RemoveMember(_ *Interpreter, _ LocationRange, _ string) Value {
	// Addresses have no removable members (fields / functions)
	panic(errors.NewUnreachableError())
}

func (AddressValue) SetMember(_ *Interpreter, _ LocationRange, _ string, _ Value) {
	// Addresses have no settable members (fields / functions)
	panic(errors.NewUnreachableError())
}

func (v AddressValue) ConformsToStaticType(
	_ *Interpreter,
	_ LocationRange,
	_ TypeConformanceResults,
) bool {
	return true
}

func (AddressValue) IsStorable() bool {
	return true
}

func (v AddressValue) Storable(_ atree.SlabStorage, _ atree.Address, _ uint64) (atree.Storable, error) {
	return v, nil
}

func (AddressValue) NeedsStoreTo(_ atree.Address) bool {
	return false
}

func (AddressValue) IsResourceKinded(_ *Interpreter) bool {
	return false
}

func (v AddressValue) Transfer(
	interpreter *Interpreter,
	_ LocationRange,
	_ atree.Address,
	remove bool,
	storable atree.Storable,
) Value {
	if remove {
		interpreter.RemoveReferencedSlab(storable)
	}
	return v
}

func (v AddressValue) Clone(_ *Interpreter) Value {
	return v
}

func (AddressValue) DeepRemove(_ *Interpreter) {
	// NO-OP
}

func (v AddressValue) ByteSize() uint32 {
	return cborTagSize + getBytesCBORSize(v.ToAddress().Bytes())
}

func (v AddressValue) StoredValue(_ atree.SlabStorage) (atree.Value, error) {
	return v, nil
}

func (AddressValue) ChildStorables() []atree.Storable {
	return nil
}

func accountGetCapabilityFunction(
	gauge common.MemoryGauge,
	addressValue AddressValue,
	pathType sema.Type,
	funcType *sema.FunctionType,
) *HostFunctionValue {

	return NewHostFunctionValue(
		gauge,
		func(invocation Invocation) Value {

			path, ok := invocation.Arguments[0].(PathValue)
			if !ok {
				panic(errors.NewUnreachableError())
			}

			interpreter := invocation.Interpreter

			pathStaticType := path.StaticType(interpreter)

			if !interpreter.IsSubTypeOfSemaType(pathStaticType, pathType) {
				pathSemaType := interpreter.MustConvertStaticToSemaType(pathStaticType)

				panic(TypeMismatchError{
					ExpectedType:  pathType,
					ActualType:    pathSemaType,
					LocationRange: invocation.LocationRange,
				})
			}

			// NOTE: the type parameter is optional, for backwards compatibility

			var borrowType *sema.ReferenceType
			typeParameterPair := invocation.TypeParameterTypes.Oldest()
			if typeParameterPair != nil {
				ty := typeParameterPair.Value
				// we handle the nil case for this below
				borrowType, _ = ty.(*sema.ReferenceType)
			}

			var borrowStaticType StaticType
			if borrowType != nil {
				borrowStaticType = ConvertSemaToStaticType(interpreter, borrowType)
			}

			return NewCapabilityValue(gauge, addressValue, path, borrowStaticType)
		},
		funcType,
	)
}

// PathValue

type PathValue struct {
	Domain     common.PathDomain
	Identifier string
}

func NewUnmeteredPathValue(domain common.PathDomain, identifier string) PathValue {
	return PathValue{domain, identifier}
}

func NewPathValue(
	memoryGauge common.MemoryGauge,
	domain common.PathDomain,
	identifier string,
) PathValue {
	common.UseMemory(memoryGauge, common.PathValueMemoryUsage)
	return NewUnmeteredPathValue(domain, identifier)
}

var EmptyPathValue = PathValue{}

var _ Value = PathValue{}
var _ atree.Storable = PathValue{}
var _ EquatableValue = PathValue{}
var _ HashableValue = PathValue{}
var _ MemberAccessibleValue = PathValue{}

func (PathValue) IsValue() {}

func (v PathValue) Accept(interpreter *Interpreter, visitor Visitor) {
	visitor.VisitPathValue(interpreter, v)
}

func (PathValue) Walk(_ *Interpreter, _ func(Value)) {
	// NO-OP
}

func (v PathValue) StaticType(interpreter *Interpreter) StaticType {
	switch v.Domain {
	case common.PathDomainStorage:
		return NewPrimitiveStaticType(interpreter, PrimitiveStaticTypeStoragePath)
	case common.PathDomainPublic:
		return NewPrimitiveStaticType(interpreter, PrimitiveStaticTypePublicPath)
	case common.PathDomainPrivate:
		return NewPrimitiveStaticType(interpreter, PrimitiveStaticTypePrivatePath)
	default:
		panic(errors.NewUnreachableError())
	}
}

func (v PathValue) IsImportable(_ *Interpreter) bool {
	switch v.Domain {
	case common.PathDomainStorage:
		return sema.StoragePathType.Importable
	case common.PathDomainPublic:
		return sema.PublicPathType.Importable
	case common.PathDomainPrivate:
		return sema.PrivatePathType.Importable
	default:
		panic(errors.NewUnreachableError())
	}
}

func (v PathValue) String() string {
	return format.Path(
		v.Domain.Identifier(),
		v.Identifier,
	)
}

func (v PathValue) RecursiveString(_ SeenReferences) string {
	return v.String()
}

func (v PathValue) MeteredString(memoryGauge common.MemoryGauge, _ SeenReferences) string {
	// len(domain) + len(identifier) + '/' x2
	strLen := len(v.Domain.Identifier()) + len(v.Identifier) + 2
	common.UseMemory(memoryGauge, common.NewRawStringMemoryUsage(strLen))
	return v.String()
}

func (v PathValue) GetMember(inter *Interpreter, _ LocationRange, name string) Value {
	switch name {

	case sema.ToStringFunctionName:
		return NewHostFunctionValue(
			inter,
			func(invocation Invocation) Value {
				interpreter := invocation.Interpreter

				domainLength := len(v.Domain.Identifier())
				identifierLength := len(v.Identifier)

				memoryUsage := common.NewStringMemoryUsage(
					safeAdd(domainLength, identifierLength),
				)

				return NewStringValue(
					interpreter,
					memoryUsage,
					v.String,
				)
			},
			sema.ToStringFunctionType,
		)
	}

	return nil
}

func (PathValue) RemoveMember(_ *Interpreter, _ LocationRange, _ string) Value {
	// Paths have no removable members (fields / functions)
	panic(errors.NewUnreachableError())
}

func (PathValue) SetMember(_ *Interpreter, _ LocationRange, _ string, _ Value) {
	// Paths have no settable members (fields / functions)
	panic(errors.NewUnreachableError())
}

func (v PathValue) ConformsToStaticType(
	_ *Interpreter,
	_ LocationRange,
	_ TypeConformanceResults,
) bool {
	return true
}

func (v PathValue) Equal(_ *Interpreter, _ LocationRange, other Value) bool {
	otherPath, ok := other.(PathValue)
	if !ok {
		return false
	}

	return otherPath.Identifier == v.Identifier &&
		otherPath.Domain == v.Domain
}

// HashInput returns a byte slice containing:
// - HashInputTypePath (1 byte)
// - domain (1 byte)
// - identifier (n bytes)
func (v PathValue) HashInput(_ *Interpreter, _ LocationRange, scratch []byte) []byte {
	length := 1 + 1 + len(v.Identifier)
	var buffer []byte
	if length <= len(scratch) {
		buffer = scratch[:length]
	} else {
		buffer = make([]byte, length)
	}

	buffer[0] = byte(HashInputTypePath)
	buffer[1] = byte(v.Domain)
	copy(buffer[2:], v.Identifier)
	return buffer
}

func (PathValue) IsStorable() bool {
	return true
}

func convertPath(interpreter *Interpreter, domain common.PathDomain, value Value) Value {
	stringValue, ok := value.(*StringValue)
	if !ok {
		return Nil
	}

	_, err := sema.CheckPathLiteral(
		domain.Identifier(),
		stringValue.Str,
		ReturnEmptyRange,
		ReturnEmptyRange,
	)
	if err != nil {
		return Nil
	}

	return NewSomeValueNonCopying(
		interpreter,
		NewPathValue(
			interpreter,
			domain,
			stringValue.Str,
		),
	)
}

func ConvertPublicPath(interpreter *Interpreter, value Value) Value {
	return convertPath(interpreter, common.PathDomainPublic, value)
}

func ConvertPrivatePath(interpreter *Interpreter, value Value) Value {
	return convertPath(interpreter, common.PathDomainPrivate, value)
}

func ConvertStoragePath(interpreter *Interpreter, value Value) Value {
	return convertPath(interpreter, common.PathDomainStorage, value)
}

func (v PathValue) Storable(
	storage atree.SlabStorage,
	address atree.Address,
	maxInlineSize uint64,
) (atree.Storable, error) {
	return maybeLargeImmutableStorable(
		v,
		storage,
		address,
		maxInlineSize,
	)
}

func (PathValue) NeedsStoreTo(_ atree.Address) bool {
	return false
}

func (PathValue) IsResourceKinded(_ *Interpreter) bool {
	return false
}

func (v PathValue) Transfer(
	interpreter *Interpreter,
	_ LocationRange,
	_ atree.Address,
	remove bool,
	storable atree.Storable,
) Value {
	if remove {
		interpreter.RemoveReferencedSlab(storable)
	}
	return v
}

func (v PathValue) Clone(_ *Interpreter) Value {
	return v
}

func (PathValue) DeepRemove(_ *Interpreter) {
	// NO-OP
}

func (v PathValue) ByteSize() uint32 {
	// tag number (2 bytes) + array head (1 byte) + domain (CBOR uint) + identifier (CBOR string)
	return cborTagSize + 1 + getUintCBORSize(uint64(v.Domain)) + getBytesCBORSize([]byte(v.Identifier))
}

func (v PathValue) StoredValue(_ atree.SlabStorage) (atree.Value, error) {
	return v, nil
}

func (PathValue) ChildStorables() []atree.Storable {
	return nil
}

// CapabilityValue

type CapabilityValue struct {
	Address    AddressValue
	Path       PathValue
	BorrowType StaticType
}

func NewUnmeteredCapabilityValue(address AddressValue, path PathValue, borrowType StaticType) *CapabilityValue {
	return &CapabilityValue{address, path, borrowType}
}

func NewCapabilityValue(
	memoryGauge common.MemoryGauge,
	address AddressValue,
	path PathValue,
	borrowType StaticType,
) *CapabilityValue {
	// Constant because its constituents are already metered.
	common.UseMemory(memoryGauge, common.CapabilityValueMemoryUsage)
	return NewUnmeteredCapabilityValue(address, path, borrowType)
}

var _ Value = &CapabilityValue{}
var _ atree.Storable = &CapabilityValue{}
var _ EquatableValue = &CapabilityValue{}
var _ MemberAccessibleValue = &CapabilityValue{}

func (*CapabilityValue) IsValue() {}

func (v *CapabilityValue) Accept(interpreter *Interpreter, visitor Visitor) {
	visitor.VisitCapabilityValue(interpreter, v)
}

func (v *CapabilityValue) Walk(_ *Interpreter, walkChild func(Value)) {
	walkChild(v.Address)
	walkChild(v.Path)
}

func (v *CapabilityValue) StaticType(inter *Interpreter) StaticType {
	return NewCapabilityStaticType(
		inter,
		v.BorrowType,
	)
}

func (v *CapabilityValue) IsImportable(_ *Interpreter) bool {
	return v.Path.Domain == common.PathDomainPublic
}

func (v *CapabilityValue) String() string {
	return v.RecursiveString(SeenReferences{})
}

func (v *CapabilityValue) RecursiveString(seenReferences SeenReferences) string {
	var borrowType string
	if v.BorrowType != nil {
		borrowType = v.BorrowType.String()
	}
	return format.Capability(
		borrowType,
		v.Address.RecursiveString(seenReferences),
		v.Path.RecursiveString(seenReferences),
	)
}

func (v *CapabilityValue) MeteredString(memoryGauge common.MemoryGauge, seenReferences SeenReferences) string {
	common.UseMemory(memoryGauge, common.CapabilityValueStringMemoryUsage)

	var borrowType string
	if v.BorrowType != nil {
		borrowType = v.BorrowType.MeteredString(memoryGauge)
	}

	return format.Capability(
		borrowType,
		v.Address.MeteredString(memoryGauge, seenReferences),
		v.Path.MeteredString(memoryGauge, seenReferences),
	)
}

func (v *CapabilityValue) GetMember(interpreter *Interpreter, _ LocationRange, name string) Value {
	switch name {
	case sema.CapabilityTypeBorrowField:
		var borrowType *sema.ReferenceType
		if v.BorrowType != nil {
			// this function will panic already if this conversion fails
			borrowType, _ = interpreter.MustConvertStaticToSemaType(v.BorrowType).(*sema.ReferenceType)
		}
		return interpreter.capabilityBorrowFunction(v.Address, v.Path, borrowType)

	case sema.CapabilityTypeCheckField:
		var borrowType *sema.ReferenceType
		if v.BorrowType != nil {
			// this function will panic already if this conversion fails
			borrowType, _ = interpreter.MustConvertStaticToSemaType(v.BorrowType).(*sema.ReferenceType)
		}
		return interpreter.capabilityCheckFunction(v.Address, v.Path, borrowType)

	case sema.CapabilityTypeAddressField:
		return v.Address
	}

	return nil
}

func (*CapabilityValue) RemoveMember(_ *Interpreter, _ LocationRange, _ string) Value {
	// Capabilities have no removable members (fields / functions)
	panic(errors.NewUnreachableError())
}

func (*CapabilityValue) SetMember(_ *Interpreter, _ LocationRange, _ string, _ Value) {
	// Capabilities have no settable members (fields / functions)
	panic(errors.NewUnreachableError())
}

func (v *CapabilityValue) ConformsToStaticType(
	_ *Interpreter,
	_ LocationRange,
	_ TypeConformanceResults,
) bool {
	return true
}

func (v *CapabilityValue) Equal(interpreter *Interpreter, locationRange LocationRange, other Value) bool {
	otherCapability, ok := other.(*CapabilityValue)
	if !ok {
		return false
	}

	// BorrowType is optional

	if v.BorrowType == nil {
		if otherCapability.BorrowType != nil {
			return false
		}
	} else if !v.BorrowType.Equal(otherCapability.BorrowType) {
		return false
	}

	return otherCapability.Address.Equal(interpreter, locationRange, v.Address) &&
		otherCapability.Path.Equal(interpreter, locationRange, v.Path)
}

func (*CapabilityValue) IsStorable() bool {
	return true
}

func (v *CapabilityValue) Storable(
	storage atree.SlabStorage,
	address atree.Address,
	maxInlineSize uint64,
) (atree.Storable, error) {
	return maybeLargeImmutableStorable(
		v,
		storage,
		address,
		maxInlineSize,
	)
}

func (*CapabilityValue) NeedsStoreTo(_ atree.Address) bool {
	return false
}

func (*CapabilityValue) IsResourceKinded(_ *Interpreter) bool {
	return false
}

func (v *CapabilityValue) Transfer(
	interpreter *Interpreter,
	_ LocationRange,
	_ atree.Address,
	remove bool,
	storable atree.Storable,
) Value {
	if remove {
		v.DeepRemove(interpreter)
		interpreter.RemoveReferencedSlab(storable)
	}
	return v
}

func (v *CapabilityValue) Clone(interpreter *Interpreter) Value {
	return &CapabilityValue{
		Address:    v.Address.Clone(interpreter).(AddressValue),
		Path:       v.Path.Clone(interpreter).(PathValue),
		BorrowType: v.BorrowType,
	}
}

func (v *CapabilityValue) DeepRemove(interpreter *Interpreter) {
	v.Address.DeepRemove(interpreter)
	v.Path.DeepRemove(interpreter)
}

func (v *CapabilityValue) ByteSize() uint32 {
	return mustStorableSize(v)
}

func (v *CapabilityValue) StoredValue(_ atree.SlabStorage) (atree.Value, error) {
	return v, nil
}

func (v *CapabilityValue) ChildStorables() []atree.Storable {
	return []atree.Storable{
		v.Address,
		v.Path,
	}
}

// LinkValue

type LinkValue struct {
	TargetPath PathValue
	Type       StaticType
}

func NewUnmeteredLinkValue(targetPath PathValue, staticType StaticType) LinkValue {
	return LinkValue{targetPath, staticType}
}

func NewLinkValue(memoryGauge common.MemoryGauge, targetPath PathValue, staticType StaticType) LinkValue {
	// The only variable is TargetPath, which is already metered as a PathValue.
	common.UseMemory(memoryGauge, common.LinkValueMemoryUsage)
	return NewUnmeteredLinkValue(targetPath, staticType)
}

var EmptyLinkValue = LinkValue{}

var _ Value = LinkValue{}
var _ atree.Value = LinkValue{}
var _ EquatableValue = LinkValue{}

func (LinkValue) IsValue() {}

func (v LinkValue) Accept(interpreter *Interpreter, visitor Visitor) {
	visitor.VisitLinkValue(interpreter, v)
}

func (v LinkValue) Walk(_ *Interpreter, walkChild func(Value)) {
	walkChild(v.TargetPath)
}

func (v LinkValue) StaticType(interpreter *Interpreter) StaticType {
	// when iterating over public/private paths, the values at these
	// paths are LinkValues, placed there by the `link` function. These
	// are loaded as capabilities, however, so for the purposes of
	// checking their runtime, we treat them as capabilities
	return NewCapabilityStaticType(interpreter, v.Type)
}

func (LinkValue) IsImportable(_ *Interpreter) bool {
	return false
}

func (v LinkValue) String() string {
	return v.RecursiveString(SeenReferences{})
}

func (v LinkValue) RecursiveString(seenReferences SeenReferences) string {
	return format.Link(
		v.Type.String(),
		v.TargetPath.RecursiveString(seenReferences),
	)
}

func (v LinkValue) MeteredString(memoryGauge common.MemoryGauge, seenReferences SeenReferences) string {
	common.UseMemory(memoryGauge, common.LinkValueStringMemoryUsage)

	return format.Link(
		v.Type.MeteredString(memoryGauge),
		v.TargetPath.MeteredString(memoryGauge, seenReferences),
	)
}

func (v LinkValue) ConformsToStaticType(
	_ *Interpreter,
	_ LocationRange,
	_ TypeConformanceResults,
) bool {
	return true
}

func (v LinkValue) Equal(interpreter *Interpreter, locationRange LocationRange, other Value) bool {
	otherLink, ok := other.(LinkValue)
	if !ok {
		return false
	}

	return otherLink.TargetPath.Equal(interpreter, locationRange, v.TargetPath) &&
		otherLink.Type.Equal(v.Type)
}

func (LinkValue) IsStorable() bool {
	return true
}

func (v LinkValue) Storable(storage atree.SlabStorage, address atree.Address, maxInlineSize uint64) (atree.Storable, error) {
	return maybeLargeImmutableStorable(v, storage, address, maxInlineSize)
}

func (LinkValue) NeedsStoreTo(_ atree.Address) bool {
	return false
}

func (LinkValue) IsResourceKinded(_ *Interpreter) bool {
	return false
}

func (v LinkValue) Transfer(
	interpreter *Interpreter,
	_ LocationRange,
	_ atree.Address,
	remove bool,
	storable atree.Storable,
) Value {
	if remove {
		interpreter.RemoveReferencedSlab(storable)
	}
	return v
}

func (v LinkValue) Clone(interpreter *Interpreter) Value {
	return LinkValue{
		TargetPath: v.TargetPath.Clone(interpreter).(PathValue),
		Type:       v.Type,
	}
}

func (LinkValue) DeepRemove(_ *Interpreter) {
	// NO-OP
}

func (v LinkValue) ByteSize() uint32 {
	return mustStorableSize(v)
}

func (v LinkValue) StoredValue(_ atree.SlabStorage) (atree.Value, error) {
	return v, nil
}

func (v LinkValue) ChildStorables() []atree.Storable {
	return []atree.Storable{
		v.TargetPath,
	}
}

// PublishedValue

type PublishedValue struct {
	Recipient AddressValue
	// NB: If `publish` and `claim` are ever extended to support arbitrary values, rather than just capabilities,
	// this will need to be changed to `Value`, and more storage-related operations must be implemented for `PublishedValue`
	Value *CapabilityValue
}

func NewPublishedValue(memoryGauge common.MemoryGauge, recipient AddressValue, value *CapabilityValue) *PublishedValue {
	common.UseMemory(memoryGauge, common.PublishedValueMemoryUsage)
	return &PublishedValue{Recipient: recipient, Value: value}
}

var _ Value = &PublishedValue{}
var _ atree.Value = &PublishedValue{}
var _ EquatableValue = &PublishedValue{}

func (*PublishedValue) IsValue() {}

func (v *PublishedValue) Accept(interpreter *Interpreter, visitor Visitor) {
	visitor.VisitPublishedValue(interpreter, v)
}

func (v *PublishedValue) StaticType(interpreter *Interpreter) StaticType {
	// checking the static type of a published value should show us the
	// static type of the underlying value
	return v.Value.StaticType(interpreter)
}

func (*PublishedValue) IsImportable(_ *Interpreter) bool {
	return false
}

func (v *PublishedValue) String() string {
	return v.RecursiveString(SeenReferences{})
}

func (v *PublishedValue) RecursiveString(seenReferences SeenReferences) string {
	return fmt.Sprintf(
		"PublishedValue<%s>(%s)",
		v.Recipient.RecursiveString(seenReferences),
		v.Value.RecursiveString(seenReferences),
	)
}

func (v *PublishedValue) MeteredString(memoryGauge common.MemoryGauge, seenReferences SeenReferences) string {
	common.UseMemory(memoryGauge, common.PublishedValueStringMemoryUsage)

	return fmt.Sprintf(
		"PublishedValue<%s>(%s)",
		v.Recipient.MeteredString(memoryGauge, seenReferences),
		v.Value.MeteredString(memoryGauge, seenReferences),
	)
}

func (v *PublishedValue) Walk(_ *Interpreter, walkChild func(Value)) {
	walkChild(v.Recipient)
	walkChild(v.Value)
}

func (v *PublishedValue) ConformsToStaticType(
	_ *Interpreter,
	_ func() LocationRange,
	_ TypeConformanceResults,
) bool {
	return false
}

func (v *PublishedValue) Equal(interpreter *Interpreter, getLocationRange func() LocationRange, other Value) bool {
	otherValue, ok := other.(*PublishedValue)
	if !ok {
		return false
	}

	return otherValue.Recipient.Equal(interpreter, getLocationRange, v.Recipient) &&
		otherValue.Value.Equal(interpreter, getLocationRange, v.Value)
}

func (*PublishedValue) IsStorable() bool {
	return true
}

func (v *PublishedValue) Storable(storage atree.SlabStorage, address atree.Address, maxInlineSize uint64) (atree.Storable, error) {
	return maybeLargeImmutableStorable(v, storage, address, maxInlineSize)
}

func (*PublishedValue) NeedsStoreTo(_ atree.Address) bool {
	return false
}

func (*PublishedValue) IsResourceKinded(_ *Interpreter) bool {
	return false
}

func (v *PublishedValue) Transfer(
	interpreter *Interpreter,
	_ func() LocationRange,
	_ atree.Address,
	remove bool,
	storable atree.Storable,
) Value {
	if remove {
		interpreter.RemoveReferencedSlab(storable)
	}
	return v
}

func (v *PublishedValue) Clone(interpreter *Interpreter) Value {
	return &PublishedValue{
		Recipient: v.Recipient,
		Value:     v.Value,
	}
}

func (*PublishedValue) DeepRemove(_ *Interpreter) {
	// NO-OP
}

func (v *PublishedValue) ByteSize() uint32 {
	return mustStorableSize(v)
}

func (v *PublishedValue) StoredValue(_ atree.SlabStorage) (atree.Value, error) {
	return v, nil
}

func (v *PublishedValue) ChildStorables() []atree.Storable {
	return []atree.Storable{
		v.Recipient,
		v.Value,
	}
}

// NewPublicKeyValue constructs a PublicKey value.
func NewPublicKeyValue(
	interpreter *Interpreter,
	locationRange LocationRange,
	publicKey *ArrayValue,
	signAlgo Value,
	validatePublicKey PublicKeyValidationHandlerFunc,
) *CompositeValue {

	fields := []CompositeField{
		{
			Name:  sema.PublicKeySignAlgoField,
			Value: signAlgo,
		},
	}

	publicKeyValue := NewCompositeValue(
		interpreter,
		locationRange,
		sema.PublicKeyType.Location,
		sema.PublicKeyType.QualifiedIdentifier(),
		sema.PublicKeyType.Kind,
		fields,
		common.Address{},
	)

	publicKeyValue.ComputedFields = map[string]ComputedField{
		sema.PublicKeyPublicKeyField: func(interpreter *Interpreter, locationRange LocationRange) Value {
			return publicKey.Transfer(interpreter, locationRange, atree.Address{}, false, nil)
		},
	}
	publicKeyValue.Functions = map[string]FunctionValue{
		sema.PublicKeyVerifyFunction:    publicKeyVerifyFunction,
		sema.PublicKeyVerifyPoPFunction: publicKeyVerifyPoPFunction,
	}

	err := validatePublicKey(interpreter, locationRange, publicKeyValue)
	if err != nil {
		panic(InvalidPublicKeyError{
			PublicKey:     publicKey,
			Err:           err,
			LocationRange: locationRange,
		})
	}

	// Public key value to string should include the key even though it is a computed field
	publicKeyValue.Stringer = func(
		memoryGauge common.MemoryGauge,
		publicKeyValue *CompositeValue,
		seenReferences SeenReferences,
	) string {

		stringerFields := []CompositeField{
			{
				Name:  sema.PublicKeyPublicKeyField,
				Value: publicKey,
			},
			{
				Name: sema.PublicKeySignAlgoField,
				// TODO: provide proper location range
				Value: publicKeyValue.GetField(interpreter, EmptyLocationRange, sema.PublicKeySignAlgoField),
			},
		}

		return formatComposite(
			memoryGauge,
			string(publicKeyValue.TypeID()),
			stringerFields,
			seenReferences,
		)
	}

	return publicKeyValue
}

// publicKeyVerifyFunction is only created once for the interpreter.
// Hence, no need to meter.
var publicKeyVerifyFunction = NewUnmeteredHostFunctionValue(
	func(invocation Invocation) Value {
		signatureValue, ok := invocation.Arguments[0].(*ArrayValue)
		if !ok {
			panic(errors.NewUnreachableError())
		}

		signedDataValue, ok := invocation.Arguments[1].(*ArrayValue)
		if !ok {
			panic(errors.NewUnreachableError())
		}

		domainSeparationTag, ok := invocation.Arguments[2].(*StringValue)
		if !ok {
			panic(errors.NewUnreachableError())
		}

		hashAlgo, ok := invocation.Arguments[3].(*SimpleCompositeValue)
		if !ok {
			panic(errors.NewUnreachableError())
		}

		publicKey := invocation.Self

		interpreter := invocation.Interpreter

		locationRange := invocation.LocationRange

		interpreter.ExpectType(
			publicKey,
			sema.PublicKeyType,
			locationRange,
		)

		return interpreter.Config.SignatureVerificationHandler(
			interpreter,
			locationRange,
			signatureValue,
			signedDataValue,
			domainSeparationTag,
			hashAlgo,
			publicKey,
		)
	},
	sema.PublicKeyVerifyFunctionType,
)

// publicKeyVerifyPoPFunction is only created once for the interpreter.
// Hence, no need to meter.
var publicKeyVerifyPoPFunction = NewUnmeteredHostFunctionValue(
	func(invocation Invocation) (v Value) {
		signatureValue, ok := invocation.Arguments[0].(*ArrayValue)
		if !ok {
			panic(errors.NewUnreachableError())
		}

		publicKey := invocation.Self

		interpreter := invocation.Interpreter

		locationRange := invocation.LocationRange

		interpreter.ExpectType(
			publicKey,
			sema.PublicKeyType,
			locationRange,
		)

		return interpreter.Config.BLSVerifyPoPHandler(
			interpreter,
			locationRange,
			publicKey,
			signatureValue,
		)
	},
	sema.PublicKeyVerifyPoPFunctionType,
)

// ContractValue is the value of a contract.
// Under normal circumstances, a contract value is always a CompositeValue.
// However, in the test framework, an imported contract is constructed via a constructor function.
// Hence, during tests, the value is a HostFunctionValue.
//
type ContractValue interface {
	Value
	SetNestedVariables(variables map[string]*Variable)
}<|MERGE_RESOLUTION|>--- conflicted
+++ resolved
@@ -16403,7 +16403,6 @@
 
 				valueType := transformFunctionType.Parameters[0].TypeAnnotation.Type
 
-<<<<<<< HEAD
 				f := func(v Value) Value {
 					transformInvocation := NewInvocation(
 						invocation.Interpreter,
@@ -16411,22 +16410,10 @@
 						[]Value{v},
 						[]sema.Type{valueType},
 						nil,
-						invocation.GetLocationRange,
+						invocation.LocationRange,
 					)
 					return transformFunction.invoke(transformInvocation)
 				}
-=======
-				transformInvocation := NewInvocation(
-					invocation.Interpreter,
-					nil,
-					[]Value{v.value},
-					[]sema.Type{valueType},
-					nil,
-					invocation.LocationRange,
-				)
-
-				newValue := transformFunction.invoke(transformInvocation)
->>>>>>> 66b85912
 
 				return v.fmap(invocation.Interpreter, f)
 			},
@@ -18269,20 +18256,20 @@
 
 func (v *PublishedValue) ConformsToStaticType(
 	_ *Interpreter,
-	_ func() LocationRange,
+	_ LocationRange,
 	_ TypeConformanceResults,
 ) bool {
 	return false
 }
 
-func (v *PublishedValue) Equal(interpreter *Interpreter, getLocationRange func() LocationRange, other Value) bool {
+func (v *PublishedValue) Equal(interpreter *Interpreter, locationRange LocationRange, other Value) bool {
 	otherValue, ok := other.(*PublishedValue)
 	if !ok {
 		return false
 	}
 
-	return otherValue.Recipient.Equal(interpreter, getLocationRange, v.Recipient) &&
-		otherValue.Value.Equal(interpreter, getLocationRange, v.Value)
+	return otherValue.Recipient.Equal(interpreter, locationRange, v.Recipient) &&
+		otherValue.Value.Equal(interpreter, locationRange, v.Value)
 }
 
 func (*PublishedValue) IsStorable() bool {
@@ -18303,7 +18290,7 @@
 
 func (v *PublishedValue) Transfer(
 	interpreter *Interpreter,
-	_ func() LocationRange,
+	_ LocationRange,
 	_ atree.Address,
 	remove bool,
 	storable atree.Storable,
