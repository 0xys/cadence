/*
 * Cadence - The resource-oriented smart contract programming language
 *
 * Copyright 2019-2020 Dapper Labs, Inc.
 *
 * Licensed under the Apache License, Version 2.0 (the "License");
 * you may not use this file except in compliance with the License.
 * You may obtain a copy of the License at
 *
 *   http://www.apache.org/licenses/LICENSE-2.0
 *
 * Unless required by applicable law or agreed to in writing, software
 * distributed under the License is distributed on an "AS IS" BASIS,
 * WITHOUT WARRANTIES OR CONDITIONS OF ANY KIND, either express or implied.
 * See the License for the specific language governing permissions and
 * limitations under the License.
 */

package interpreter

import (
	"bytes"
	"encoding/binary"
	"encoding/hex"
	"fmt"
	"math"
	"math/big"
	"strconv"
	"strings"

	"github.com/rivo/uniseg"
	"golang.org/x/text/unicode/norm"

	"github.com/onflow/cadence/runtime/common"
	"github.com/onflow/cadence/runtime/common/orderedmap"
	"github.com/onflow/cadence/runtime/errors"
	"github.com/onflow/cadence/runtime/format"
	"github.com/onflow/cadence/runtime/sema"
)

type DynamicTypeResults map[Value]DynamicType

type TypeConformanceResults map[valueDynamicTypePair]bool

type StringResults map[Value]struct{}

type valueDynamicTypePair struct {
	value       Value
	dynamicType DynamicType
}

// Value

type Value interface {
	// Stringer provides `func String() string`
	// NOTE: important, error messages rely on values to implement String
	fmt.Stringer
	IsValue()
	Accept(interpreter *Interpreter, visitor Visitor)
	Walk(walkChild func(Value))
	DynamicType(interpreter *Interpreter, results DynamicTypeResults) DynamicType
	Copy() Value
	GetOwner() *common.Address
	SetOwner(address *common.Address)
	IsModified() bool
	SetModified(modified bool)
	StaticType() StaticType
	ConformsToDynamicType(interpreter *Interpreter, dynamicType DynamicType, results TypeConformanceResults) bool
	RecursiveString(results StringResults) string
	IsStorable() bool
}

// ValueIndexableValue

type ValueIndexableValue interface {
	Get(interpreter *Interpreter, getLocationRange func() LocationRange, key Value) Value
	Set(interpreter *Interpreter, getLocationRange func() LocationRange, key Value, value Value)
}

// MemberAccessibleValue

type MemberAccessibleValue interface {
	GetMember(interpreter *Interpreter, getLocationRange func() LocationRange, name string) Value
	SetMember(interpreter *Interpreter, getLocationRange func() LocationRange, name string, value Value)
}

// ConcatenatableValue

type ConcatenatableValue interface {
	Concat(other ConcatenatableValue) Value
}

// AllAppendableValue

type AllAppendableValue interface {
	AppendAll(other AllAppendableValue)
}

// EquatableValue

type EquatableValue interface {
	Value
	Equal(other Value, interpreter *Interpreter, loadDeferred bool) bool
}

// DestroyableValue

type DestroyableValue interface {
	Destroy(interpreter *Interpreter, getLocationRange func() LocationRange)
}

// HasKeyString

type HasKeyString interface {
	KeyString() string
}

// TypeValue

type TypeValue struct {
	Type StaticType
}

func (TypeValue) IsValue() {}

func (v TypeValue) Accept(interpreter *Interpreter, visitor Visitor) {
	visitor.VisitTypeValue(interpreter, v)
}

func (TypeValue) Walk(_ func(Value)) {
	// NO-OP
}

var metaTypeDynamicType DynamicType = MetaTypeDynamicType{}

func (TypeValue) DynamicType(_ *Interpreter, _ DynamicTypeResults) DynamicType {
	return metaTypeDynamicType
}

func (TypeValue) StaticType() StaticType {
	return PrimitiveStaticTypeMetaType
}

func (v TypeValue) Copy() Value {
	return v
}

func (TypeValue) GetOwner() *common.Address {
	// value is never owned
	return nil
}

func (TypeValue) SetOwner(_ *common.Address) {
	// NO-OP: value cannot be owned
}

func (TypeValue) IsModified() bool {
	return false
}

func (TypeValue) SetModified(_ bool) {
	// NO-OP
}

func (v TypeValue) String() string {
	var typeString string
	staticType := v.Type
	if staticType != nil {
		typeString = staticType.String()
	}

	return format.TypeValue(typeString)
}

func (v TypeValue) RecursiveString(_ StringResults) string {
	return v.String()
}

func (v TypeValue) Equal(other Value, _ *Interpreter, _ bool) bool {
	otherTypeValue, ok := other.(TypeValue)
	if !ok {
		return false
	}

	// Unknown types are never equal to another type

	staticType := v.Type
	otherStaticType := otherTypeValue.Type

	if staticType == nil || otherStaticType == nil {
		return false
	}

	return staticType.Equal(otherStaticType)
}

func (v TypeValue) GetMember(inter *Interpreter, _ func() LocationRange, name string) Value {
	switch name {
	case "identifier":
		var typeID string
		staticType := v.Type
		if staticType != nil {
			typeID = string(inter.ConvertStaticToSemaType(staticType).ID())
		}
		return NewStringValue(typeID)
	}

	return nil
}

func (TypeValue) SetMember(_ *Interpreter, _ func() LocationRange, _ string, _ Value) {
	panic(errors.NewUnreachableError())
}

func (v TypeValue) ConformsToDynamicType(_ *Interpreter, dynamicType DynamicType, _ TypeConformanceResults) bool {
	_, ok := dynamicType.(MetaTypeDynamicType)
	return ok
}

func (TypeValue) IsStorable() bool {
	return true
}

// VoidValue

type VoidValue struct{}

func (VoidValue) IsValue() {}

func (v VoidValue) Accept(interpreter *Interpreter, visitor Visitor) {
	visitor.VisitVoidValue(interpreter, v)
}

func (VoidValue) Walk(_ func(Value)) {
	// NO-OP
}

var voidDynamicType DynamicType = VoidDynamicType{}

func (VoidValue) DynamicType(_ *Interpreter, _ DynamicTypeResults) DynamicType {
	return voidDynamicType
}

func (VoidValue) StaticType() StaticType {
	return PrimitiveStaticTypeVoid
}

func (v VoidValue) Copy() Value {
	return v
}

func (VoidValue) GetOwner() *common.Address {
	// value is never owned
	return nil
}

func (VoidValue) SetOwner(_ *common.Address) {
	// NO-OP: value cannot be owned
}

func (VoidValue) IsModified() bool {
	return false
}

func (VoidValue) SetModified(_ bool) {
	// NO-OP
}

func (VoidValue) String() string {
	return format.Void
}

func (v VoidValue) RecursiveString(_ StringResults) string {
	return v.String()
}

func (v VoidValue) ConformsToDynamicType(_ *Interpreter, dynamicType DynamicType, _ TypeConformanceResults) bool {
	_, ok := dynamicType.(VoidDynamicType)
	return ok
}

func (VoidValue) IsStorable() bool {
	return true
}

// BoolValue

type BoolValue bool

func (BoolValue) IsValue() {}

func (v BoolValue) Accept(interpreter *Interpreter, visitor Visitor) {
	visitor.VisitBoolValue(interpreter, v)
}

func (BoolValue) Walk(_ func(Value)) {
	// NO-OP
}

var boolDynamicType DynamicType = BoolDynamicType{}

func (BoolValue) DynamicType(_ *Interpreter, _ DynamicTypeResults) DynamicType {
	return boolDynamicType
}

func (BoolValue) StaticType() StaticType {
	return PrimitiveStaticTypeBool
}

func (v BoolValue) Copy() Value {
	return v
}

func (BoolValue) GetOwner() *common.Address {
	// value is never owned
	return nil
}

func (BoolValue) SetOwner(_ *common.Address) {
	// NO-OP: value cannot be owned
}

func (BoolValue) IsModified() bool {
	return false
}

func (BoolValue) SetModified(_ bool) {
	// NO-OP
}

func (v BoolValue) Negate() BoolValue {
	return !v
}

func (v BoolValue) Equal(other Value, _ *Interpreter, _ bool) bool {
	otherBool, ok := other.(BoolValue)
	if !ok {
		return false
	}
	return bool(v) == bool(otherBool)
}

func (v BoolValue) String() string {
	return format.Bool(bool(v))
}

func (v BoolValue) RecursiveString(_ StringResults) string {
	return v.String()
}

func (v BoolValue) KeyString() string {
	if v {
		return "true"
	}
	return "false"
}

func (v BoolValue) ConformsToDynamicType(_ *Interpreter, dynamicType DynamicType, _ TypeConformanceResults) bool {
	_, ok := dynamicType.(BoolDynamicType)
	return ok
}

func (BoolValue) IsStorable() bool {
	return true
}

// StringValue

type StringValue struct {
	Str string
	// length is the cached length of the string, based on grapheme clusters.
	// a negative value indicates the length has not been initialized, see Length()
	length int
	// graphemes is a grapheme cluster segmentation iterator,
	// which is initialized lazily and reused/reset in functions
	// that are based on grapheme clusters
	graphemes *uniseg.Graphemes
}

func NewStringValue(str string) *StringValue {
	return &StringValue{
		Str: str,
		// a negative value indicates the length has not been initialized, see Length()
		length: -1,
	}
}

func (v *StringValue) prepareGraphemes() {
	if v.graphemes == nil {
		v.graphemes = uniseg.NewGraphemes(v.Str)
	} else {
		v.graphemes.Reset()
	}
}
func (*StringValue) IsValue() {}

func (v *StringValue) Accept(interpreter *Interpreter, visitor Visitor) {
	visitor.VisitStringValue(interpreter, v)
}

func (*StringValue) Walk(_ func(Value)) {
	// NO-OP
}

var stringDynamicType DynamicType = StringDynamicType{}

func (*StringValue) DynamicType(_ *Interpreter, _ DynamicTypeResults) DynamicType {
	return stringDynamicType
}

func (*StringValue) StaticType() StaticType {
	return PrimitiveStaticTypeString
}

func (v *StringValue) Copy() Value {
	return v
}

func (*StringValue) GetOwner() *common.Address {
	// value is never owned
	return nil
}

func (*StringValue) SetOwner(_ *common.Address) {
	// NO-OP: value cannot be owned
}

func (*StringValue) IsModified() bool {
	return false
}

func (*StringValue) SetModified(_ bool) {
	// NO-OP
}

func (v *StringValue) String() string {
	return format.String(v.Str)
}

func (v *StringValue) RecursiveString(_ StringResults) string {
	return v.String()
}

func (v *StringValue) KeyString() string {
	return v.Str
}

func (v *StringValue) Equal(other Value, _ *Interpreter, _ bool) bool {
	otherString, ok := other.(*StringValue)
	if !ok {
		return false
	}
	return v.NormalForm() == otherString.NormalForm()
}

func (v *StringValue) NormalForm() string {
	return norm.NFC.String(v.Str)
}

func (v *StringValue) Concat(other ConcatenatableValue) Value {
	otherString := other.(*StringValue)

	var sb strings.Builder

	sb.WriteString(v.Str)
	sb.WriteString(otherString.Str)

	return NewStringValue(sb.String())
}

func (v *StringValue) Slice(from IntValue, to IntValue, getLocationRange func() LocationRange) Value {
	fromIndex := from.ToInt()
	v.checkBoundsInclusiveLength(fromIndex, getLocationRange)

	toIndex := to.ToInt()
	v.checkBoundsInclusiveLength(toIndex, getLocationRange)

	if fromIndex == toIndex {
		return NewStringValue("")
	}

	v.prepareGraphemes()

	j := 0

	for ; j <= fromIndex; j++ {
		v.graphemes.Next()
	}
	start, _ := v.graphemes.Positions()

	for ; j < toIndex; j++ {
		v.graphemes.Next()
	}
	_, end := v.graphemes.Positions()

	return NewStringValue(v.Str[start:end])
}

func (v *StringValue) checkBounds(index int, getLocationRange func() LocationRange) {
	length := v.Length()

	if index < 0 || index >= length {
		panic(StringIndexOutOfBoundsError{
			Index:         index,
			Length:        length,
			LocationRange: getLocationRange(),
		})
	}
}

func (v *StringValue) checkBoundsInclusiveLength(index int, getLocationRange func() LocationRange) {
	length := v.Length()

	if index < 0 || index > length {
		panic(StringIndexOutOfBoundsError{
			Index:         index,
			Length:        length,
			LocationRange: getLocationRange(),
		})
	}
}

func (v *StringValue) Get(_ *Interpreter, getLocationRange func() LocationRange, key Value) Value {
	index := key.(NumberValue).ToInt()
	v.checkBounds(index, getLocationRange)

	v.prepareGraphemes()

	for j := 0; j <= index; j++ {
		v.graphemes.Next()
	}

	char := v.graphemes.Str()

	return NewStringValue(char)
}

func (v *StringValue) Set(_ *Interpreter, _ func() LocationRange, key Value, value Value) {
	panic(errors.NewUnreachableError())
}

func (v *StringValue) GetMember(_ *Interpreter, _ func() LocationRange, name string) Value {
	switch name {
	case "length":
		length := v.Length()
		return NewIntValueFromInt64(int64(length))

	case "utf8":
		return ByteSliceToByteArrayValue([]byte(v.Str))

	case "concat":
		return NewHostFunctionValue(
			func(invocation Invocation) Value {
				otherValue := invocation.Arguments[0].(ConcatenatableValue)
				return v.Concat(otherValue)
			},
		)

	case "slice":
		return NewHostFunctionValue(
			func(invocation Invocation) Value {
				from := invocation.Arguments[0].(IntValue)
				to := invocation.Arguments[1].(IntValue)
				return v.Slice(from, to, invocation.GetLocationRange)
			},
		)

	case "decodeHex":
		return NewHostFunctionValue(
			func(invocation Invocation) Value {
				return v.DecodeHex()
			},
		)
	}

	return nil
}

// Length returns the number of characters (grapheme clusters)
//
func (v *StringValue) Length() int {
	if v.length < 0 {
		var length int
		v.prepareGraphemes()
		for v.graphemes.Next() {
			length++
		}
		v.length = length
	}
	return v.length
}

func (*StringValue) IsStorable() bool {
	return true
}

var byteArrayStaticType = ConvertSemaToStaticType(sema.ByteArrayType)

// DecodeHex hex-decodes this string and returns an array of UInt8 values
//
func (v *StringValue) DecodeHex() *ArrayValue {
	str := v.Str

	bs, err := hex.DecodeString(str)
	if err != nil {
		panic(err)
	}

	values := make([]Value, len(str)/2)
	for i, b := range bs {
		values[i] = UInt8Value(b)
	}

	return NewArrayValueUnownedNonCopying(byteArrayStaticType, values...)
}

func (*StringValue) SetMember(_ *Interpreter, _ func() LocationRange, _ string, _ Value) {
	panic(errors.NewUnreachableError())
}

func (*StringValue) ConformsToDynamicType(_ *Interpreter, dynamicType DynamicType, _ TypeConformanceResults) bool {
	_, ok := dynamicType.(StringDynamicType)
	return ok
}

// ArrayValue

type ArrayValue struct {
	Type     StaticType
	values   []Value
	Owner    *common.Address
	modified bool

	// Raw element content cache for decoded values.
	// Only available for decoded values who's elements are not loaded yet.
	content []byte

	// Value's path to be used during decoding.
	// Only available for decoded values who's elements are not loaded yet.
	valuePath []string

	// Callback function to be invoked when decoding the elements of this array value.
	// Only available for decoded values who's elements are not loaded yet.
	decodeCallback DecodingCallback

	// Encoding version of the raw content of the elements of this value.
	// Only available for decoded values who's elements are not loaded yet.
	encodingVersion uint16
}

func NewArrayValueUnownedNonCopying(arrayType StaticType, values ...Value) *ArrayValue {
	// NOTE: new value has no owner

	for _, value := range values {
		value.SetOwner(nil)
	}

	if values == nil {
		values = make([]Value, 0)
	}

	return &ArrayValue{
		Type:     arrayType,
		values:   values,
		modified: true,
		Owner:    nil,
	}
}

func NewDeferredArrayValue(
	path []string,
	content []byte,
	owner *common.Address,
	callback DecodingCallback,
	version uint16,
) *ArrayValue {
	return &ArrayValue{
		valuePath:       path,
		content:         content,
		Owner:           owner,
		modified:        false,
		decodeCallback:  callback,
		encodingVersion: version,
	}
}

func (*ArrayValue) IsValue() {}

func (v *ArrayValue) Accept(interpreter *Interpreter, visitor Visitor) {
	descend := visitor.VisitArrayValue(interpreter, v)
	if !descend {
		return
	}

	for _, value := range v.Elements() {
		value.Accept(interpreter, visitor)
	}
}

func (v *ArrayValue) Walk(walkChild func(Value)) {
	for _, value := range v.Elements() {
		walkChild(value)
	}
}

func (v *ArrayValue) DynamicType(interpreter *Interpreter, results DynamicTypeResults) DynamicType {
	elements := v.Elements()
	elementTypes := make([]DynamicType, len(elements))

	for i, value := range elements {
		elementTypes[i] = value.DynamicType(interpreter, results)
	}

	return ArrayDynamicType{
		ElementTypes: elementTypes,
	}
}

func (v *ArrayValue) StaticType() StaticType {
	return v.Type
}

func (v *ArrayValue) Copy() Value {
	// TODO: optimize, use copy-on-write

	if v.content != nil {
		value := &ArrayValue{
			Type:            v.Type,
			values:          nil,
			modified:        true,
			Owner:           nil,
			content:         v.content,
			valuePath:       v.valuePath,
			decodeCallback:  v.decodeCallback,
			encodingVersion: v.encodingVersion,
		}

		return value
	}

	copies := make([]Value, len(v.values))
	for i, value := range v.values {
		copies[i] = value.Copy()
	}
	return NewArrayValueUnownedNonCopying(v.Type, copies...)
}

func (v *ArrayValue) GetOwner() *common.Address {
	return v.Owner
}

func (v *ArrayValue) SetOwner(owner *common.Address) {
	if v.Owner == owner {
		return
	}

	v.Owner = owner

	for _, value := range v.Elements() {
		value.SetOwner(owner)
	}
}

func (v *ArrayValue) IsModified() bool {
	if v.modified {
		return true
	}

	// If the elements are not loaded, that implies they are not modified.
	if v.content != nil {
		return false
	}

	for _, value := range v.values {
		if value.IsModified() {
			return true
		}
	}

	return false
}

func (v *ArrayValue) SetModified(modified bool) {
	v.modified = modified
}

func (v *ArrayValue) Destroy(interpreter *Interpreter, getLocationRange func() LocationRange) {
	for _, value := range v.Elements() {
		maybeDestroy(interpreter, getLocationRange, value)
	}
}

func (v *ArrayValue) Concat(other ConcatenatableValue) Value {
	otherArray := other.(*ArrayValue)
	newArray := v.Copy().(*ArrayValue)
	newArray.values = append(newArray.Elements(), otherArray.Elements()...)
	return newArray
}

func (v *ArrayValue) Get(_ *Interpreter, getLocationRange func() LocationRange, key Value) Value {
	index := key.(NumberValue).ToInt()

	v.checkBounds(index, getLocationRange)

	return v.Elements()[index]
}

func (v *ArrayValue) Set(_ *Interpreter, getLocationRange func() LocationRange, key Value, value Value) {
	index := key.(NumberValue).ToInt()
	v.SetIndex(index, value, getLocationRange)
}

func (v *ArrayValue) SetIndex(index int, value Value, getLocationRange func() LocationRange) {
	v.checkBounds(index, getLocationRange)

	v.modified = true
	value.SetOwner(v.Owner)

	v.ensureElementsLoaded()
	v.values[index] = value
}

func (v *ArrayValue) checkBounds(index int, getLocationRange func() LocationRange) {
	count := v.Count()

	if index < 0 || index >= count {
		panic(ArrayIndexOutOfBoundsError{
			Index:         index,
			Size:          count,
			LocationRange: getLocationRange(),
		})
	}
}

func (v *ArrayValue) String() string {
	return v.RecursiveString(StringResults{})
}

func (v *ArrayValue) RecursiveString(results StringResults) string {
	elements := v.Elements()
	values := make([]string, len(elements))

	for i, value := range elements {
		values[i] = value.RecursiveString(results)
	}
	return format.Array(values)
}

func (v *ArrayValue) Append(element Value) {
	v.modified = true

	element.SetOwner(v.Owner)

	v.ensureElementsLoaded()
	v.values = append(v.values, element)
}

func (v *ArrayValue) AppendAll(other AllAppendableValue) {
	v.modified = true

	otherArray := other.(*ArrayValue)
	otherElements := otherArray.Elements()

	for _, element := range otherElements {
		element.SetOwner(v.Owner)
	}

	v.ensureElementsLoaded()
	v.values = append(v.values, otherElements...)
}

func (v *ArrayValue) Insert(index int, element Value, getLocationRange func() LocationRange) {
	count := v.Count()

	// NOTE: index may be equal to count
	if index < 0 || index > count {
		panic(ArrayIndexOutOfBoundsError{
			Index:         index,
			Size:          count,
			LocationRange: getLocationRange(),
		})
	}

	v.modified = true

	element.SetOwner(v.Owner)

	elements := v.Elements()

	//nolint:gocritic
	v.values = append(
		elements[:index],
		append(
			[]Value{element},
			elements[index:]...,
		)...,
	)
}

// TODO: unset owner?
func (v *ArrayValue) Remove(index int, getLocationRange func() LocationRange) Value {
	v.checkBounds(index, getLocationRange)

	v.modified = true

	elements := v.Elements()
	result := elements[index]

	lastIndex := len(elements) - 1
	copy(elements[index:], elements[index+1:])

	// avoid memory leaks by explicitly setting value to nil
	elements[lastIndex] = nil

	v.values = elements[:lastIndex]

	return result
}

// TODO: unset owner?
func (v *ArrayValue) RemoveFirst(getLocationRange func() LocationRange) Value {
	v.checkBounds(0, getLocationRange)

	v.modified = true

	elements := v.Elements()

	var firstElement Value
	firstElement, v.values = elements[0], elements[1:]
	return firstElement
}

// TODO: unset owner?
func (v *ArrayValue) RemoveLast(getLocationRange func() LocationRange) Value {
	lastIndex := v.Count() - 1
	v.checkBounds(lastIndex, getLocationRange)

	v.modified = true

	elements := v.Elements()
	var lastElement Value

	lastElement, v.values = elements[lastIndex], elements[:lastIndex]
	return lastElement
}

func (v *ArrayValue) Contains(needleValue Value) BoolValue {
	needleEquatable := needleValue.(EquatableValue)

	for _, arrayValue := range v.Elements() {
		if needleEquatable.Equal(arrayValue, nil, true) {
			return true
		}
	}

	return false
}

func (v *ArrayValue) GetMember(_ *Interpreter, _ func() LocationRange, name string) Value {
	switch name {
	case "length":
		return NewIntValueFromInt64(int64(v.Count()))

	case "append":
		return NewHostFunctionValue(
			func(invocation Invocation) Value {
				v.Append(invocation.Arguments[0])
				return VoidValue{}
			},
		)

	case "appendAll":
		return NewHostFunctionValue(
			func(invocation Invocation) Value {
				otherArray := invocation.Arguments[0].(AllAppendableValue)
				v.AppendAll(otherArray)
				return VoidValue{}
			},
		)

	case "concat":
		return NewHostFunctionValue(
			func(invocation Invocation) Value {
				otherArray := invocation.Arguments[0].(ConcatenatableValue)
				return v.Concat(otherArray)
			},
		)

	case "insert":
		return NewHostFunctionValue(
			func(invocation Invocation) Value {
				index := invocation.Arguments[0].(NumberValue).ToInt()
				element := invocation.Arguments[1]
				v.Insert(index, element, invocation.GetLocationRange)
				return VoidValue{}
			},
		)

	case "remove":
		return NewHostFunctionValue(
			func(invocation Invocation) Value {
				i := invocation.Arguments[0].(NumberValue).ToInt()
				return v.Remove(i, invocation.GetLocationRange)
			},
		)

	case "removeFirst":
		return NewHostFunctionValue(
			func(invocation Invocation) Value {
				return v.RemoveFirst(invocation.GetLocationRange)
			},
		)

	case "removeLast":
		return NewHostFunctionValue(
			func(invocation Invocation) Value {
				return v.RemoveLast(invocation.GetLocationRange)
			},
		)

	case "contains":
		return NewHostFunctionValue(
			func(invocation Invocation) Value {
				return v.Contains(invocation.Arguments[0])
			},
		)

	}

	return nil
}

func (v *ArrayValue) SetMember(_ *Interpreter, _ func() LocationRange, _ string, _ Value) {
	panic(errors.NewUnreachableError())
}

func (v *ArrayValue) Count() int {
	return len(v.Elements())
}

func (v *ArrayValue) ConformsToDynamicType(
	interpreter *Interpreter,
	dynamicType DynamicType,
	results TypeConformanceResults,
) bool {

	arrayType, ok := dynamicType.(ArrayDynamicType)

	elements := v.Elements()

	if !ok || len(elements) != len(arrayType.ElementTypes) {
		return false
	}

	for index, element := range elements {
		if !element.ConformsToDynamicType(interpreter, arrayType.ElementTypes[index], results) {
			return false
		}
	}

	return true
}

func (v *ArrayValue) IsStorable() bool {

	// TODO: only check decoded values
	//   and assume still encoded values are storable?

	// If the elements are not loaded, that implies they were read from storage.
	// Hence they are storable.
	if v.content != nil {
		return true
	}

	for _, value := range v.Elements() {
		if !value.IsStorable() {
			return false
		}
	}

	return true
}

func (v *ArrayValue) Equal(other Value, interpreter *Interpreter, loadDeferred bool) bool {
	otherArray, ok := other.(*ArrayValue)
	if !ok {
		return false
	}

	elements := v.Elements()
	otherElements := otherArray.Elements()

	if len(elements) != len(otherElements) {
		return false
	}

	for i, value := range elements {
		otherValue := otherElements[i]

		equatableValue, ok := value.(EquatableValue)
		if !ok || !equatableValue.Equal(otherValue, interpreter, loadDeferred) {
			return false
		}
	}

	return true
}

func (v *ArrayValue) Elements() []Value {
	v.ensureElementsLoaded()
	return v.values
}

// Ensures the elements of this array value are loaded.
func (v *ArrayValue) ensureElementsLoaded() {
	if v.content == nil {
		return
	}

	err := decodeArrayElements(v, v.content)
	if err != nil {
		panic(err)
	}

	// Reset the cache
	v.content = nil
	v.valuePath = nil
	v.decodeCallback = nil
	v.encodingVersion = 0
}

// NumberValue
//
type NumberValue interface {
	EquatableValue
	ToInt() int
	Negate() NumberValue
	Plus(other NumberValue) NumberValue
	SaturatingPlus(other NumberValue) NumberValue
	Minus(other NumberValue) NumberValue
	SaturatingMinus(other NumberValue) NumberValue
	Mod(other NumberValue) NumberValue
	Mul(other NumberValue) NumberValue
	SaturatingMul(other NumberValue) NumberValue
	Div(other NumberValue) NumberValue
	SaturatingDiv(other NumberValue) NumberValue
	Less(other NumberValue) BoolValue
	LessEqual(other NumberValue) BoolValue
	Greater(other NumberValue) BoolValue
	GreaterEqual(other NumberValue) BoolValue
	ToBigEndianBytes() []byte
}

func getNumberValueMember(v NumberValue, name string) Value {
	switch name {

	case sema.ToStringFunctionName:
		return NewHostFunctionValue(
			func(invocation Invocation) Value {
				return NewStringValue(v.String())
			},
		)

	case sema.ToBigEndianBytesFunctionName:
		return NewHostFunctionValue(
			func(invocation Invocation) Value {
				return ByteSliceToByteArrayValue(v.ToBigEndianBytes())
			},
		)

	case sema.NumericTypeSaturatingAddFunctionName:
		return NewHostFunctionValue(
			func(invocation Invocation) Value {
				other := invocation.Arguments[0].(NumberValue)
				return v.SaturatingPlus(other)
			},
		)

	case sema.NumericTypeSaturatingSubtractFunctionName:
		return NewHostFunctionValue(
			func(invocation Invocation) Value {
				other := invocation.Arguments[0].(NumberValue)
				return v.SaturatingMinus(other)
			},
		)

	case sema.NumericTypeSaturatingMultiplyFunctionName:
		return NewHostFunctionValue(
			func(invocation Invocation) Value {
				other := invocation.Arguments[0].(NumberValue)
				return v.SaturatingMul(other)
			},
		)

	case sema.NumericTypeSaturatingDivideFunctionName:
		return NewHostFunctionValue(
			func(invocation Invocation) Value {
				other := invocation.Arguments[0].(NumberValue)
				return v.SaturatingDiv(other)
			},
		)
	}

	return nil
}

type IntegerValue interface {
	NumberValue
	BitwiseOr(other IntegerValue) IntegerValue
	BitwiseXor(other IntegerValue) IntegerValue
	BitwiseAnd(other IntegerValue) IntegerValue
	BitwiseLeftShift(other IntegerValue) IntegerValue
	BitwiseRightShift(other IntegerValue) IntegerValue
}

// BigNumberValue.
// Implemented by values with an integer value outside the range of int64
//
type BigNumberValue interface {
	NumberValue
	ToBigInt() *big.Int
}

// Int

type IntValue struct {
	BigInt *big.Int
}

func NewIntValueFromInt64(value int64) IntValue {
	return NewIntValueFromBigInt(big.NewInt(value))
}

func NewIntValueFromBigInt(value *big.Int) IntValue {
	return IntValue{BigInt: value}
}

func ConvertInt(value Value) IntValue {
	switch value := value.(type) {
	case BigNumberValue:
		return NewIntValueFromBigInt(value.ToBigInt())

	case NumberValue:
		// NOTE: safe, UInt64Value is handled by BigNumberValue above
		return NewIntValueFromInt64(int64(value.ToInt()))

	default:
		panic(errors.NewUnreachableError())
	}
}

func (v IntValue) IsValue() {}

func (v IntValue) Accept(interpreter *Interpreter, visitor Visitor) {
	visitor.VisitIntValue(interpreter, v)
}

func (IntValue) Walk(_ func(Value)) {
	// NO-OP
}

var intDynamicType DynamicType = NumberDynamicType{sema.IntType}

func (IntValue) DynamicType(_ *Interpreter, _ DynamicTypeResults) DynamicType {
	return intDynamicType
}

func (IntValue) StaticType() StaticType {
	return PrimitiveStaticTypeInt
}

func (v IntValue) Copy() Value {
	return IntValue{new(big.Int).Set(v.BigInt)}
}

func (IntValue) GetOwner() *common.Address {
	// value is never owned
	return nil
}

func (IntValue) SetOwner(_ *common.Address) {
	// NO-OP: value cannot be owned
}

func (IntValue) IsModified() bool {
	return false
}

func (IntValue) SetModified(_ bool) {
	// NO-OP
}

func (v IntValue) ToInt() int {
	// TODO: handle overflow
	return int(v.BigInt.Int64())
}

func (v IntValue) ToBigInt() *big.Int {
	return new(big.Int).Set(v.BigInt)
}

func (v IntValue) String() string {
	return format.BigInt(v.BigInt)
}

func (v IntValue) RecursiveString(_ StringResults) string {
	return v.String()
}

func (v IntValue) KeyString() string {
	return v.BigInt.String()
}

func (v IntValue) Negate() NumberValue {
	return NewIntValueFromBigInt(new(big.Int).Neg(v.BigInt))
}

func (v IntValue) Plus(other NumberValue) NumberValue {
	o := other.(IntValue)
	res := new(big.Int)
	res.Add(v.BigInt, o.BigInt)
	return IntValue{res}
}

func (v IntValue) SaturatingPlus(other NumberValue) NumberValue {
	return v.Plus(other)
}

func (v IntValue) Minus(other NumberValue) NumberValue {
	o := other.(IntValue)
	res := new(big.Int)
	res.Sub(v.BigInt, o.BigInt)
	return IntValue{res}
}

func (v IntValue) SaturatingMinus(other NumberValue) NumberValue {
	return v.Minus(other)
}

func (v IntValue) Mod(other NumberValue) NumberValue {
	o := other.(IntValue)
	res := new(big.Int)
	// INT33-C
	if o.BigInt.Cmp(res) == 0 {
		panic(DivisionByZeroError{})
	}
	res.Rem(v.BigInt, o.BigInt)
	return IntValue{res}
}

func (v IntValue) Mul(other NumberValue) NumberValue {
	o := other.(IntValue)
	res := new(big.Int)
	res.Mul(v.BigInt, o.BigInt)
	return IntValue{res}
}

func (v IntValue) SaturatingMul(other NumberValue) NumberValue {
	return v.Mul(other)
}

func (v IntValue) Div(other NumberValue) NumberValue {
	o := other.(IntValue)
	res := new(big.Int)
	// INT33-C
	if o.BigInt.Cmp(res) == 0 {
		panic(DivisionByZeroError{})
	}
	res.Div(v.BigInt, o.BigInt)
	return IntValue{res}
}

func (v IntValue) SaturatingDiv(other NumberValue) NumberValue {
	return v.Div(other)
}

func (v IntValue) Less(other NumberValue) BoolValue {
	cmp := v.BigInt.Cmp(other.(IntValue).BigInt)
	return cmp == -1
}

func (v IntValue) LessEqual(other NumberValue) BoolValue {
	cmp := v.BigInt.Cmp(other.(IntValue).BigInt)
	return cmp <= 0
}

func (v IntValue) Greater(other NumberValue) BoolValue {
	cmp := v.BigInt.Cmp(other.(IntValue).BigInt)
	return cmp == 1
}

func (v IntValue) GreaterEqual(other NumberValue) BoolValue {
	cmp := v.BigInt.Cmp(other.(IntValue).BigInt)
	return cmp >= 0
}

func (v IntValue) Equal(other Value, _ *Interpreter, _ bool) bool {
	otherInt, ok := other.(IntValue)
	if !ok {
		return false
	}
	cmp := v.BigInt.Cmp(otherInt.BigInt)
	return cmp == 0
}

func (v IntValue) BitwiseOr(other IntegerValue) IntegerValue {
	o := other.(IntValue)
	res := new(big.Int)
	res.Or(v.BigInt, o.BigInt)
	return IntValue{res}
}

func (v IntValue) BitwiseXor(other IntegerValue) IntegerValue {
	o := other.(IntValue)
	res := new(big.Int)
	res.Xor(v.BigInt, o.BigInt)
	return IntValue{res}
}

func (v IntValue) BitwiseAnd(other IntegerValue) IntegerValue {
	o := other.(IntValue)
	res := new(big.Int)
	res.And(v.BigInt, o.BigInt)
	return IntValue{res}
}

func (v IntValue) BitwiseLeftShift(other IntegerValue) IntegerValue {
	o := other.(IntValue)
	res := new(big.Int)
	if o.BigInt.Sign() < 0 {
		panic(UnderflowError{})
	}
	if !o.BigInt.IsUint64() {
		panic(OverflowError{})
	}
	res.Lsh(v.BigInt, uint(o.BigInt.Uint64()))
	return IntValue{res}
}

func (v IntValue) BitwiseRightShift(other IntegerValue) IntegerValue {
	o := other.(IntValue)
	res := new(big.Int)
	if o.BigInt.Sign() < 0 {
		panic(UnderflowError{})
	}
	if !o.BigInt.IsUint64() {
		panic(OverflowError{})
	}
	res.Rsh(v.BigInt, uint(o.BigInt.Uint64()))
	return IntValue{res}
}

func (v IntValue) GetMember(_ *Interpreter, _ func() LocationRange, name string) Value {
	return getNumberValueMember(v, name)
}

func (IntValue) SetMember(_ *Interpreter, _ func() LocationRange, _ string, _ Value) {
	panic(errors.NewUnreachableError())
}

func (v IntValue) ToBigEndianBytes() []byte {
	return SignedBigIntToBigEndianBytes(v.BigInt)
}

func (v IntValue) ConformsToDynamicType(_ *Interpreter, dynamicType DynamicType, _ TypeConformanceResults) bool {
	numberType, ok := dynamicType.(NumberDynamicType)
	return ok && sema.IntType.Equal(numberType.StaticType)
}

func (IntValue) IsStorable() bool {
	return true
}

// Int8Value

type Int8Value int8

func (Int8Value) IsValue() {}

func (v Int8Value) Accept(interpreter *Interpreter, visitor Visitor) {
	visitor.VisitInt8Value(interpreter, v)
}

func (Int8Value) Walk(_ func(Value)) {
	// NO-OP
}

var int8DynamicType DynamicType = NumberDynamicType{sema.Int8Type}

func (Int8Value) DynamicType(_ *Interpreter, _ DynamicTypeResults) DynamicType {
	return int8DynamicType
}

func (Int8Value) StaticType() StaticType {
	return PrimitiveStaticTypeInt8
}

func (v Int8Value) Copy() Value {
	return v
}

func (Int8Value) GetOwner() *common.Address {
	// value is never owned
	return nil
}

func (Int8Value) SetOwner(_ *common.Address) {
	// NO-OP: value cannot be owned
}

func (Int8Value) IsModified() bool {
	return false
}

func (Int8Value) SetModified(_ bool) {
	// NO-OP
}

func (v Int8Value) String() string {
	return format.Int(int64(v))
}

func (v Int8Value) RecursiveString(_ StringResults) string {
	return v.String()
}

func (v Int8Value) KeyString() string {
	return strconv.FormatInt(int64(v), 10)
}

func (v Int8Value) ToInt() int {
	return int(v)
}

func (v Int8Value) Negate() NumberValue {
	// INT32-C
	if v == math.MinInt8 {
		panic(OverflowError{})
	}
	return -v
}

func (v Int8Value) Plus(other NumberValue) NumberValue {
	o := other.(Int8Value)
	// INT32-C
	if (o > 0) && (v > (math.MaxInt8 - o)) {
		panic(OverflowError{})
	} else if (o < 0) && (v < (math.MinInt8 - o)) {
		panic(UnderflowError{})
	}
	return v + o
}

func (v Int8Value) SaturatingPlus(other NumberValue) NumberValue {
	o := other.(Int8Value)
	// INT32-C
	if (o > 0) && (v > (math.MaxInt8 - o)) {
		return Int8Value(math.MaxInt8)
	} else if (o < 0) && (v < (math.MinInt8 - o)) {
		return Int8Value(math.MinInt8)
	}
	return v + o
}

func (v Int8Value) Minus(other NumberValue) NumberValue {
	o := other.(Int8Value)
	// INT32-C
	if (o > 0) && (v < (math.MinInt8 + o)) {
		panic(OverflowError{})
	} else if (o < 0) && (v > (math.MaxInt8 + o)) {
		panic(UnderflowError{})
	}
	return v - o
}

func (v Int8Value) SaturatingMinus(other NumberValue) NumberValue {
	o := other.(Int8Value)
	// INT32-C
	if (o > 0) && (v < (math.MinInt8 + o)) {
		return Int8Value(math.MinInt8)
	} else if (o < 0) && (v > (math.MaxInt8 + o)) {
		return Int8Value(math.MaxInt8)
	}
	return v - o
}

func (v Int8Value) Mod(other NumberValue) NumberValue {
	o := other.(Int8Value)
	// INT33-C
	if o == 0 {
		panic(DivisionByZeroError{})
	}
	return v % o
}

func (v Int8Value) Mul(other NumberValue) NumberValue {
	o := other.(Int8Value)
	// INT32-C
	if v > 0 {
		if o > 0 {
			// positive * positive = positive. overflow?
			if v > (math.MaxInt8 / o) {
				panic(OverflowError{})
			}
		} else {
			// positive * negative = negative. underflow?
			if o < (math.MinInt8 / v) {
				panic(UnderflowError{})
			}
		}
	} else {
		if o > 0 {
			// negative * positive = negative. underflow?
			if v < (math.MinInt8 / o) {
				panic(UnderflowError{})
			}
		} else {
			// negative * negative = positive. overflow?
			if (v != 0) && (o < (math.MaxInt8 / v)) {
				panic(OverflowError{})
			}
		}
	}
	return v * o
}

func (v Int8Value) SaturatingMul(other NumberValue) NumberValue {
	o := other.(Int8Value)
	// INT32-C
	if v > 0 {
		if o > 0 {
			// positive * positive = positive. overflow?
			if v > (math.MaxInt8 / o) {
				return Int8Value(math.MaxInt8)
			}
		} else {
			// positive * negative = negative. underflow?
			if o < (math.MinInt8 / v) {
				return Int8Value(math.MinInt8)
			}
		}
	} else {
		if o > 0 {
			// negative * positive = negative. underflow?
			if v < (math.MinInt8 / o) {
				return Int8Value(math.MinInt8)
			}
		} else {
			// negative * negative = positive. overflow?
			if (v != 0) && (o < (math.MaxInt8 / v)) {
				return Int8Value(math.MaxInt8)
			}
		}
	}
	return v * o
}

func (v Int8Value) Div(other NumberValue) NumberValue {
	o := other.(Int8Value)
	// INT33-C
	// https://golang.org/ref/spec#Integer_operators
	if o == 0 {
		panic(DivisionByZeroError{})
	} else if (v == math.MinInt8) && (o == -1) {
		panic(OverflowError{})
	}
	return v / o
}

func (v Int8Value) SaturatingDiv(other NumberValue) NumberValue {
	o := other.(Int8Value)
	// INT33-C
	// https://golang.org/ref/spec#Integer_operators
	if o == 0 {
		panic(DivisionByZeroError{})
	} else if (v == math.MinInt8) && (o == -1) {
		return Int8Value(math.MaxInt8)
	}
	return v / o
}

func (v Int8Value) Less(other NumberValue) BoolValue {
	return v < other.(Int8Value)
}

func (v Int8Value) LessEqual(other NumberValue) BoolValue {
	return v <= other.(Int8Value)
}

func (v Int8Value) Greater(other NumberValue) BoolValue {
	return v > other.(Int8Value)
}

func (v Int8Value) GreaterEqual(other NumberValue) BoolValue {
	return v >= other.(Int8Value)
}

func (v Int8Value) Equal(other Value, _ *Interpreter, _ bool) bool {
	otherInt8, ok := other.(Int8Value)
	if !ok {
		return false
	}
	return v == otherInt8
}

func ConvertInt8(value Value) Int8Value {
	var res int8

	switch value := value.(type) {
	case BigNumberValue:
		v := value.ToBigInt()
		if v.Cmp(sema.Int8TypeMaxInt) > 0 {
			panic(OverflowError{})
		} else if v.Cmp(sema.Int8TypeMinInt) < 0 {
			panic(UnderflowError{})
		}
		res = int8(v.Int64())

	case NumberValue:
		v := value.ToInt()
		if v > math.MaxInt8 {
			panic(OverflowError{})
		} else if v < math.MinInt8 {
			panic(UnderflowError{})
		}
		res = int8(v)

	default:
		panic(errors.NewUnreachableError())
	}

	return Int8Value(res)
}

func (v Int8Value) BitwiseOr(other IntegerValue) IntegerValue {
	o := other.(Int8Value)
	return v | o
}

func (v Int8Value) BitwiseXor(other IntegerValue) IntegerValue {
	o := other.(Int8Value)
	return v ^ o
}

func (v Int8Value) BitwiseAnd(other IntegerValue) IntegerValue {
	o := other.(Int8Value)
	return v & o
}

func (v Int8Value) BitwiseLeftShift(other IntegerValue) IntegerValue {
	o := other.(Int8Value)
	return v << o
}

func (v Int8Value) BitwiseRightShift(other IntegerValue) IntegerValue {
	o := other.(Int8Value)
	return v >> o
}

func (v Int8Value) GetMember(_ *Interpreter, _ func() LocationRange, name string) Value {
	return getNumberValueMember(v, name)
}

func (Int8Value) SetMember(_ *Interpreter, _ func() LocationRange, _ string, _ Value) {
	panic(errors.NewUnreachableError())
}

func (v Int8Value) ToBigEndianBytes() []byte {
	return []byte{byte(v)}
}

func (v Int8Value) ConformsToDynamicType(_ *Interpreter, dynamicType DynamicType, _ TypeConformanceResults) bool {
	numberType, ok := dynamicType.(NumberDynamicType)
	return ok && sema.Int8Type.Equal(numberType.StaticType)
}

func (Int8Value) IsStorable() bool {
	return true
}

// Int16Value

type Int16Value int16

func (Int16Value) IsValue() {}

func (v Int16Value) Accept(interpreter *Interpreter, visitor Visitor) {
	visitor.VisitInt16Value(interpreter, v)
}

func (Int16Value) Walk(_ func(Value)) {
	// NO-OP
}

var int16DynamicType DynamicType = NumberDynamicType{sema.Int16Type}

func (Int16Value) DynamicType(_ *Interpreter, _ DynamicTypeResults) DynamicType {
	return int16DynamicType
}

func (Int16Value) StaticType() StaticType {
	return PrimitiveStaticTypeInt16
}

func (v Int16Value) Copy() Value {
	return v
}

func (Int16Value) GetOwner() *common.Address {
	// value is never owned
	return nil
}

func (Int16Value) SetOwner(_ *common.Address) {
	// NO-OP: value cannot be owned
}

func (Int16Value) IsModified() bool {
	return false
}

func (Int16Value) SetModified(_ bool) {
	// NO-OP
}

func (v Int16Value) String() string {
	return format.Int(int64(v))
}

func (v Int16Value) RecursiveString(_ StringResults) string {
	return v.String()
}

func (v Int16Value) KeyString() string {
	return strconv.FormatInt(int64(v), 10)
}

func (v Int16Value) ToInt() int {
	return int(v)
}

func (v Int16Value) Negate() NumberValue {
	// INT32-C
	if v == math.MinInt16 {
		panic(OverflowError{})
	}
	return -v
}

func (v Int16Value) Plus(other NumberValue) NumberValue {
	o := other.(Int16Value)
	// INT32-C
	if (o > 0) && (v > (math.MaxInt16 - o)) {
		panic(OverflowError{})
	} else if (o < 0) && (v < (math.MinInt16 - o)) {
		panic(UnderflowError{})
	}
	return v + o
}

func (v Int16Value) SaturatingPlus(other NumberValue) NumberValue {
	o := other.(Int16Value)
	// INT32-C
	if (o > 0) && (v > (math.MaxInt16 - o)) {
		return Int16Value(math.MaxInt16)
	} else if (o < 0) && (v < (math.MinInt16 - o)) {
		return Int16Value(math.MinInt16)
	}
	return v + o
}

func (v Int16Value) Minus(other NumberValue) NumberValue {
	o := other.(Int16Value)
	// INT32-C
	if (o > 0) && (v < (math.MinInt16 + o)) {
		panic(OverflowError{})
	} else if (o < 0) && (v > (math.MaxInt16 + o)) {
		panic(UnderflowError{})
	}
	return v - o
}

func (v Int16Value) SaturatingMinus(other NumberValue) NumberValue {
	o := other.(Int16Value)
	// INT32-C
	if (o > 0) && (v < (math.MinInt16 + o)) {
		return Int16Value(math.MinInt16)
	} else if (o < 0) && (v > (math.MaxInt16 + o)) {
		return Int16Value(math.MaxInt16)
	}
	return v - o
}

func (v Int16Value) Mod(other NumberValue) NumberValue {
	o := other.(Int16Value)
	// INT33-C
	if o == 0 {
		panic(DivisionByZeroError{})
	}
	return v % o
}

func (v Int16Value) Mul(other NumberValue) NumberValue {
	o := other.(Int16Value)
	// INT32-C
	if v > 0 {
		if o > 0 {
			// positive * positive = positive. overflow?
			if v > (math.MaxInt16 / o) {
				panic(OverflowError{})
			}
		} else {
			// positive * negative = negative. underflow?
			if o < (math.MinInt16 / v) {
				panic(UnderflowError{})
			}
		}
	} else {
		if o > 0 {
			// negative * positive = negative. underflow?
			if v < (math.MinInt16 / o) {
				panic(UnderflowError{})
			}
		} else {
			// negative * negative = positive. overflow?
			if (v != 0) && (o < (math.MaxInt16 / v)) {
				panic(OverflowError{})
			}
		}
	}
	return v * o
}

func (v Int16Value) SaturatingMul(other NumberValue) NumberValue {
	o := other.(Int16Value)
	// INT32-C
	if v > 0 {
		if o > 0 {
			// positive * positive = positive. overflow?
			if v > (math.MaxInt16 / o) {
				return Int16Value(math.MaxInt16)
			}
		} else {
			// positive * negative = negative. underflow?
			if o < (math.MinInt16 / v) {
				return Int16Value(math.MinInt16)
			}
		}
	} else {
		if o > 0 {
			// negative * positive = negative. underflow?
			if v < (math.MinInt16 / o) {
				return Int16Value(math.MinInt16)
			}
		} else {
			// negative * negative = positive. overflow?
			if (v != 0) && (o < (math.MaxInt16 / v)) {
				return Int16Value(math.MaxInt16)
			}
		}
	}
	return v * o
}

func (v Int16Value) Div(other NumberValue) NumberValue {
	o := other.(Int16Value)
	// INT33-C
	// https://golang.org/ref/spec#Integer_operators
	if o == 0 {
		panic(DivisionByZeroError{})
	} else if (v == math.MinInt16) && (o == -1) {
		panic(OverflowError{})
	}
	return v / o
}

func (v Int16Value) SaturatingDiv(other NumberValue) NumberValue {
	o := other.(Int16Value)
	// INT33-C
	// https://golang.org/ref/spec#Integer_operators
	if o == 0 {
		panic(DivisionByZeroError{})
	} else if (v == math.MinInt16) && (o == -1) {
		return Int16Value(math.MaxInt16)
	}
	return v / o
}

func (v Int16Value) Less(other NumberValue) BoolValue {
	return v < other.(Int16Value)
}

func (v Int16Value) LessEqual(other NumberValue) BoolValue {
	return v <= other.(Int16Value)
}

func (v Int16Value) Greater(other NumberValue) BoolValue {
	return v > other.(Int16Value)
}

func (v Int16Value) GreaterEqual(other NumberValue) BoolValue {
	return v >= other.(Int16Value)
}

func (v Int16Value) Equal(other Value, _ *Interpreter, _ bool) bool {
	otherInt16, ok := other.(Int16Value)
	if !ok {
		return false
	}
	return v == otherInt16
}

func ConvertInt16(value Value) Int16Value {
	var res int16

	switch value := value.(type) {
	case BigNumberValue:
		v := value.ToBigInt()
		if v.Cmp(sema.Int16TypeMaxInt) > 0 {
			panic(OverflowError{})
		} else if v.Cmp(sema.Int16TypeMinInt) < 0 {
			panic(UnderflowError{})
		}
		res = int16(v.Int64())

	case NumberValue:
		v := value.ToInt()
		if v > math.MaxInt16 {
			panic(OverflowError{})
		} else if v < math.MinInt16 {
			panic(UnderflowError{})
		}
		res = int16(v)

	default:
		panic(errors.NewUnreachableError())
	}

	return Int16Value(res)
}

func (v Int16Value) BitwiseOr(other IntegerValue) IntegerValue {
	o := other.(Int16Value)
	return v | o
}

func (v Int16Value) BitwiseXor(other IntegerValue) IntegerValue {
	o := other.(Int16Value)
	return v ^ o
}

func (v Int16Value) BitwiseAnd(other IntegerValue) IntegerValue {
	o := other.(Int16Value)
	return v & o
}

func (v Int16Value) BitwiseLeftShift(other IntegerValue) IntegerValue {
	o := other.(Int16Value)
	return v << o
}

func (v Int16Value) BitwiseRightShift(other IntegerValue) IntegerValue {
	o := other.(Int16Value)
	return v >> o
}

func (v Int16Value) GetMember(_ *Interpreter, _ func() LocationRange, name string) Value {
	return getNumberValueMember(v, name)
}

func (Int16Value) SetMember(_ *Interpreter, _ func() LocationRange, _ string, _ Value) {
	panic(errors.NewUnreachableError())
}

func (v Int16Value) ToBigEndianBytes() []byte {
	b := make([]byte, 2)
	binary.BigEndian.PutUint16(b, uint16(v))
	return b
}

func (v Int16Value) ConformsToDynamicType(_ *Interpreter, dynamicType DynamicType, _ TypeConformanceResults) bool {
	numberType, ok := dynamicType.(NumberDynamicType)
	return ok && sema.Int16Type.Equal(numberType.StaticType)
}

func (Int16Value) IsStorable() bool {
	return true
}

// Int32Value

type Int32Value int32

func (Int32Value) IsValue() {}

func (v Int32Value) Accept(interpreter *Interpreter, visitor Visitor) {
	visitor.VisitInt32Value(interpreter, v)
}

func (Int32Value) Walk(_ func(Value)) {
	// NO-OP
}

var int32DynamicType DynamicType = NumberDynamicType{sema.Int32Type}

func (Int32Value) DynamicType(_ *Interpreter, _ DynamicTypeResults) DynamicType {
	return int32DynamicType
}

func (Int32Value) StaticType() StaticType {
	return PrimitiveStaticTypeInt32
}

func (v Int32Value) Copy() Value {
	return v
}

func (Int32Value) GetOwner() *common.Address {
	// value is never owned
	return nil
}

func (Int32Value) SetOwner(_ *common.Address) {
	// NO-OP: value cannot be owned
}

func (Int32Value) IsModified() bool {
	return false
}

func (Int32Value) SetModified(_ bool) {
	// NO-OP
}

func (v Int32Value) String() string {
	return format.Int(int64(v))
}

func (v Int32Value) RecursiveString(_ StringResults) string {
	return v.String()
}

func (v Int32Value) KeyString() string {
	return strconv.FormatInt(int64(v), 10)
}

func (v Int32Value) ToInt() int {
	return int(v)
}

func (v Int32Value) Negate() NumberValue {
	// INT32-C
	if v == math.MinInt32 {
		panic(OverflowError{})
	}
	return -v
}

func (v Int32Value) Plus(other NumberValue) NumberValue {
	o := other.(Int32Value)
	// INT32-C
	if (o > 0) && (v > (math.MaxInt32 - o)) {
		panic(OverflowError{})
	} else if (o < 0) && (v < (math.MinInt32 - o)) {
		panic(UnderflowError{})
	}
	return v + o
}

func (v Int32Value) SaturatingPlus(other NumberValue) NumberValue {
	o := other.(Int32Value)
	// INT32-C
	if (o > 0) && (v > (math.MaxInt32 - o)) {
		return Int32Value(math.MaxInt32)
	} else if (o < 0) && (v < (math.MinInt32 - o)) {
		return Int32Value(math.MinInt32)
	}
	return v + o
}

func (v Int32Value) Minus(other NumberValue) NumberValue {
	o := other.(Int32Value)
	// INT32-C
	if (o > 0) && (v < (math.MinInt32 + o)) {
		panic(OverflowError{})
	} else if (o < 0) && (v > (math.MaxInt32 + o)) {
		panic(UnderflowError{})
	}
	return v - o
}

func (v Int32Value) SaturatingMinus(other NumberValue) NumberValue {
	o := other.(Int32Value)
	// INT32-C
	if (o > 0) && (v < (math.MinInt32 + o)) {
		return Int32Value(math.MinInt32)
	} else if (o < 0) && (v > (math.MaxInt32 + o)) {
		return Int32Value(math.MaxInt32)
	}
	return v - o
}

func (v Int32Value) Mod(other NumberValue) NumberValue {
	o := other.(Int32Value)
	// INT33-C
	if o == 0 {
		panic(DivisionByZeroError{})
	}
	return v % o
}

func (v Int32Value) Mul(other NumberValue) NumberValue {
	o := other.(Int32Value)
	// INT32-C
	if v > 0 {
		if o > 0 {
			// positive * positive = positive. overflow?
			if v > (math.MaxInt32 / o) {
				panic(OverflowError{})
			}
		} else {
			// positive * negative = negative. underflow?
			if o < (math.MinInt32 / v) {
				panic(UnderflowError{})
			}
		}
	} else {
		if o > 0 {
			// negative * positive = negative. underflow?
			if v < (math.MinInt32 / o) {
				panic(UnderflowError{})
			}
		} else {
			// negative * negative = positive. overflow?
			if (v != 0) && (o < (math.MaxInt32 / v)) {
				panic(OverflowError{})
			}
		}
	}
	return v * o
}

func (v Int32Value) SaturatingMul(other NumberValue) NumberValue {
	o := other.(Int32Value)
	// INT32-C
	if v > 0 {
		if o > 0 {
			// positive * positive = positive. overflow?
			if v > (math.MaxInt32 / o) {
				return Int32Value(math.MaxInt32)
			}
		} else {
			// positive * negative = negative. underflow?
			if o < (math.MinInt32 / v) {
				return Int32Value(math.MinInt32)
			}
		}
	} else {
		if o > 0 {
			// negative * positive = negative. underflow?
			if v < (math.MinInt32 / o) {
				return Int32Value(math.MinInt32)
			}
		} else {
			// negative * negative = positive. overflow?
			if (v != 0) && (o < (math.MaxInt32 / v)) {
				return Int32Value(math.MaxInt32)
			}
		}
	}
	return v * o
}

func (v Int32Value) Div(other NumberValue) NumberValue {
	o := other.(Int32Value)
	// INT33-C
	// https://golang.org/ref/spec#Integer_operators
	if o == 0 {
		panic(DivisionByZeroError{})
	} else if (v == math.MinInt32) && (o == -1) {
		panic(OverflowError{})
	}
	return v / o
}

func (v Int32Value) SaturatingDiv(other NumberValue) NumberValue {
	o := other.(Int32Value)
	// INT33-C
	// https://golang.org/ref/spec#Integer_operators
	if o == 0 {
		panic(DivisionByZeroError{})
	} else if (v == math.MinInt32) && (o == -1) {
		return Int32Value(math.MaxInt32)
	}
	return v / o
}

func (v Int32Value) Less(other NumberValue) BoolValue {
	return v < other.(Int32Value)
}

func (v Int32Value) LessEqual(other NumberValue) BoolValue {
	return v <= other.(Int32Value)
}

func (v Int32Value) Greater(other NumberValue) BoolValue {
	return v > other.(Int32Value)
}

func (v Int32Value) GreaterEqual(other NumberValue) BoolValue {
	return v >= other.(Int32Value)
}

func (v Int32Value) Equal(other Value, _ *Interpreter, _ bool) bool {
	otherInt32, ok := other.(Int32Value)
	if !ok {
		return false
	}
	return v == otherInt32
}

func ConvertInt32(value Value) Int32Value {
	var res int32

	switch value := value.(type) {
	case BigNumberValue:
		v := value.ToBigInt()
		if v.Cmp(sema.Int32TypeMaxInt) > 0 {
			panic(OverflowError{})
		} else if v.Cmp(sema.Int32TypeMinInt) < 0 {
			panic(UnderflowError{})
		}
		res = int32(v.Int64())

	case NumberValue:
		v := value.ToInt()
		if v > math.MaxInt32 {
			panic(OverflowError{})
		} else if v < math.MinInt32 {
			panic(UnderflowError{})
		}
		res = int32(v)

	default:
		panic(errors.NewUnreachableError())
	}

	return Int32Value(res)
}

func (v Int32Value) BitwiseOr(other IntegerValue) IntegerValue {
	o := other.(Int32Value)
	return v | o
}

func (v Int32Value) BitwiseXor(other IntegerValue) IntegerValue {
	o := other.(Int32Value)
	return v ^ o
}

func (v Int32Value) BitwiseAnd(other IntegerValue) IntegerValue {
	o := other.(Int32Value)
	return v & o
}

func (v Int32Value) BitwiseLeftShift(other IntegerValue) IntegerValue {
	o := other.(Int32Value)
	return v << o
}

func (v Int32Value) BitwiseRightShift(other IntegerValue) IntegerValue {
	o := other.(Int32Value)
	return v >> o
}

func (v Int32Value) GetMember(_ *Interpreter, _ func() LocationRange, name string) Value {
	return getNumberValueMember(v, name)
}

func (Int32Value) SetMember(_ *Interpreter, _ func() LocationRange, _ string, _ Value) {
	panic(errors.NewUnreachableError())
}

func (v Int32Value) ToBigEndianBytes() []byte {
	b := make([]byte, 4)
	binary.BigEndian.PutUint32(b, uint32(v))
	return b
}

func (v Int32Value) ConformsToDynamicType(_ *Interpreter, dynamicType DynamicType, _ TypeConformanceResults) bool {
	numberType, ok := dynamicType.(NumberDynamicType)
	return ok && sema.Int32Type.Equal(numberType.StaticType)
}

func (Int32Value) IsStorable() bool {
	return true
}

// Int64Value

type Int64Value int64

func (Int64Value) IsValue() {}

func (v Int64Value) Accept(interpreter *Interpreter, visitor Visitor) {
	visitor.VisitInt64Value(interpreter, v)
}

func (Int64Value) Walk(_ func(Value)) {
	// NO-OP
}

var int64DynamicType DynamicType = NumberDynamicType{sema.Int64Type}

func (Int64Value) DynamicType(_ *Interpreter, _ DynamicTypeResults) DynamicType {
	return int64DynamicType
}

func (Int64Value) StaticType() StaticType {
	return PrimitiveStaticTypeInt64
}

func (v Int64Value) Copy() Value {
	return v
}

func (Int64Value) GetOwner() *common.Address {
	// value is never owned
	return nil
}

func (Int64Value) SetOwner(_ *common.Address) {
	// NO-OP: value cannot be owned
}

func (Int64Value) IsModified() bool {
	return false
}

func (Int64Value) SetModified(_ bool) {
	// NO-OP
}

func (v Int64Value) String() string {
	return format.Int(int64(v))
}

func (v Int64Value) RecursiveString(_ StringResults) string {
	return v.String()
}

func (v Int64Value) KeyString() string {
	return strconv.FormatInt(int64(v), 10)
}

func (v Int64Value) ToInt() int {
	return int(v)
}

func (v Int64Value) Negate() NumberValue {
	// INT32-C
	if v == math.MinInt64 {
		panic(OverflowError{})
	}
	return -v
}

func safeAddInt64(a, b int64) int64 {
	// INT32-C
	if (b > 0) && (a > (math.MaxInt64 - b)) {
		panic(OverflowError{})
	} else if (b < 0) && (a < (math.MinInt64 - b)) {
		panic(UnderflowError{})
	}
	return a + b
}

func (v Int64Value) Plus(other NumberValue) NumberValue {
	o := other.(Int64Value)
	return Int64Value(safeAddInt64(int64(v), int64(o)))
}

func (v Int64Value) SaturatingPlus(other NumberValue) NumberValue {
	o := other.(Int64Value)
	// INT32-C
	if (o > 0) && (v > (math.MaxInt64 - o)) {
		return Int64Value(math.MaxInt64)
	} else if (o < 0) && (v < (math.MinInt64 - o)) {
		return Int64Value(math.MinInt64)
	}
	return v + o
}

func (v Int64Value) Minus(other NumberValue) NumberValue {
	o := other.(Int64Value)
	// INT32-C
	if (o > 0) && (v < (math.MinInt64 + o)) {
		panic(OverflowError{})
	} else if (o < 0) && (v > (math.MaxInt64 + o)) {
		panic(UnderflowError{})
	}
	return v - o
}

func (v Int64Value) SaturatingMinus(other NumberValue) NumberValue {
	o := other.(Int64Value)
	// INT32-C
	if (o > 0) && (v < (math.MinInt64 + o)) {
		return Int64Value(math.MinInt64)
	} else if (o < 0) && (v > (math.MaxInt64 + o)) {
		return Int64Value(math.MaxInt64)
	}
	return v - o
}

func (v Int64Value) Mod(other NumberValue) NumberValue {
	o := other.(Int64Value)
	// INT33-C
	if o == 0 {
		panic(DivisionByZeroError{})
	}
	return v % o
}

func (v Int64Value) Mul(other NumberValue) NumberValue {
	o := other.(Int64Value)
	// INT32-C
	if v > 0 {
		if o > 0 {
			// positive * positive = positive. overflow?
			if v > (math.MaxInt64 / o) {
				panic(OverflowError{})
			}
		} else {
			// positive * negative = negative. underflow?
			if o < (math.MinInt64 / v) {
				panic(UnderflowError{})
			}
		}
	} else {
		if o > 0 {
			// negative * positive = negative. underflow?
			if v < (math.MinInt64 / o) {
				panic(UnderflowError{})
			}
		} else {
			// negative * negative = positive. overflow?
			if (v != 0) && (o < (math.MaxInt64 / v)) {
				panic(OverflowError{})
			}
		}
	}
	return v * o
}

func (v Int64Value) SaturatingMul(other NumberValue) NumberValue {
	o := other.(Int64Value)
	// INT32-C
	if v > 0 {
		if o > 0 {
			// positive * positive = positive. overflow?
			if v > (math.MaxInt64 / o) {
				return Int64Value(math.MaxInt64)
			}
		} else {
			// positive * negative = negative. underflow?
			if o < (math.MinInt64 / v) {
				return Int64Value(math.MinInt64)
			}
		}
	} else {
		if o > 0 {
			// negative * positive = negative. underflow?
			if v < (math.MinInt64 / o) {
				return Int64Value(math.MinInt64)
			}
		} else {
			// negative * negative = positive. overflow?
			if (v != 0) && (o < (math.MaxInt64 / v)) {
				return Int64Value(math.MaxInt64)
			}
		}
	}
	return v * o
}

func (v Int64Value) Div(other NumberValue) NumberValue {
	o := other.(Int64Value)
	// INT33-C
	// https://golang.org/ref/spec#Integer_operators
	if o == 0 {
		panic(DivisionByZeroError{})
	} else if (v == math.MinInt64) && (o == -1) {
		panic(OverflowError{})
	}
	return v / o
}

func (v Int64Value) SaturatingDiv(other NumberValue) NumberValue {
	o := other.(Int64Value)
	// INT33-C
	// https://golang.org/ref/spec#Integer_operators
	if o == 0 {
		panic(DivisionByZeroError{})
	} else if (v == math.MinInt64) && (o == -1) {
		return Int64Value(math.MaxInt64)
	}
	return v / o
}

func (v Int64Value) Less(other NumberValue) BoolValue {
	return v < other.(Int64Value)
}

func (v Int64Value) LessEqual(other NumberValue) BoolValue {
	return v <= other.(Int64Value)
}

func (v Int64Value) Greater(other NumberValue) BoolValue {
	return v > other.(Int64Value)
}

func (v Int64Value) GreaterEqual(other NumberValue) BoolValue {
	return v >= other.(Int64Value)
}

func (v Int64Value) Equal(other Value, _ *Interpreter, _ bool) bool {
	otherInt64, ok := other.(Int64Value)
	if !ok {
		return false
	}
	return v == otherInt64
}

func ConvertInt64(value Value) Int64Value {
	var res int64

	switch value := value.(type) {
	case BigNumberValue:
		v := value.ToBigInt()
		if v.Cmp(sema.Int64TypeMaxInt) > 0 {
			panic(OverflowError{})
		} else if v.Cmp(sema.Int64TypeMinInt) < 0 {
			panic(UnderflowError{})
		}
		res = v.Int64()

	case NumberValue:
		v := value.ToInt()
		res = int64(v)

	default:
		panic(errors.NewUnreachableError())
	}

	return Int64Value(res)
}

func (v Int64Value) BitwiseOr(other IntegerValue) IntegerValue {
	o := other.(Int64Value)
	return v | o
}

func (v Int64Value) BitwiseXor(other IntegerValue) IntegerValue {
	o := other.(Int64Value)
	return v ^ o
}

func (v Int64Value) BitwiseAnd(other IntegerValue) IntegerValue {
	o := other.(Int64Value)
	return v & o
}

func (v Int64Value) BitwiseLeftShift(other IntegerValue) IntegerValue {
	o := other.(Int64Value)
	return v << o
}

func (v Int64Value) BitwiseRightShift(other IntegerValue) IntegerValue {
	o := other.(Int64Value)
	return v >> o
}

func (v Int64Value) GetMember(_ *Interpreter, _ func() LocationRange, name string) Value {
	return getNumberValueMember(v, name)
}

func (Int64Value) SetMember(_ *Interpreter, _ func() LocationRange, _ string, _ Value) {
	panic(errors.NewUnreachableError())
}

func (v Int64Value) ToBigEndianBytes() []byte {
	b := make([]byte, 8)
	binary.BigEndian.PutUint64(b, uint64(v))
	return b
}

func (v Int64Value) ConformsToDynamicType(_ *Interpreter, dynamicType DynamicType, _ TypeConformanceResults) bool {
	numberType, ok := dynamicType.(NumberDynamicType)
	return ok && sema.Int64Type.Equal(numberType.StaticType)
}

func (Int64Value) IsStorable() bool {
	return true
}

// Int128Value

type Int128Value struct {
	BigInt *big.Int
}

func NewInt128ValueFromInt64(value int64) Int128Value {
	return NewInt128ValueFromBigInt(big.NewInt(value))
}

func NewInt128ValueFromBigInt(value *big.Int) Int128Value {
	return Int128Value{BigInt: value}
}
func (v Int128Value) IsValue() {}

func (v Int128Value) Accept(interpreter *Interpreter, visitor Visitor) {
	visitor.VisitInt128Value(interpreter, v)
}

func (Int128Value) Walk(_ func(Value)) {
	// NO-OP
}

var int128DynamicType DynamicType = NumberDynamicType{sema.Int128Type}

func (Int128Value) DynamicType(_ *Interpreter, _ DynamicTypeResults) DynamicType {
	return int128DynamicType
}

func (Int128Value) StaticType() StaticType {
	return PrimitiveStaticTypeInt128
}

func (v Int128Value) Copy() Value {
	return Int128Value{BigInt: new(big.Int).Set(v.BigInt)}
}

func (Int128Value) GetOwner() *common.Address {
	// value is never owned
	return nil
}

func (Int128Value) SetOwner(_ *common.Address) {
	// NO-OP: value cannot be owned
}

func (Int128Value) IsModified() bool {
	return false
}

func (Int128Value) SetModified(_ bool) {
	// NO-OP
}

func (v Int128Value) ToInt() int {
	// TODO: handle overflow
	return int(v.BigInt.Int64())
}

func (v Int128Value) ToBigInt() *big.Int {
	return new(big.Int).Set(v.BigInt)
}

func (v Int128Value) String() string {
	return format.BigInt(v.BigInt)
}

func (v Int128Value) RecursiveString(_ StringResults) string {
	return v.String()
}

func (v Int128Value) KeyString() string {
	return v.BigInt.String()
}

func (v Int128Value) Negate() NumberValue {
	// INT32-C
	//   if v == Int128TypeMinIntBig {
	//       ...
	//   }
	if v.BigInt.Cmp(sema.Int128TypeMinIntBig) == 0 {
		panic(OverflowError{})
	}
	return Int128Value{new(big.Int).Neg(v.BigInt)}
}

func (v Int128Value) Plus(other NumberValue) NumberValue {
	o := other.(Int128Value)
	// Given that this value is backed by an arbitrary size integer,
	// we can just add and check the range of the result.
	//
	// If Go gains a native int128 type and we switch this value
	// to be based on it, then we need to follow INT32-C:
	//
	//   if (o > 0) && (v > (Int128TypeMaxIntBig - o)) {
	//       ...
	//   } else if (o < 0) && (v < (Int128TypeMinIntBig - o)) {
	//       ...
	//   }
	//
	res := new(big.Int)
	res.Add(v.BigInt, o.BigInt)
	if res.Cmp(sema.Int128TypeMinIntBig) < 0 {
		panic(UnderflowError{})
	} else if res.Cmp(sema.Int128TypeMaxIntBig) > 0 {
		panic(OverflowError{})
	}
	return Int128Value{res}
}

func (v Int128Value) SaturatingPlus(other NumberValue) NumberValue {
	o := other.(Int128Value)
	// Given that this value is backed by an arbitrary size integer,
	// we can just add and check the range of the result.
	//
	// If Go gains a native int128 type and we switch this value
	// to be based on it, then we need to follow INT32-C:
	//
	//   if (o > 0) && (v > (Int128TypeMaxIntBig - o)) {
	//       ...
	//   } else if (o < 0) && (v < (Int128TypeMinIntBig - o)) {
	//       ...
	//   }
	//
	res := new(big.Int)
	res.Add(v.BigInt, o.BigInt)
	if res.Cmp(sema.Int128TypeMinIntBig) < 0 {
		return Int128Value{sema.Int128TypeMinIntBig}
	} else if res.Cmp(sema.Int128TypeMaxIntBig) > 0 {
		return Int128Value{sema.Int128TypeMaxIntBig}
	}
	return Int128Value{res}
}

func (v Int128Value) Minus(other NumberValue) NumberValue {
	o := other.(Int128Value)
	// Given that this value is backed by an arbitrary size integer,
	// we can just subtract and check the range of the result.
	//
	// If Go gains a native int128 type and we switch this value
	// to be based on it, then we need to follow INT32-C:
	//
	//   if (o > 0) && (v < (Int128TypeMinIntBig + o)) {
	// 	     ...
	//   } else if (o < 0) && (v > (Int128TypeMaxIntBig + o)) {
	//       ...
	//   }
	//
	res := new(big.Int)
	res.Sub(v.BigInt, o.BigInt)
	if res.Cmp(sema.Int128TypeMinIntBig) < 0 {
		panic(UnderflowError{})
	} else if res.Cmp(sema.Int128TypeMaxIntBig) > 0 {
		panic(OverflowError{})
	}
	return Int128Value{res}
}

func (v Int128Value) SaturatingMinus(other NumberValue) NumberValue {
	o := other.(Int128Value)
	// Given that this value is backed by an arbitrary size integer,
	// we can just subtract and check the range of the result.
	//
	// If Go gains a native int128 type and we switch this value
	// to be based on it, then we need to follow INT32-C:
	//
	//   if (o > 0) && (v < (Int128TypeMinIntBig + o)) {
	// 	     ...
	//   } else if (o < 0) && (v > (Int128TypeMaxIntBig + o)) {
	//       ...
	//   }
	//
	res := new(big.Int)
	res.Sub(v.BigInt, o.BigInt)
	if res.Cmp(sema.Int128TypeMinIntBig) < 0 {
		return Int128Value{sema.Int128TypeMinIntBig}
	} else if res.Cmp(sema.Int128TypeMaxIntBig) > 0 {
		return Int128Value{sema.Int128TypeMaxIntBig}
	}
	return Int128Value{res}
}

func (v Int128Value) Mod(other NumberValue) NumberValue {
	o := other.(Int128Value)
	res := new(big.Int)
	// INT33-C
	if o.BigInt.Cmp(res) == 0 {
		panic(DivisionByZeroError{})
	}
	res.Rem(v.BigInt, o.BigInt)
	return Int128Value{res}
}

func (v Int128Value) Mul(other NumberValue) NumberValue {
	o := other.(Int128Value)
	res := new(big.Int)
	res.Mul(v.BigInt, o.BigInt)
	if res.Cmp(sema.Int128TypeMinIntBig) < 0 {
		panic(UnderflowError{})
	} else if res.Cmp(sema.Int128TypeMaxIntBig) > 0 {
		panic(OverflowError{})
	}
	return Int128Value{res}
}

func (v Int128Value) SaturatingMul(other NumberValue) NumberValue {
	o := other.(Int128Value)
	res := new(big.Int)
	res.Mul(v.BigInt, o.BigInt)
	if res.Cmp(sema.Int128TypeMinIntBig) < 0 {
		return Int128Value{sema.Int128TypeMinIntBig}
	} else if res.Cmp(sema.Int128TypeMaxIntBig) > 0 {
		return Int128Value{sema.Int128TypeMaxIntBig}
	}
	return Int128Value{res}
}

func (v Int128Value) Div(other NumberValue) NumberValue {
	o := other.(Int128Value)
	res := new(big.Int)
	// INT33-C:
	//   if o == 0 {
	//       ...
	//   } else if (v == Int128TypeMinIntBig) && (o == -1) {
	//       ...
	//   }
	if o.BigInt.Cmp(res) == 0 {
		panic(DivisionByZeroError{})
	}
	res.SetInt64(-1)
	if (v.BigInt.Cmp(sema.Int128TypeMinIntBig) == 0) && (o.BigInt.Cmp(res) == 0) {
		panic(OverflowError{})
	}
	res.Div(v.BigInt, o.BigInt)
	return Int128Value{res}
}

func (v Int128Value) SaturatingDiv(other NumberValue) NumberValue {
	o := other.(Int128Value)
	res := new(big.Int)
	// INT33-C:
	//   if o == 0 {
	//       ...
	//   } else if (v == Int128TypeMinIntBig) && (o == -1) {
	//       ...
	//   }
	if o.BigInt.Cmp(res) == 0 {
		panic(DivisionByZeroError{})
	}
	res.SetInt64(-1)
	if (v.BigInt.Cmp(sema.Int128TypeMinIntBig) == 0) && (o.BigInt.Cmp(res) == 0) {
		return Int128Value{sema.Int128TypeMaxIntBig}
	}
	res.Div(v.BigInt, o.BigInt)
	return Int128Value{res}
}

func (v Int128Value) Less(other NumberValue) BoolValue {
	cmp := v.BigInt.Cmp(other.(Int128Value).BigInt)
	return cmp == -1
}

func (v Int128Value) LessEqual(other NumberValue) BoolValue {
	cmp := v.BigInt.Cmp(other.(Int128Value).BigInt)
	return cmp <= 0
}

func (v Int128Value) Greater(other NumberValue) BoolValue {
	cmp := v.BigInt.Cmp(other.(Int128Value).BigInt)
	return cmp == 1
}

func (v Int128Value) GreaterEqual(other NumberValue) BoolValue {
	cmp := v.BigInt.Cmp(other.(Int128Value).BigInt)
	return cmp >= 0
}

func (v Int128Value) Equal(other Value, _ *Interpreter, _ bool) bool {
	otherInt, ok := other.(Int128Value)
	if !ok {
		return false
	}
	cmp := v.BigInt.Cmp(otherInt.BigInt)
	return cmp == 0
}

func ConvertInt128(value Value) Int128Value {
	var v *big.Int

	switch value := value.(type) {
	case BigNumberValue:
		v = value.ToBigInt()

	case NumberValue:
		v = big.NewInt(int64(value.ToInt()))

	default:
		panic(errors.NewUnreachableError())
	}

	if v.Cmp(sema.Int128TypeMaxIntBig) > 0 {
		panic(OverflowError{})
	} else if v.Cmp(sema.Int128TypeMinIntBig) < 0 {
		panic(UnderflowError{})
	}

	return NewInt128ValueFromBigInt(v)
}

func (v Int128Value) BitwiseOr(other IntegerValue) IntegerValue {
	o := other.(Int128Value)
	res := new(big.Int)
	res.Or(v.BigInt, o.BigInt)
	return Int128Value{res}
}

func (v Int128Value) BitwiseXor(other IntegerValue) IntegerValue {
	o := other.(Int128Value)
	res := new(big.Int)
	res.Xor(v.BigInt, o.BigInt)
	return Int128Value{res}
}

func (v Int128Value) BitwiseAnd(other IntegerValue) IntegerValue {
	o := other.(Int128Value)
	res := new(big.Int)
	res.And(v.BigInt, o.BigInt)
	return Int128Value{res}
}

func (v Int128Value) BitwiseLeftShift(other IntegerValue) IntegerValue {
	o := other.(Int128Value)
	res := new(big.Int)
	if o.BigInt.Sign() < 0 {
		panic(UnderflowError{})
	}
	if !o.BigInt.IsUint64() {
		panic(OverflowError{})
	}
	res.Lsh(v.BigInt, uint(o.BigInt.Uint64()))
	return Int128Value{res}
}

func (v Int128Value) BitwiseRightShift(other IntegerValue) IntegerValue {
	o := other.(Int128Value)
	res := new(big.Int)
	if o.BigInt.Sign() < 0 {
		panic(UnderflowError{})
	}
	if !o.BigInt.IsUint64() {
		panic(OverflowError{})
	}
	res.Rsh(v.BigInt, uint(o.BigInt.Uint64()))
	return Int128Value{res}
}

func (v Int128Value) GetMember(_ *Interpreter, _ func() LocationRange, name string) Value {
	return getNumberValueMember(v, name)
}

func (Int128Value) SetMember(_ *Interpreter, _ func() LocationRange, _ string, _ Value) {
	panic(errors.NewUnreachableError())
}

func (v Int128Value) ToBigEndianBytes() []byte {
	return SignedBigIntToBigEndianBytes(v.BigInt)
}

func (v Int128Value) ConformsToDynamicType(_ *Interpreter, dynamicType DynamicType, _ TypeConformanceResults) bool {
	numberType, ok := dynamicType.(NumberDynamicType)
	return ok && sema.Int128Type.Equal(numberType.StaticType)
}

func (Int128Value) IsStorable() bool {
	return true
}

// Int256Value

type Int256Value struct {
	BigInt *big.Int
}

func NewInt256ValueFromInt64(value int64) Int256Value {
	return NewInt256ValueFromBigInt(big.NewInt(value))
}

func NewInt256ValueFromBigInt(value *big.Int) Int256Value {
	return Int256Value{BigInt: value}
}

func (v Int256Value) IsValue() {}

func (v Int256Value) Accept(interpreter *Interpreter, visitor Visitor) {
	visitor.VisitInt256Value(interpreter, v)
}

func (Int256Value) Walk(_ func(Value)) {
	// NO-OP
}

var int256DynamicType DynamicType = NumberDynamicType{sema.Int256Type}

func (Int256Value) DynamicType(_ *Interpreter, _ DynamicTypeResults) DynamicType {
	return int256DynamicType
}

func (Int256Value) StaticType() StaticType {
	return PrimitiveStaticTypeInt256
}

func (v Int256Value) Copy() Value {
	return Int256Value{new(big.Int).Set(v.BigInt)}
}

func (Int256Value) GetOwner() *common.Address {
	// value is never owned
	return nil
}

func (Int256Value) SetOwner(_ *common.Address) {
	// NO-OP: value cannot be owned
}

func (Int256Value) IsModified() bool {
	return false
}

func (Int256Value) SetModified(_ bool) {
	// NO-OP
}

func (v Int256Value) ToInt() int {
	// TODO: handle overflow
	return int(v.BigInt.Int64())
}

func (v Int256Value) ToBigInt() *big.Int {
	return new(big.Int).Set(v.BigInt)
}

func (v Int256Value) String() string {
	return format.BigInt(v.BigInt)
}

func (v Int256Value) RecursiveString(_ StringResults) string {
	return v.String()
}

func (v Int256Value) KeyString() string {
	return v.BigInt.String()
}

func (v Int256Value) Negate() NumberValue {
	// INT32-C
	//   if v == Int256TypeMinIntBig {
	//       ...
	//   }
	if v.BigInt.Cmp(sema.Int256TypeMinIntBig) == 0 {
		panic(OverflowError{})
	}
	return Int256Value{BigInt: new(big.Int).Neg(v.BigInt)}
}

func (v Int256Value) Plus(other NumberValue) NumberValue {
	o := other.(Int256Value)
	// Given that this value is backed by an arbitrary size integer,
	// we can just add and check the range of the result.
	//
	// If Go gains a native int256 type and we switch this value
	// to be based on it, then we need to follow INT32-C:
	//
	//   if (o > 0) && (v > (Int256TypeMaxIntBig - o)) {
	//       ...
	//   } else if (o < 0) && (v < (Int256TypeMinIntBig - o)) {
	//       ...
	//   }
	//
	res := new(big.Int)
	res.Add(v.BigInt, o.BigInt)
	if res.Cmp(sema.Int256TypeMinIntBig) < 0 {
		panic(UnderflowError{})
	} else if res.Cmp(sema.Int256TypeMaxIntBig) > 0 {
		panic(OverflowError{})
	}
	return Int256Value{res}
}

func (v Int256Value) SaturatingPlus(other NumberValue) NumberValue {
	o := other.(Int256Value)
	// Given that this value is backed by an arbitrary size integer,
	// we can just add and check the range of the result.
	//
	// If Go gains a native int256 type and we switch this value
	// to be based on it, then we need to follow INT32-C:
	//
	//   if (o > 0) && (v > (Int256TypeMaxIntBig - o)) {
	//       ...
	//   } else if (o < 0) && (v < (Int256TypeMinIntBig - o)) {
	//       ...
	//   }
	//
	res := new(big.Int)
	res.Add(v.BigInt, o.BigInt)
	if res.Cmp(sema.Int256TypeMinIntBig) < 0 {
		return Int256Value{sema.Int256TypeMinIntBig}
	} else if res.Cmp(sema.Int256TypeMaxIntBig) > 0 {
		return Int256Value{sema.Int256TypeMaxIntBig}
	}
	return Int256Value{res}
}

func (v Int256Value) Minus(other NumberValue) NumberValue {
	o := other.(Int256Value)
	// Given that this value is backed by an arbitrary size integer,
	// we can just subtract and check the range of the result.
	//
	// If Go gains a native int256 type and we switch this value
	// to be based on it, then we need to follow INT32-C:
	//
	//   if (o > 0) && (v < (Int256TypeMinIntBig + o)) {
	// 	     ...
	//   } else if (o < 0) && (v > (Int256TypeMaxIntBig + o)) {
	//       ...
	//   }
	//
	res := new(big.Int)
	res.Sub(v.BigInt, o.BigInt)
	if res.Cmp(sema.Int256TypeMinIntBig) < 0 {
		panic(UnderflowError{})
	} else if res.Cmp(sema.Int256TypeMaxIntBig) > 0 {
		panic(OverflowError{})
	}
	return Int256Value{res}
}

func (v Int256Value) SaturatingMinus(other NumberValue) NumberValue {
	o := other.(Int256Value)
	// Given that this value is backed by an arbitrary size integer,
	// we can just subtract and check the range of the result.
	//
	// If Go gains a native int256 type and we switch this value
	// to be based on it, then we need to follow INT32-C:
	//
	//   if (o > 0) && (v < (Int256TypeMinIntBig + o)) {
	// 	     ...
	//   } else if (o < 0) && (v > (Int256TypeMaxIntBig + o)) {
	//       ...
	//   }
	//
	res := new(big.Int)
	res.Sub(v.BigInt, o.BigInt)
	if res.Cmp(sema.Int256TypeMinIntBig) < 0 {
		return Int256Value{sema.Int256TypeMinIntBig}
	} else if res.Cmp(sema.Int256TypeMaxIntBig) > 0 {
		return Int256Value{sema.Int256TypeMaxIntBig}
	}
	return Int256Value{res}
}

func (v Int256Value) Mod(other NumberValue) NumberValue {
	o := other.(Int256Value)
	res := new(big.Int)
	// INT33-C
	if o.BigInt.Cmp(res) == 0 {
		panic(DivisionByZeroError{})
	}
	res.Rem(v.BigInt, o.BigInt)
	return Int256Value{res}
}

func (v Int256Value) Mul(other NumberValue) NumberValue {
	o := other.(Int256Value)
	res := new(big.Int)
	res.Mul(v.BigInt, o.BigInt)
	if res.Cmp(sema.Int256TypeMinIntBig) < 0 {
		panic(UnderflowError{})
	} else if res.Cmp(sema.Int256TypeMaxIntBig) > 0 {
		panic(OverflowError{})
	}
	return Int256Value{res}
}

func (v Int256Value) SaturatingMul(other NumberValue) NumberValue {
	o := other.(Int256Value)
	res := new(big.Int)
	res.Mul(v.BigInt, o.BigInt)
	if res.Cmp(sema.Int256TypeMinIntBig) < 0 {
		return Int256Value{sema.Int256TypeMinIntBig}
	} else if res.Cmp(sema.Int256TypeMaxIntBig) > 0 {
		return Int256Value{sema.Int256TypeMaxIntBig}
	}
	return Int256Value{res}
}

func (v Int256Value) Div(other NumberValue) NumberValue {
	o := other.(Int256Value)
	res := new(big.Int)
	// INT33-C:
	//   if o == 0 {
	//       ...
	//   } else if (v == Int256TypeMinIntBig) && (o == -1) {
	//       ...
	//   }
	if o.BigInt.Cmp(res) == 0 {
		panic(DivisionByZeroError{})
	}
	res.SetInt64(-1)
	if (v.BigInt.Cmp(sema.Int256TypeMinIntBig) == 0) && (o.BigInt.Cmp(res) == 0) {
		panic(OverflowError{})
	}
	res.Div(v.BigInt, o.BigInt)
	return Int256Value{res}
}

func (v Int256Value) SaturatingDiv(other NumberValue) NumberValue {
	o := other.(Int256Value)
	res := new(big.Int)
	// INT33-C:
	//   if o == 0 {
	//       ...
	//   } else if (v == Int256TypeMinIntBig) && (o == -1) {
	//       ...
	//   }
	if o.BigInt.Cmp(res) == 0 {
		panic(DivisionByZeroError{})
	}
	res.SetInt64(-1)
	if (v.BigInt.Cmp(sema.Int256TypeMinIntBig) == 0) && (o.BigInt.Cmp(res) == 0) {
		return Int256Value{sema.Int256TypeMaxIntBig}
	}
	res.Div(v.BigInt, o.BigInt)
	return Int256Value{res}
}

func (v Int256Value) Less(other NumberValue) BoolValue {
	cmp := v.BigInt.Cmp(other.(Int256Value).BigInt)
	return cmp == -1
}

func (v Int256Value) LessEqual(other NumberValue) BoolValue {
	cmp := v.BigInt.Cmp(other.(Int256Value).BigInt)
	return cmp <= 0
}

func (v Int256Value) Greater(other NumberValue) BoolValue {
	cmp := v.BigInt.Cmp(other.(Int256Value).BigInt)
	return cmp == 1
}

func (v Int256Value) GreaterEqual(other NumberValue) BoolValue {
	cmp := v.BigInt.Cmp(other.(Int256Value).BigInt)
	return cmp >= 0
}

func (v Int256Value) Equal(other Value, _ *Interpreter, _ bool) bool {
	otherInt, ok := other.(Int256Value)
	if !ok {
		return false
	}
	cmp := v.BigInt.Cmp(otherInt.BigInt)
	return cmp == 0
}

func ConvertInt256(value Value) Int256Value {
	var v *big.Int

	switch value := value.(type) {
	case BigNumberValue:
		v = value.ToBigInt()

	case NumberValue:
		v = big.NewInt(int64(value.ToInt()))

	default:
		panic(errors.NewUnreachableError())
	}

	if v.Cmp(sema.Int256TypeMaxIntBig) > 0 {
		panic(OverflowError{})
	} else if v.Cmp(sema.Int256TypeMinIntBig) < 0 {
		panic(UnderflowError{})
	}

	return NewInt256ValueFromBigInt(v)
}

func (v Int256Value) BitwiseOr(other IntegerValue) IntegerValue {
	o := other.(Int256Value)
	res := new(big.Int)
	res.Or(v.BigInt, o.BigInt)
	return Int256Value{res}
}

func (v Int256Value) BitwiseXor(other IntegerValue) IntegerValue {
	o := other.(Int256Value)
	res := new(big.Int)
	res.Xor(v.BigInt, o.BigInt)
	return Int256Value{res}
}

func (v Int256Value) BitwiseAnd(other IntegerValue) IntegerValue {
	o := other.(Int256Value)
	res := new(big.Int)
	res.And(v.BigInt, o.BigInt)
	return Int256Value{res}
}

func (v Int256Value) BitwiseLeftShift(other IntegerValue) IntegerValue {
	o := other.(Int256Value)
	res := new(big.Int)
	if o.BigInt.Sign() < 0 {
		panic(UnderflowError{})
	}
	if !o.BigInt.IsUint64() {
		panic(OverflowError{})
	}
	res.Lsh(v.BigInt, uint(o.BigInt.Uint64()))
	return Int256Value{res}
}

func (v Int256Value) BitwiseRightShift(other IntegerValue) IntegerValue {
	o := other.(Int256Value)
	res := new(big.Int)
	if o.BigInt.Sign() < 0 {
		panic(UnderflowError{})
	}
	if !o.BigInt.IsUint64() {
		panic(OverflowError{})
	}
	res.Rsh(v.BigInt, uint(o.BigInt.Uint64()))
	return Int256Value{res}
}

func (v Int256Value) GetMember(_ *Interpreter, _ func() LocationRange, name string) Value {
	return getNumberValueMember(v, name)
}

func (Int256Value) SetMember(_ *Interpreter, _ func() LocationRange, _ string, _ Value) {
	panic(errors.NewUnreachableError())
}

func (v Int256Value) ToBigEndianBytes() []byte {
	return SignedBigIntToBigEndianBytes(v.BigInt)
}

func (v Int256Value) ConformsToDynamicType(_ *Interpreter, dynamicType DynamicType, _ TypeConformanceResults) bool {
	numberType, ok := dynamicType.(NumberDynamicType)
	return ok && sema.Int256Type.Equal(numberType.StaticType)
}

func (Int256Value) IsStorable() bool {
	return true
}

// UIntValue

type UIntValue struct {
	BigInt *big.Int
}

func NewUIntValueFromUint64(value uint64) UIntValue {
	return NewUIntValueFromBigInt(new(big.Int).SetUint64(value))
}

func NewUIntValueFromBigInt(value *big.Int) UIntValue {
	return UIntValue{BigInt: value}
}

func ConvertUInt(value Value) UIntValue {
	switch value := value.(type) {
	case BigNumberValue:
		v := value.ToBigInt()
		if v.Sign() < 0 {
			panic(UnderflowError{})
		}
		return NewUIntValueFromBigInt(value.ToBigInt())

	case NumberValue:
		v := value.ToInt()
		if v < 0 {
			panic(UnderflowError{})
		}
		return NewUIntValueFromUint64(uint64(v))

	default:
		panic(errors.NewUnreachableError())
	}
}

func (v UIntValue) IsValue() {}

func (v UIntValue) Accept(interpreter *Interpreter, visitor Visitor) {
	visitor.VisitUIntValue(interpreter, v)
}

func (UIntValue) Walk(_ func(Value)) {
	// NO-OP
}

var uintDynamicType DynamicType = NumberDynamicType{sema.UIntType}

func (UIntValue) DynamicType(_ *Interpreter, _ DynamicTypeResults) DynamicType {
	return uintDynamicType
}

func (UIntValue) StaticType() StaticType {
	return PrimitiveStaticTypeUInt
}

func (v UIntValue) Copy() Value {
	return UIntValue{new(big.Int).Set(v.BigInt)}
}

func (UIntValue) GetOwner() *common.Address {
	// value is never owned
	return nil
}

func (UIntValue) SetOwner(_ *common.Address) {
	// NO-OP: value cannot be owned
}

func (UIntValue) IsModified() bool {
	return false
}

func (UIntValue) SetModified(_ bool) {
	// NO-OP
}

func (v UIntValue) ToInt() int {
	// TODO: handle overflow
	return int(v.BigInt.Int64())
}

func (v UIntValue) ToBigInt() *big.Int {
	return new(big.Int).Set(v.BigInt)
}

func (v UIntValue) String() string {
	return format.BigInt(v.BigInt)
}

func (v UIntValue) RecursiveString(_ StringResults) string {
	return v.String()
}

func (v UIntValue) KeyString() string {
	return v.BigInt.String()
}

func (v UIntValue) Negate() NumberValue {
	panic(errors.NewUnreachableError())
}

func (v UIntValue) Plus(other NumberValue) NumberValue {
	o := other.(UIntValue)
	res := new(big.Int)
	res.Add(v.BigInt, o.BigInt)
	return UIntValue{res}
}

func (v UIntValue) SaturatingPlus(other NumberValue) NumberValue {
	return v.Plus(other)
}

func (v UIntValue) Minus(other NumberValue) NumberValue {
	o := other.(UIntValue)
	res := new(big.Int)
	res.Sub(v.BigInt, o.BigInt)
	// INT30-C
	if res.Sign() < 0 {
		panic(UnderflowError{})
	}
	return UIntValue{res}
}

func (v UIntValue) SaturatingMinus(other NumberValue) NumberValue {
	o := other.(UIntValue)
	res := new(big.Int)
	res.Sub(v.BigInt, o.BigInt)
	// INT30-C
	if res.Sign() < 0 {
		return UIntValue{sema.UIntTypeMin}
	}
	return UIntValue{res}
}

func (v UIntValue) Mod(other NumberValue) NumberValue {
	o := other.(UIntValue)
	res := new(big.Int)
	// INT33-C
	if o.BigInt.Cmp(res) == 0 {
		panic(DivisionByZeroError{})
	}
	res.Rem(v.BigInt, o.BigInt)
	return UIntValue{res}
}

func (v UIntValue) Mul(other NumberValue) NumberValue {
	o := other.(UIntValue)
	res := new(big.Int)
	res.Mul(v.BigInt, o.BigInt)
	return UIntValue{res}
}

func (v UIntValue) SaturatingMul(other NumberValue) NumberValue {
	return v.Mul(other)
}

func (v UIntValue) Div(other NumberValue) NumberValue {
	o := other.(UIntValue)
	res := new(big.Int)
	// INT33-C
	if o.BigInt.Cmp(res) == 0 {
		panic(DivisionByZeroError{})
	}
	res.Div(v.BigInt, o.BigInt)
	return UIntValue{res}
}

func (v UIntValue) SaturatingDiv(other NumberValue) NumberValue {
	return v.Div(other)
}

func (v UIntValue) Less(other NumberValue) BoolValue {
	cmp := v.BigInt.Cmp(other.(UIntValue).BigInt)
	return cmp == -1
}

func (v UIntValue) LessEqual(other NumberValue) BoolValue {
	cmp := v.BigInt.Cmp(other.(UIntValue).BigInt)
	return cmp <= 0
}

func (v UIntValue) Greater(other NumberValue) BoolValue {
	cmp := v.BigInt.Cmp(other.(UIntValue).BigInt)
	return cmp == 1
}

func (v UIntValue) GreaterEqual(other NumberValue) BoolValue {
	cmp := v.BigInt.Cmp(other.(UIntValue).BigInt)
	return cmp >= 0
}

func (v UIntValue) Equal(other Value, _ *Interpreter, _ bool) bool {
	otherUInt, ok := other.(UIntValue)
	if !ok {
		return false
	}
	cmp := v.BigInt.Cmp(otherUInt.BigInt)
	return cmp == 0
}

func (v UIntValue) BitwiseOr(other IntegerValue) IntegerValue {
	o := other.(UIntValue)
	res := new(big.Int)
	res.Or(v.BigInt, o.BigInt)
	return UIntValue{res}
}

func (v UIntValue) BitwiseXor(other IntegerValue) IntegerValue {
	o := other.(UIntValue)
	res := new(big.Int)
	res.Xor(v.BigInt, o.BigInt)
	return UIntValue{res}
}

func (v UIntValue) BitwiseAnd(other IntegerValue) IntegerValue {
	o := other.(UIntValue)
	res := new(big.Int)
	res.And(v.BigInt, o.BigInt)
	return UIntValue{res}
}

func (v UIntValue) BitwiseLeftShift(other IntegerValue) IntegerValue {
	o := other.(UIntValue)
	res := new(big.Int)
	if o.BigInt.Sign() < 0 {
		panic(UnderflowError{})
	}
	if !o.BigInt.IsUint64() {
		panic(OverflowError{})
	}
	res.Lsh(v.BigInt, uint(o.BigInt.Uint64()))
	return UIntValue{res}
}

func (v UIntValue) BitwiseRightShift(other IntegerValue) IntegerValue {
	o := other.(UIntValue)
	res := new(big.Int)
	if o.BigInt.Sign() < 0 {
		panic(UnderflowError{})
	}
	if !o.BigInt.IsUint64() {
		panic(OverflowError{})
	}
	res.Rsh(v.BigInt, uint(o.BigInt.Uint64()))
	return UIntValue{res}
}

func (v UIntValue) GetMember(_ *Interpreter, _ func() LocationRange, name string) Value {
	return getNumberValueMember(v, name)
}

func (UIntValue) SetMember(_ *Interpreter, _ func() LocationRange, _ string, _ Value) {
	panic(errors.NewUnreachableError())
}

func (v UIntValue) ToBigEndianBytes() []byte {
	return UnsignedBigIntToBigEndianBytes(v.BigInt)
}

func (v UIntValue) ConformsToDynamicType(_ *Interpreter, dynamicType DynamicType, _ TypeConformanceResults) bool {
	numberType, ok := dynamicType.(NumberDynamicType)
	return ok && sema.UIntType.Equal(numberType.StaticType)
}

func (UIntValue) IsStorable() bool {
	return true
}

// UInt8Value

type UInt8Value uint8

func (UInt8Value) IsValue() {}

func (v UInt8Value) Accept(interpreter *Interpreter, visitor Visitor) {
	visitor.VisitUInt8Value(interpreter, v)
}

func (UInt8Value) Walk(_ func(Value)) {
	// NO-OP
}

var uint8DynamicType DynamicType = NumberDynamicType{sema.UInt8Type}

func (UInt8Value) DynamicType(_ *Interpreter, _ DynamicTypeResults) DynamicType {
	return uint8DynamicType
}

func (UInt8Value) StaticType() StaticType {
	return PrimitiveStaticTypeUInt8
}

func (v UInt8Value) Copy() Value {
	return v
}

func (UInt8Value) GetOwner() *common.Address {
	// value is never owned
	return nil
}

func (UInt8Value) SetOwner(_ *common.Address) {
	// NO-OP: value cannot be owned
}

func (UInt8Value) IsModified() bool {
	return false
}

func (UInt8Value) SetModified(_ bool) {
	// NO-OP
}

func (v UInt8Value) String() string {
	return format.Uint(uint64(v))
}

func (v UInt8Value) RecursiveString(_ StringResults) string {
	return v.String()
}

func (v UInt8Value) KeyString() string {
	return strconv.FormatUint(uint64(v), 10)
}

func (v UInt8Value) ToInt() int {
	return int(v)
}

func (v UInt8Value) Negate() NumberValue {
	panic(errors.NewUnreachableError())
}

func (v UInt8Value) Plus(other NumberValue) NumberValue {
	sum := v + other.(UInt8Value)
	// INT30-C
	if sum < v {
		panic(OverflowError{})
	}
	return sum
}

func (v UInt8Value) SaturatingPlus(other NumberValue) NumberValue {
	sum := v + other.(UInt8Value)
	// INT30-C
	if sum < v {
		return UInt8Value(math.MaxUint8)
	}
	return sum
}

func (v UInt8Value) Minus(other NumberValue) NumberValue {
	diff := v - other.(UInt8Value)
	// INT30-C
	if diff > v {
		panic(UnderflowError{})
	}
	return diff
}

func (v UInt8Value) SaturatingMinus(other NumberValue) NumberValue {
	diff := v - other.(UInt8Value)
	// INT30-C
	if diff > v {
		return UInt8Value(0)
	}
	return diff
}

func (v UInt8Value) Mod(other NumberValue) NumberValue {
	o := other.(UInt8Value)
	if o == 0 {
		panic(DivisionByZeroError{})
	}
	return v % o
}

func (v UInt8Value) Mul(other NumberValue) NumberValue {
	o := other.(UInt8Value)
	// INT30-C
	if (v > 0) && (o > 0) && (v > (math.MaxUint8 / o)) {
		panic(OverflowError{})
	}
	return v * o
}

func (v UInt8Value) SaturatingMul(other NumberValue) NumberValue {
	o := other.(UInt8Value)
	// INT30-C
	if (v > 0) && (o > 0) && (v > (math.MaxUint8 / o)) {
		return UInt8Value(math.MaxUint8)
	}
	return v * o
}

func (v UInt8Value) Div(other NumberValue) NumberValue {
	o := other.(UInt8Value)
	if o == 0 {
		panic(DivisionByZeroError{})
	}
	return v / o
}

func (v UInt8Value) SaturatingDiv(other NumberValue) NumberValue {
	return v.Div(other)
}

func (v UInt8Value) Less(other NumberValue) BoolValue {
	return v < other.(UInt8Value)
}

func (v UInt8Value) LessEqual(other NumberValue) BoolValue {
	return v <= other.(UInt8Value)
}

func (v UInt8Value) Greater(other NumberValue) BoolValue {
	return v > other.(UInt8Value)
}

func (v UInt8Value) GreaterEqual(other NumberValue) BoolValue {
	return v >= other.(UInt8Value)
}

func (v UInt8Value) Equal(other Value, _ *Interpreter, _ bool) bool {
	otherUInt8, ok := other.(UInt8Value)
	if !ok {
		return false
	}
	return v == otherUInt8
}

func ConvertUInt8(value Value) UInt8Value {
	var res uint8

	switch value := value.(type) {
	case BigNumberValue:
		v := value.ToBigInt()
		if v.Cmp(sema.UInt8TypeMaxInt) > 0 {
			panic(OverflowError{})
		} else if v.Sign() < 0 {
			panic(UnderflowError{})
		}
		res = uint8(v.Int64())

	case NumberValue:
		v := value.ToInt()
		if v > math.MaxUint8 {
			panic(OverflowError{})
		} else if v < 0 {
			panic(UnderflowError{})
		}
		res = uint8(v)

	default:
		panic(errors.NewUnreachableError())
	}

	return UInt8Value(res)
}

func (v UInt8Value) BitwiseOr(other IntegerValue) IntegerValue {
	o := other.(UInt8Value)
	return v | o
}

func (v UInt8Value) BitwiseXor(other IntegerValue) IntegerValue {
	o := other.(UInt8Value)
	return v ^ o
}

func (v UInt8Value) BitwiseAnd(other IntegerValue) IntegerValue {
	o := other.(UInt8Value)
	return v & o
}

func (v UInt8Value) BitwiseLeftShift(other IntegerValue) IntegerValue {
	o := other.(UInt8Value)
	return v << o
}

func (v UInt8Value) BitwiseRightShift(other IntegerValue) IntegerValue {
	o := other.(UInt8Value)
	return v >> o
}

func (v UInt8Value) GetMember(_ *Interpreter, _ func() LocationRange, name string) Value {
	return getNumberValueMember(v, name)
}

func (UInt8Value) SetMember(_ *Interpreter, _ func() LocationRange, _ string, _ Value) {
	panic(errors.NewUnreachableError())
}

func (v UInt8Value) ToBigEndianBytes() []byte {
	return []byte{byte(v)}
}

func (v UInt8Value) ConformsToDynamicType(_ *Interpreter, dynamicType DynamicType, _ TypeConformanceResults) bool {
	numberType, ok := dynamicType.(NumberDynamicType)
	return ok && sema.UInt8Type.Equal(numberType.StaticType)
}

func (UInt8Value) IsStorable() bool {
	return true
}

// UInt16Value

type UInt16Value uint16

func (UInt16Value) IsValue() {}

func (v UInt16Value) Accept(interpreter *Interpreter, visitor Visitor) {
	visitor.VisitUInt16Value(interpreter, v)
}

func (UInt16Value) Walk(_ func(Value)) {
	// NO-OP
}

var uint16DynamicType DynamicType = NumberDynamicType{sema.UInt16Type}

func (UInt16Value) DynamicType(_ *Interpreter, _ DynamicTypeResults) DynamicType {
	return uint16DynamicType
}

func (UInt16Value) StaticType() StaticType {
	return PrimitiveStaticTypeUInt16
}

func (v UInt16Value) Copy() Value {
	return v
}
func (UInt16Value) GetOwner() *common.Address {
	// value is never owned
	return nil
}

func (UInt16Value) SetOwner(_ *common.Address) {
	// NO-OP: value cannot be owned
}

func (UInt16Value) IsModified() bool {
	return false
}

func (UInt16Value) SetModified(_ bool) {
	// NO-OP
}

func (v UInt16Value) String() string {
	return format.Uint(uint64(v))
}

func (v UInt16Value) RecursiveString(_ StringResults) string {
	return v.String()
}

func (v UInt16Value) KeyString() string {
	return strconv.FormatUint(uint64(v), 10)
}

func (v UInt16Value) ToInt() int {
	return int(v)
}
func (v UInt16Value) Negate() NumberValue {
	panic(errors.NewUnreachableError())
}

func (v UInt16Value) Plus(other NumberValue) NumberValue {
	sum := v + other.(UInt16Value)
	// INT30-C
	if sum < v {
		panic(OverflowError{})
	}
	return sum
}

func (v UInt16Value) SaturatingPlus(other NumberValue) NumberValue {
	sum := v + other.(UInt16Value)
	// INT30-C
	if sum < v {
		return UInt16Value(math.MaxUint16)
	}
	return sum
}

func (v UInt16Value) Minus(other NumberValue) NumberValue {
	diff := v - other.(UInt16Value)
	// INT30-C
	if diff > v {
		panic(UnderflowError{})
	}
	return diff
}

func (v UInt16Value) SaturatingMinus(other NumberValue) NumberValue {
	diff := v - other.(UInt16Value)
	// INT30-C
	if diff > v {
		return UInt16Value(0)
	}
	return diff
}

func (v UInt16Value) Mod(other NumberValue) NumberValue {
	o := other.(UInt16Value)
	if o == 0 {
		panic(DivisionByZeroError{})
	}
	return v % o
}

func (v UInt16Value) Mul(other NumberValue) NumberValue {
	o := other.(UInt16Value)
	// INT30-C
	if (v > 0) && (o > 0) && (v > (math.MaxUint16 / o)) {
		panic(OverflowError{})
	}
	return v * o
}

func (v UInt16Value) SaturatingMul(other NumberValue) NumberValue {
	o := other.(UInt16Value)
	// INT30-C
	if (v > 0) && (o > 0) && (v > (math.MaxUint16 / o)) {
		return UInt16Value(math.MaxUint16)
	}
	return v * o
}

func (v UInt16Value) Div(other NumberValue) NumberValue {
	o := other.(UInt16Value)
	if o == 0 {
		panic(DivisionByZeroError{})
	}
	return v / o
}

func (v UInt16Value) SaturatingDiv(other NumberValue) NumberValue {
	return v.Div(other)
}

func (v UInt16Value) Less(other NumberValue) BoolValue {
	return v < other.(UInt16Value)
}

func (v UInt16Value) LessEqual(other NumberValue) BoolValue {
	return v <= other.(UInt16Value)
}

func (v UInt16Value) Greater(other NumberValue) BoolValue {
	return v > other.(UInt16Value)
}

func (v UInt16Value) GreaterEqual(other NumberValue) BoolValue {
	return v >= other.(UInt16Value)
}

func (v UInt16Value) Equal(other Value, _ *Interpreter, _ bool) bool {
	otherUInt16, ok := other.(UInt16Value)
	if !ok {
		return false
	}
	return v == otherUInt16
}

func ConvertUInt16(value Value) UInt16Value {
	var res uint16

	switch value := value.(type) {
	case BigNumberValue:
		v := value.ToBigInt()
		if v.Cmp(sema.UInt16TypeMaxInt) > 0 {
			panic(OverflowError{})
		} else if v.Sign() < 0 {
			panic(UnderflowError{})
		}
		res = uint16(v.Int64())

	case NumberValue:
		v := value.ToInt()
		if v > math.MaxUint16 {
			panic(OverflowError{})
		} else if v < 0 {
			panic(UnderflowError{})
		}
		res = uint16(v)

	default:
		panic(errors.NewUnreachableError())
	}

	return UInt16Value(res)
}

func (v UInt16Value) BitwiseOr(other IntegerValue) IntegerValue {
	o := other.(UInt16Value)
	return v | o
}

func (v UInt16Value) BitwiseXor(other IntegerValue) IntegerValue {
	o := other.(UInt16Value)
	return v ^ o
}

func (v UInt16Value) BitwiseAnd(other IntegerValue) IntegerValue {
	o := other.(UInt16Value)
	return v & o
}

func (v UInt16Value) BitwiseLeftShift(other IntegerValue) IntegerValue {
	o := other.(UInt16Value)
	return v << o
}

func (v UInt16Value) BitwiseRightShift(other IntegerValue) IntegerValue {
	o := other.(UInt16Value)
	return v >> o
}

func (v UInt16Value) GetMember(_ *Interpreter, _ func() LocationRange, name string) Value {
	return getNumberValueMember(v, name)
}

func (UInt16Value) SetMember(_ *Interpreter, _ func() LocationRange, _ string, _ Value) {
	panic(errors.NewUnreachableError())
}

func (v UInt16Value) ToBigEndianBytes() []byte {
	b := make([]byte, 2)
	binary.BigEndian.PutUint16(b, uint16(v))
	return b
}

func (v UInt16Value) ConformsToDynamicType(_ *Interpreter, dynamicType DynamicType, _ TypeConformanceResults) bool {
	numberType, ok := dynamicType.(NumberDynamicType)
	return ok && sema.UInt16Type.Equal(numberType.StaticType)
}

func (UInt16Value) IsStorable() bool {
	return true
}

// UInt32Value

type UInt32Value uint32

func (UInt32Value) IsValue() {}

func (v UInt32Value) Accept(interpreter *Interpreter, visitor Visitor) {
	visitor.VisitUInt32Value(interpreter, v)
}

func (UInt32Value) Walk(_ func(Value)) {
	// NO-OP
}

var uint32DynamicType DynamicType = NumberDynamicType{sema.UInt32Type}

func (UInt32Value) DynamicType(_ *Interpreter, _ DynamicTypeResults) DynamicType {
	return uint32DynamicType
}

func (UInt32Value) StaticType() StaticType {
	return PrimitiveStaticTypeUInt32
}

func (v UInt32Value) Copy() Value {
	return v
}

func (UInt32Value) GetOwner() *common.Address {
	// value is never owned
	return nil
}

func (UInt32Value) SetOwner(_ *common.Address) {
	// NO-OP: value cannot be owned
}

func (UInt32Value) IsModified() bool {
	return false
}

func (UInt32Value) SetModified(_ bool) {
	// NO-OP
}

func (v UInt32Value) String() string {
	return format.Uint(uint64(v))
}

func (v UInt32Value) RecursiveString(_ StringResults) string {
	return v.String()
}

func (v UInt32Value) KeyString() string {
	return strconv.FormatUint(uint64(v), 10)
}

func (v UInt32Value) ToInt() int {
	return int(v)
}

func (v UInt32Value) Negate() NumberValue {
	panic(errors.NewUnreachableError())
}

func (v UInt32Value) Plus(other NumberValue) NumberValue {
	sum := v + other.(UInt32Value)
	// INT30-C
	if sum < v {
		panic(OverflowError{})
	}
	return sum
}

func (v UInt32Value) SaturatingPlus(other NumberValue) NumberValue {
	sum := v + other.(UInt32Value)
	// INT30-C
	if sum < v {
		return UInt32Value(math.MaxUint32)
	}
	return sum
}

func (v UInt32Value) Minus(other NumberValue) NumberValue {
	diff := v - other.(UInt32Value)
	// INT30-C
	if diff > v {
		panic(UnderflowError{})
	}
	return diff
}

func (v UInt32Value) SaturatingMinus(other NumberValue) NumberValue {
	diff := v - other.(UInt32Value)
	// INT30-C
	if diff > v {
		return UInt32Value(0)
	}
	return diff
}

func (v UInt32Value) Mod(other NumberValue) NumberValue {
	o := other.(UInt32Value)
	if o == 0 {
		panic(DivisionByZeroError{})
	}
	return v % o
}

func (v UInt32Value) Mul(other NumberValue) NumberValue {
	o := other.(UInt32Value)
	if (v > 0) && (o > 0) && (v > (math.MaxUint32 / o)) {
		panic(OverflowError{})
	}
	return v * o
}

func (v UInt32Value) SaturatingMul(other NumberValue) NumberValue {
	o := other.(UInt32Value)
	// INT30-C
	if (v > 0) && (o > 0) && (v > (math.MaxUint32 / o)) {
		return UInt32Value(math.MaxUint32)
	}
	return v * o
}

func (v UInt32Value) Div(other NumberValue) NumberValue {
	o := other.(UInt32Value)
	if o == 0 {
		panic(DivisionByZeroError{})
	}
	return v / o
}

func (v UInt32Value) SaturatingDiv(other NumberValue) NumberValue {
	return v.Div(other)
}

func (v UInt32Value) Less(other NumberValue) BoolValue {
	return v < other.(UInt32Value)
}

func (v UInt32Value) LessEqual(other NumberValue) BoolValue {
	return v <= other.(UInt32Value)
}

func (v UInt32Value) Greater(other NumberValue) BoolValue {
	return v > other.(UInt32Value)
}

func (v UInt32Value) GreaterEqual(other NumberValue) BoolValue {
	return v >= other.(UInt32Value)
}

func (v UInt32Value) Equal(other Value, _ *Interpreter, _ bool) bool {
	otherUInt32, ok := other.(UInt32Value)
	if !ok {
		return false
	}
	return v == otherUInt32
}

func ConvertUInt32(value Value) UInt32Value {
	var res uint32

	switch value := value.(type) {
	case BigNumberValue:
		v := value.ToBigInt()
		if v.Cmp(sema.UInt32TypeMaxInt) > 0 {
			panic(OverflowError{})
		} else if v.Sign() < 0 {
			panic(UnderflowError{})
		}
		res = uint32(v.Int64())

	case NumberValue:
		v := value.ToInt()
		if v > math.MaxUint32 {
			panic(OverflowError{})
		} else if v < 0 {
			panic(UnderflowError{})
		}
		res = uint32(v)

	default:
		panic(errors.NewUnreachableError())
	}

	return UInt32Value(res)
}

func (v UInt32Value) BitwiseOr(other IntegerValue) IntegerValue {
	o := other.(UInt32Value)
	return v | o
}

func (v UInt32Value) BitwiseXor(other IntegerValue) IntegerValue {
	o := other.(UInt32Value)
	return v ^ o
}

func (v UInt32Value) BitwiseAnd(other IntegerValue) IntegerValue {
	o := other.(UInt32Value)
	return v & o
}

func (v UInt32Value) BitwiseLeftShift(other IntegerValue) IntegerValue {
	o := other.(UInt32Value)
	return v << o
}

func (v UInt32Value) BitwiseRightShift(other IntegerValue) IntegerValue {
	o := other.(UInt32Value)
	return v >> o
}

func (v UInt32Value) GetMember(_ *Interpreter, _ func() LocationRange, name string) Value {
	return getNumberValueMember(v, name)
}

func (UInt32Value) SetMember(_ *Interpreter, _ func() LocationRange, _ string, _ Value) {
	panic(errors.NewUnreachableError())
}

func (v UInt32Value) ToBigEndianBytes() []byte {
	b := make([]byte, 4)
	binary.BigEndian.PutUint32(b, uint32(v))
	return b
}

func (v UInt32Value) ConformsToDynamicType(_ *Interpreter, dynamicType DynamicType, _ TypeConformanceResults) bool {
	numberType, ok := dynamicType.(NumberDynamicType)
	return ok && sema.UInt32Type.Equal(numberType.StaticType)
}

func (UInt32Value) IsStorable() bool {
	return true
}

// UInt64Value

type UInt64Value uint64

func (UInt64Value) IsValue() {}

func (v UInt64Value) Accept(interpreter *Interpreter, visitor Visitor) {
	visitor.VisitUInt64Value(interpreter, v)
}

func (UInt64Value) Walk(_ func(Value)) {
	// NO-OP
}

var uint64DynamicType DynamicType = NumberDynamicType{sema.UInt64Type}

func (UInt64Value) DynamicType(_ *Interpreter, _ DynamicTypeResults) DynamicType {
	return uint64DynamicType
}

func (UInt64Value) StaticType() StaticType {
	return PrimitiveStaticTypeUInt64
}

func (v UInt64Value) Copy() Value {
	return v
}

func (UInt64Value) GetOwner() *common.Address {
	// value is never owned
	return nil
}

func (UInt64Value) SetOwner(_ *common.Address) {
	// NO-OP: value cannot be owned
}

func (UInt64Value) IsModified() bool {
	return false
}

func (UInt64Value) SetModified(_ bool) {
	// NO-OP
}

func (v UInt64Value) String() string {
	return format.Uint(uint64(v))
}

func (v UInt64Value) RecursiveString(_ StringResults) string {
	return v.String()
}

func (v UInt64Value) KeyString() string {
	return strconv.FormatUint(uint64(v), 10)
}

func (v UInt64Value) ToInt() int {
	return int(v)
}

func (v UInt64Value) Negate() NumberValue {
	panic(errors.NewUnreachableError())
}

func safeAddUint64(a, b uint64) uint64 {
	sum := a + b
	// INT30-C
	if sum < a {
		panic(OverflowError{})
	}
	return sum
}

func (v UInt64Value) Plus(other NumberValue) NumberValue {
	o := other.(UInt64Value)
	return UInt64Value(safeAddUint64(uint64(v), uint64(o)))
}

func (v UInt64Value) SaturatingPlus(other NumberValue) NumberValue {
	sum := v + other.(UInt64Value)
	// INT30-C
	if sum < v {
		return UInt64Value(math.MaxUint64)
	}
	return sum
}

func (v UInt64Value) Minus(other NumberValue) NumberValue {
	diff := v - other.(UInt64Value)
	// INT30-C
	if diff > v {
		panic(UnderflowError{})
	}
	return diff
}

func (v UInt64Value) SaturatingMinus(other NumberValue) NumberValue {
	diff := v - other.(UInt64Value)
	// INT30-C
	if diff > v {
		return UInt64Value(0)
	}
	return diff
}

func (v UInt64Value) Mod(other NumberValue) NumberValue {
	o := other.(UInt64Value)
	if o == 0 {
		panic(DivisionByZeroError{})
	}
	return v % o
}

func (v UInt64Value) Mul(other NumberValue) NumberValue {
	o := other.(UInt64Value)
	if (v > 0) && (o > 0) && (v > (math.MaxUint64 / o)) {
		panic(OverflowError{})
	}
	return v * o
}

func (v UInt64Value) SaturatingMul(other NumberValue) NumberValue {
	o := other.(UInt64Value)
	// INT30-C
	if (v > 0) && (o > 0) && (v > (math.MaxUint64 / o)) {
		return UInt64Value(math.MaxUint64)
	}
	return v * o
}

func (v UInt64Value) Div(other NumberValue) NumberValue {
	o := other.(UInt64Value)
	if o == 0 {
		panic(DivisionByZeroError{})
	}
	return v / o
}

func (v UInt64Value) SaturatingDiv(other NumberValue) NumberValue {
	return v.Div(other)
}

func (v UInt64Value) Less(other NumberValue) BoolValue {
	return v < other.(UInt64Value)
}

func (v UInt64Value) LessEqual(other NumberValue) BoolValue {
	return v <= other.(UInt64Value)
}

func (v UInt64Value) Greater(other NumberValue) BoolValue {
	return v > other.(UInt64Value)
}

func (v UInt64Value) GreaterEqual(other NumberValue) BoolValue {
	return v >= other.(UInt64Value)
}

func (v UInt64Value) Equal(other Value, _ *Interpreter, _ bool) bool {
	otherUInt64, ok := other.(UInt64Value)
	if !ok {
		return false
	}
	return v == otherUInt64
}

func ConvertUInt64(value Value) UInt64Value {
	var res uint64

	switch value := value.(type) {
	case BigNumberValue:
		v := value.ToBigInt()
		if v.Cmp(sema.UInt64TypeMaxInt) > 0 {
			panic(OverflowError{})
		} else if v.Sign() < 0 {
			panic(UnderflowError{})
		}
		res = uint64(v.Int64())

	case NumberValue:
		v := value.ToInt()
		if v < 0 {
			panic(UnderflowError{})
		}
		res = uint64(v)

	default:
		panic(errors.NewUnreachableError())
	}

	return UInt64Value(res)
}

func (v UInt64Value) BitwiseOr(other IntegerValue) IntegerValue {
	o := other.(UInt64Value)
	return v | o
}

func (v UInt64Value) BitwiseXor(other IntegerValue) IntegerValue {
	o := other.(UInt64Value)
	return v ^ o
}

func (v UInt64Value) BitwiseAnd(other IntegerValue) IntegerValue {
	o := other.(UInt64Value)
	return v & o
}

func (v UInt64Value) BitwiseLeftShift(other IntegerValue) IntegerValue {
	o := other.(UInt64Value)
	return v << o
}

func (v UInt64Value) BitwiseRightShift(other IntegerValue) IntegerValue {
	o := other.(UInt64Value)
	return v >> o
}

func (v UInt64Value) GetMember(_ *Interpreter, _ func() LocationRange, name string) Value {
	return getNumberValueMember(v, name)
}

func (UInt64Value) SetMember(_ *Interpreter, _ func() LocationRange, _ string, _ Value) {
	panic(errors.NewUnreachableError())
}

func (v UInt64Value) ToBigEndianBytes() []byte {
	b := make([]byte, 8)
	binary.BigEndian.PutUint64(b, uint64(v))
	return b
}

func (v UInt64Value) ConformsToDynamicType(_ *Interpreter, dynamicType DynamicType, _ TypeConformanceResults) bool {
	numberType, ok := dynamicType.(NumberDynamicType)
	return ok && sema.UInt64Type.Equal(numberType.StaticType)
}

func (UInt64Value) IsStorable() bool {
	return true
}

// UInt128Value

type UInt128Value struct {
	BigInt *big.Int
}

func NewUInt128ValueFromUint64(value uint64) UInt128Value {
	return NewUInt128ValueFromBigInt(new(big.Int).SetUint64(value))
}

func NewUInt128ValueFromBigInt(value *big.Int) UInt128Value {
	return UInt128Value{BigInt: value}
}

func (v UInt128Value) IsValue() {}

func (v UInt128Value) Accept(interpreter *Interpreter, visitor Visitor) {
	visitor.VisitUInt128Value(interpreter, v)
}

func (UInt128Value) Walk(_ func(Value)) {
	// NO-OP
}

var uint128DynamicType DynamicType = NumberDynamicType{sema.UInt128Type}

func (UInt128Value) DynamicType(_ *Interpreter, _ DynamicTypeResults) DynamicType {
	return uint128DynamicType
}

func (UInt128Value) StaticType() StaticType {
	return PrimitiveStaticTypeUInt128
}

func (v UInt128Value) Copy() Value {
	return UInt128Value{new(big.Int).Set(v.BigInt)}
}

func (UInt128Value) GetOwner() *common.Address {
	// value is never owned
	return nil
}

func (UInt128Value) SetOwner(_ *common.Address) {
	// NO-OP: value cannot be owned
}

func (UInt128Value) IsModified() bool {
	return false
}

func (UInt128Value) SetModified(_ bool) {
	// NO-OP
}

func (v UInt128Value) ToInt() int {
	// TODO: handle overflow
	return int(v.BigInt.Int64())
}

func (v UInt128Value) ToBigInt() *big.Int {
	return new(big.Int).Set(v.BigInt)
}

func (v UInt128Value) String() string {
	return format.BigInt(v.BigInt)
}

func (v UInt128Value) RecursiveString(_ StringResults) string {
	return v.String()
}

func (v UInt128Value) KeyString() string {
	return v.BigInt.String()
}

func (v UInt128Value) Negate() NumberValue {
	panic(errors.NewUnreachableError())
}

func (v UInt128Value) Plus(other NumberValue) NumberValue {
	sum := new(big.Int)
	sum.Add(v.BigInt, other.(UInt128Value).BigInt)
	// Given that this value is backed by an arbitrary size integer,
	// we can just add and check the range of the result.
	//
	// If Go gains a native uint128 type and we switch this value
	// to be based on it, then we need to follow INT30-C:
	//
	//  if sum < v {
	//      ...
	//  }
	//
	if sum.Cmp(sema.UInt128TypeMaxIntBig) > 0 {
		panic(OverflowError{})
	}
	return UInt128Value{sum}
}

func (v UInt128Value) SaturatingPlus(other NumberValue) NumberValue {
	sum := new(big.Int)
	sum.Add(v.BigInt, other.(UInt128Value).BigInt)
	// Given that this value is backed by an arbitrary size integer,
	// we can just add and check the range of the result.
	//
	// If Go gains a native uint128 type and we switch this value
	// to be based on it, then we need to follow INT30-C:
	//
	//  if sum < v {
	//      ...
	//  }
	//
	if sum.Cmp(sema.UInt128TypeMaxIntBig) > 0 {
		return UInt128Value{sema.UInt128TypeMaxIntBig}
	}
	return UInt128Value{sum}
}

func (v UInt128Value) Minus(other NumberValue) NumberValue {
	diff := new(big.Int)
	diff.Sub(v.BigInt, other.(UInt128Value).BigInt)
	// Given that this value is backed by an arbitrary size integer,
	// we can just subtract and check the range of the result.
	//
	// If Go gains a native uint128 type and we switch this value
	// to be based on it, then we need to follow INT30-C:
	//
	//   if diff > v {
	// 	     ...
	//   }
	//
	if diff.Cmp(sema.UInt128TypeMinIntBig) < 0 {
		panic(UnderflowError{})
	}
	return UInt128Value{diff}
}

func (v UInt128Value) SaturatingMinus(other NumberValue) NumberValue {
	diff := new(big.Int)
	diff.Sub(v.BigInt, other.(UInt128Value).BigInt)
	// Given that this value is backed by an arbitrary size integer,
	// we can just subtract and check the range of the result.
	//
	// If Go gains a native uint128 type and we switch this value
	// to be based on it, then we need to follow INT30-C:
	//
	//   if diff > v {
	// 	     ...
	//   }
	//
	if diff.Cmp(sema.UInt128TypeMinIntBig) < 0 {
		return UInt128Value{sema.UInt128TypeMinIntBig}
	}
	return UInt128Value{diff}
}

func (v UInt128Value) Mod(other NumberValue) NumberValue {
	o := other.(UInt128Value)
	res := new(big.Int)
	if o.BigInt.Cmp(res) == 0 {
		panic(DivisionByZeroError{})
	}
	res.Rem(v.BigInt, o.BigInt)
	return UInt128Value{res}
}

func (v UInt128Value) Mul(other NumberValue) NumberValue {
	o := other.(UInt128Value)
	res := new(big.Int)
	res.Mul(v.BigInt, o.BigInt)
	if res.Cmp(sema.UInt128TypeMaxIntBig) > 0 {
		panic(OverflowError{})
	}
	return UInt128Value{res}
}

func (v UInt128Value) SaturatingMul(other NumberValue) NumberValue {
	o := other.(UInt128Value)
	res := new(big.Int)
	res.Mul(v.BigInt, o.BigInt)
	if res.Cmp(sema.UInt128TypeMaxIntBig) > 0 {
		return UInt128Value{sema.UInt128TypeMaxIntBig}
	}
	return UInt128Value{res}
}

func (v UInt128Value) Div(other NumberValue) NumberValue {
	o := other.(UInt128Value)
	res := new(big.Int)
	if o.BigInt.Cmp(res) == 0 {
		panic(DivisionByZeroError{})
	}
	res.Div(v.BigInt, o.BigInt)
	return UInt128Value{res}
}

func (v UInt128Value) SaturatingDiv(other NumberValue) NumberValue {
	return v.Div(other)
}

func (v UInt128Value) Less(other NumberValue) BoolValue {
	cmp := v.BigInt.Cmp(other.(UInt128Value).BigInt)
	return cmp == -1
}

func (v UInt128Value) LessEqual(other NumberValue) BoolValue {
	cmp := v.BigInt.Cmp(other.(UInt128Value).BigInt)
	return cmp <= 0
}

func (v UInt128Value) Greater(other NumberValue) BoolValue {
	cmp := v.BigInt.Cmp(other.(UInt128Value).BigInt)
	return cmp == 1
}

func (v UInt128Value) GreaterEqual(other NumberValue) BoolValue {
	cmp := v.BigInt.Cmp(other.(UInt128Value).BigInt)
	return cmp >= 0
}

func (v UInt128Value) Equal(other Value, _ *Interpreter, _ bool) bool {
	otherInt, ok := other.(UInt128Value)
	if !ok {
		return false
	}
	cmp := v.BigInt.Cmp(otherInt.BigInt)
	return cmp == 0
}

func ConvertUInt128(value Value) UInt128Value {
	var v *big.Int

	switch value := value.(type) {
	case BigNumberValue:
		v = value.ToBigInt()

	case NumberValue:
		v = big.NewInt(int64(value.ToInt()))

	default:
		panic(errors.NewUnreachableError())
	}

	if v.Cmp(sema.UInt128TypeMaxIntBig) > 0 {
		panic(OverflowError{})
	} else if v.Sign() < 0 {
		panic(UnderflowError{})
	}

	return NewUInt128ValueFromBigInt(v)
}

func (v UInt128Value) BitwiseOr(other IntegerValue) IntegerValue {
	o := other.(UInt128Value)
	res := new(big.Int)
	res.Or(v.BigInt, o.BigInt)
	return UInt128Value{res}
}

func (v UInt128Value) BitwiseXor(other IntegerValue) IntegerValue {
	o := other.(UInt128Value)
	res := new(big.Int)
	res.Xor(v.BigInt, o.BigInt)
	return UInt128Value{res}
}

func (v UInt128Value) BitwiseAnd(other IntegerValue) IntegerValue {
	o := other.(UInt128Value)
	res := new(big.Int)
	res.And(v.BigInt, o.BigInt)
	return UInt128Value{res}
}

func (v UInt128Value) BitwiseLeftShift(other IntegerValue) IntegerValue {
	o := other.(UInt128Value)
	res := new(big.Int)
	if o.BigInt.Sign() < 0 {
		panic(UnderflowError{})
	}
	if !o.BigInt.IsUint64() {
		panic(OverflowError{})
	}
	res.Lsh(v.BigInt, uint(o.BigInt.Uint64()))
	return UInt128Value{res}
}

func (v UInt128Value) BitwiseRightShift(other IntegerValue) IntegerValue {
	o := other.(UInt128Value)
	res := new(big.Int)
	if o.BigInt.Sign() < 0 {
		panic(UnderflowError{})
	}
	if !o.BigInt.IsUint64() {
		panic(OverflowError{})
	}
	res.Rsh(v.BigInt, uint(o.BigInt.Uint64()))
	return UInt128Value{res}
}

func (v UInt128Value) GetMember(_ *Interpreter, _ func() LocationRange, name string) Value {
	return getNumberValueMember(v, name)
}

func (UInt128Value) SetMember(_ *Interpreter, _ func() LocationRange, _ string, _ Value) {
	panic(errors.NewUnreachableError())
}

func (v UInt128Value) ToBigEndianBytes() []byte {
	return UnsignedBigIntToBigEndianBytes(v.BigInt)
}

func (v UInt128Value) ConformsToDynamicType(_ *Interpreter, dynamicType DynamicType, _ TypeConformanceResults) bool {
	numberType, ok := dynamicType.(NumberDynamicType)
	return ok && sema.UInt128Type.Equal(numberType.StaticType)
}

func (UInt128Value) IsStorable() bool {
	return true
}

// UInt256Value

type UInt256Value struct {
	BigInt *big.Int
}

func NewUInt256ValueFromUint64(value uint64) UInt256Value {
	return NewUInt256ValueFromBigInt(new(big.Int).SetUint64(value))
}

func NewUInt256ValueFromBigInt(value *big.Int) UInt256Value {
	return UInt256Value{BigInt: value}
}

func (v UInt256Value) IsValue() {}

func (v UInt256Value) Accept(interpreter *Interpreter, visitor Visitor) {
	visitor.VisitUInt256Value(interpreter, v)
}

func (UInt256Value) Walk(_ func(Value)) {
	// NO-OP
}

var uint256DynamicType DynamicType = NumberDynamicType{sema.UInt256Type}

func (UInt256Value) DynamicType(_ *Interpreter, _ DynamicTypeResults) DynamicType {
	return uint256DynamicType
}

func (UInt256Value) StaticType() StaticType {
	return PrimitiveStaticTypeUInt256
}

func (v UInt256Value) Copy() Value {
	return UInt256Value{new(big.Int).Set(v.BigInt)}
}

func (UInt256Value) GetOwner() *common.Address {
	// value is never owned
	return nil
}

func (UInt256Value) SetOwner(_ *common.Address) {
	// NO-OP: value cannot be owned
}

func (UInt256Value) IsModified() bool {
	return false
}

func (UInt256Value) SetModified(_ bool) {
	// NO-OP
}

func (v UInt256Value) ToInt() int {
	// TODO: handle overflow
	return int(v.BigInt.Int64())
}

func (v UInt256Value) ToBigInt() *big.Int {
	return new(big.Int).Set(v.BigInt)
}

func (v UInt256Value) String() string {
	return format.BigInt(v.BigInt)
}

func (v UInt256Value) RecursiveString(_ StringResults) string {
	return v.String()
}

func (v UInt256Value) KeyString() string {
	return v.BigInt.String()
}

func (v UInt256Value) Negate() NumberValue {
	panic(errors.NewUnreachableError())
}

func (v UInt256Value) Plus(other NumberValue) NumberValue {
	sum := new(big.Int)
	sum.Add(v.BigInt, other.(UInt256Value).BigInt)
	// Given that this value is backed by an arbitrary size integer,
	// we can just add and check the range of the result.
	//
	// If Go gains a native uint256 type and we switch this value
	// to be based on it, then we need to follow INT30-C:
	//
	//  if sum < v {
	//      ...
	//  }
	//
	if sum.Cmp(sema.UInt256TypeMaxIntBig) > 0 {
		panic(OverflowError{})
	}
	return UInt256Value{sum}
}

func (v UInt256Value) SaturatingPlus(other NumberValue) NumberValue {
	sum := new(big.Int)
	sum.Add(v.BigInt, other.(UInt256Value).BigInt)
	// Given that this value is backed by an arbitrary size integer,
	// we can just add and check the range of the result.
	//
	// If Go gains a native uint256 type and we switch this value
	// to be based on it, then we need to follow INT30-C:
	//
	//  if sum < v {
	//      ...
	//  }
	//
	if sum.Cmp(sema.UInt256TypeMaxIntBig) > 0 {
		return UInt256Value{sema.UInt256TypeMaxIntBig}
	}
	return UInt256Value{sum}
}

func (v UInt256Value) Minus(other NumberValue) NumberValue {
	diff := new(big.Int)
	diff.Sub(v.BigInt, other.(UInt256Value).BigInt)
	// Given that this value is backed by an arbitrary size integer,
	// we can just subtract and check the range of the result.
	//
	// If Go gains a native uint256 type and we switch this value
	// to be based on it, then we need to follow INT30-C:
	//
	//   if diff > v {
	// 	     ...
	//   }
	//
	if diff.Cmp(sema.UInt256TypeMinIntBig) < 0 {
		panic(UnderflowError{})
	}
	return UInt256Value{diff}
}

func (v UInt256Value) SaturatingMinus(other NumberValue) NumberValue {
	diff := new(big.Int)
	diff.Sub(v.BigInt, other.(UInt256Value).BigInt)
	// Given that this value is backed by an arbitrary size integer,
	// we can just subtract and check the range of the result.
	//
	// If Go gains a native uint256 type and we switch this value
	// to be based on it, then we need to follow INT30-C:
	//
	//   if diff > v {
	// 	     ...
	//   }
	//
	if diff.Cmp(sema.UInt256TypeMinIntBig) < 0 {
		return UInt256Value{sema.UInt256TypeMinIntBig}
	}
	return UInt256Value{diff}
}

func (v UInt256Value) Mod(other NumberValue) NumberValue {
	o := other.(UInt256Value)
	res := new(big.Int)
	if o.BigInt.Cmp(res) == 0 {
		panic(DivisionByZeroError{})
	}
	res.Rem(v.BigInt, o.BigInt)
	return UInt256Value{res}
}

func (v UInt256Value) Mul(other NumberValue) NumberValue {
	o := other.(UInt256Value)
	res := new(big.Int)
	res.Mul(v.BigInt, o.BigInt)
	if res.Cmp(sema.UInt256TypeMaxIntBig) > 0 {
		panic(OverflowError{})
	}
	return UInt256Value{res}
}

func (v UInt256Value) SaturatingMul(other NumberValue) NumberValue {
	o := other.(UInt256Value)
	res := new(big.Int)
	res.Mul(v.BigInt, o.BigInt)
	if res.Cmp(sema.UInt256TypeMaxIntBig) > 0 {
		return UInt256Value{sema.UInt256TypeMaxIntBig}
	}
	return UInt256Value{res}
}

func (v UInt256Value) Div(other NumberValue) NumberValue {
	o := other.(UInt256Value)
	res := new(big.Int)
	if o.BigInt.Cmp(res) == 0 {
		panic(DivisionByZeroError{})
	}
	res.Div(v.BigInt, o.BigInt)
	return UInt256Value{res}
}

func (v UInt256Value) SaturatingDiv(other NumberValue) NumberValue {
	return v.Div(other)
}

func (v UInt256Value) Less(other NumberValue) BoolValue {
	cmp := v.BigInt.Cmp(other.(UInt256Value).BigInt)
	return cmp == -1
}

func (v UInt256Value) LessEqual(other NumberValue) BoolValue {
	cmp := v.BigInt.Cmp(other.(UInt256Value).BigInt)
	return cmp <= 0
}

func (v UInt256Value) Greater(other NumberValue) BoolValue {
	cmp := v.BigInt.Cmp(other.(UInt256Value).BigInt)
	return cmp == 1
}

func (v UInt256Value) GreaterEqual(other NumberValue) BoolValue {
	cmp := v.BigInt.Cmp(other.(UInt256Value).BigInt)
	return cmp >= 0
}

func (v UInt256Value) Equal(other Value, _ *Interpreter, _ bool) bool {
	otherInt, ok := other.(UInt256Value)
	if !ok {
		return false
	}
	cmp := v.BigInt.Cmp(otherInt.BigInt)
	return cmp == 0
}

func ConvertUInt256(value Value) UInt256Value {
	var v *big.Int

	switch value := value.(type) {
	case BigNumberValue:
		v = value.ToBigInt()

	case NumberValue:
		v = big.NewInt(int64(value.ToInt()))

	default:
		panic(errors.NewUnreachableError())
	}

	if v.Cmp(sema.UInt256TypeMaxIntBig) > 0 {
		panic(OverflowError{})
	} else if v.Sign() < 0 {
		panic(UnderflowError{})
	}

	return NewUInt256ValueFromBigInt(v)
}

func (v UInt256Value) BitwiseOr(other IntegerValue) IntegerValue {
	o := other.(UInt256Value)
	res := new(big.Int)
	res.Or(v.BigInt, o.BigInt)
	return UInt256Value{res}
}

func (v UInt256Value) BitwiseXor(other IntegerValue) IntegerValue {
	o := other.(UInt256Value)
	res := new(big.Int)
	res.Xor(v.BigInt, o.BigInt)
	return UInt256Value{res}
}

func (v UInt256Value) BitwiseAnd(other IntegerValue) IntegerValue {
	o := other.(UInt256Value)
	res := new(big.Int)
	res.And(v.BigInt, o.BigInt)
	return UInt256Value{res}
}

func (v UInt256Value) BitwiseLeftShift(other IntegerValue) IntegerValue {
	o := other.(UInt256Value)
	res := new(big.Int)
	if o.BigInt.Sign() < 0 {
		panic(UnderflowError{})
	}
	if !o.BigInt.IsUint64() {
		panic(OverflowError{})
	}
	res.Lsh(v.BigInt, uint(o.BigInt.Uint64()))
	return UInt256Value{res}
}

func (v UInt256Value) BitwiseRightShift(other IntegerValue) IntegerValue {
	o := other.(UInt256Value)
	res := new(big.Int)
	if o.BigInt.Sign() < 0 {
		panic(UnderflowError{})
	}
	if !o.BigInt.IsUint64() {
		panic(OverflowError{})
	}
	res.Rsh(v.BigInt, uint(o.BigInt.Uint64()))
	return UInt256Value{res}
}

func (v UInt256Value) GetMember(_ *Interpreter, _ func() LocationRange, name string) Value {
	return getNumberValueMember(v, name)
}

func (UInt256Value) SetMember(_ *Interpreter, _ func() LocationRange, _ string, _ Value) {
	panic(errors.NewUnreachableError())
}

func (v UInt256Value) ToBigEndianBytes() []byte {
	return UnsignedBigIntToBigEndianBytes(v.BigInt)
}

func (v UInt256Value) ConformsToDynamicType(_ *Interpreter, dynamicType DynamicType, _ TypeConformanceResults) bool {
	numberType, ok := dynamicType.(NumberDynamicType)
	return ok && sema.UInt256Type.Equal(numberType.StaticType)
}

func (UInt256Value) IsStorable() bool {
	return true
}

// Word8Value

type Word8Value uint8

func (Word8Value) IsValue() {}

func (v Word8Value) Accept(interpreter *Interpreter, visitor Visitor) {
	visitor.VisitWord8Value(interpreter, v)
}

func (Word8Value) Walk(_ func(Value)) {
	// NO-OP
}

var word8DynamicType DynamicType = NumberDynamicType{sema.Word8Type}

func (Word8Value) DynamicType(_ *Interpreter, _ DynamicTypeResults) DynamicType {
	return word8DynamicType
}

func (Word8Value) StaticType() StaticType {
	return PrimitiveStaticTypeWord8
}

func (v Word8Value) Copy() Value {
	return v
}

func (Word8Value) GetOwner() *common.Address {
	// value is never owned
	return nil
}

func (Word8Value) SetOwner(_ *common.Address) {
	// NO-OP: value cannot be owned
}

func (Word8Value) IsModified() bool {
	return false
}

func (Word8Value) SetModified(_ bool) {
	// NO-OP
}

func (v Word8Value) String() string {
	return format.Uint(uint64(v))
}

func (v Word8Value) RecursiveString(_ StringResults) string {
	return v.String()
}

func (v Word8Value) KeyString() string {
	return strconv.FormatUint(uint64(v), 10)
}

func (v Word8Value) ToInt() int {
	return int(v)
}

func (v Word8Value) Negate() NumberValue {
	panic(errors.NewUnreachableError())
}

func (v Word8Value) Plus(other NumberValue) NumberValue {
	return v + other.(Word8Value)
}

func (v Word8Value) SaturatingPlus(_ NumberValue) NumberValue {
	panic(errors.UnreachableError{})
}

func (v Word8Value) Minus(other NumberValue) NumberValue {
	return v - other.(Word8Value)
}

func (v Word8Value) SaturatingMinus(_ NumberValue) NumberValue {
	panic(errors.UnreachableError{})
}

func (v Word8Value) Mod(other NumberValue) NumberValue {
	o := other.(Word8Value)
	if o == 0 {
		panic(DivisionByZeroError{})
	}
	return v % o
}

func (v Word8Value) Mul(other NumberValue) NumberValue {
	return v * other.(Word8Value)
}

func (v Word8Value) SaturatingMul(_ NumberValue) NumberValue {
	panic(errors.UnreachableError{})
}

func (v Word8Value) Div(other NumberValue) NumberValue {
	o := other.(Word8Value)
	if o == 0 {
		panic(DivisionByZeroError{})
	}
	return v / o
}

func (v Word8Value) SaturatingDiv(_ NumberValue) NumberValue {
	panic(errors.UnreachableError{})
}

func (v Word8Value) Less(other NumberValue) BoolValue {
	return v < other.(Word8Value)
}

func (v Word8Value) LessEqual(other NumberValue) BoolValue {
	return v <= other.(Word8Value)
}

func (v Word8Value) Greater(other NumberValue) BoolValue {
	return v > other.(Word8Value)
}

func (v Word8Value) GreaterEqual(other NumberValue) BoolValue {
	return v >= other.(Word8Value)
}

func (v Word8Value) Equal(other Value, _ *Interpreter, _ bool) bool {
	otherWord8, ok := other.(Word8Value)
	if !ok {
		return false
	}
	return v == otherWord8
}

func ConvertWord8(value Value) Word8Value {
	return Word8Value(ConvertUInt8(value))
}

func (v Word8Value) BitwiseOr(other IntegerValue) IntegerValue {
	o := other.(Word8Value)
	return v | o
}

func (v Word8Value) BitwiseXor(other IntegerValue) IntegerValue {
	o := other.(Word8Value)
	return v ^ o
}

func (v Word8Value) BitwiseAnd(other IntegerValue) IntegerValue {
	o := other.(Word8Value)
	return v & o
}

func (v Word8Value) BitwiseLeftShift(other IntegerValue) IntegerValue {
	o := other.(Word8Value)
	return v << o
}

func (v Word8Value) BitwiseRightShift(other IntegerValue) IntegerValue {
	o := other.(Word8Value)
	return v >> o
}

func (v Word8Value) GetMember(_ *Interpreter, _ func() LocationRange, name string) Value {
	return getNumberValueMember(v, name)
}

func (Word8Value) SetMember(_ *Interpreter, _ func() LocationRange, _ string, _ Value) {
	panic(errors.NewUnreachableError())
}

func (v Word8Value) ToBigEndianBytes() []byte {
	return []byte{byte(v)}
}

func (v Word8Value) ConformsToDynamicType(_ *Interpreter, dynamicType DynamicType, _ TypeConformanceResults) bool {
	numberType, ok := dynamicType.(NumberDynamicType)
	return ok && sema.Word8Type.Equal(numberType.StaticType)
}

func (Word8Value) IsStorable() bool {
	return true
}

// Word16Value

type Word16Value uint16

func (Word16Value) IsValue() {}

func (v Word16Value) Accept(interpreter *Interpreter, visitor Visitor) {
	visitor.VisitWord16Value(interpreter, v)
}

func (Word16Value) Walk(_ func(Value)) {
	// NO-OP
}

var word16DynamicType DynamicType = NumberDynamicType{sema.Word16Type}

func (Word16Value) DynamicType(_ *Interpreter, _ DynamicTypeResults) DynamicType {
	return word16DynamicType
}

func (Word16Value) StaticType() StaticType {
	return PrimitiveStaticTypeWord16
}

func (v Word16Value) Copy() Value {
	return v
}
func (Word16Value) GetOwner() *common.Address {
	// value is never owned
	return nil
}

func (Word16Value) SetOwner(_ *common.Address) {
	// NO-OP: value cannot be owned
}

func (Word16Value) IsModified() bool {
	return false
}

func (Word16Value) SetModified(_ bool) {
	// NO-OP
}

func (v Word16Value) String() string {
	return format.Uint(uint64(v))
}

func (v Word16Value) RecursiveString(_ StringResults) string {
	return v.String()
}

func (v Word16Value) KeyString() string {
	return strconv.FormatUint(uint64(v), 10)
}

func (v Word16Value) ToInt() int {
	return int(v)
}
func (v Word16Value) Negate() NumberValue {
	panic(errors.NewUnreachableError())
}

func (v Word16Value) Plus(other NumberValue) NumberValue {
	return v + other.(Word16Value)
}

func (v Word16Value) SaturatingPlus(_ NumberValue) NumberValue {
	panic(errors.UnreachableError{})
}

func (v Word16Value) Minus(other NumberValue) NumberValue {
	return v - other.(Word16Value)
}

func (v Word16Value) SaturatingMinus(_ NumberValue) NumberValue {
	panic(errors.UnreachableError{})
}

func (v Word16Value) Mod(other NumberValue) NumberValue {
	o := other.(Word16Value)
	if o == 0 {
		panic(DivisionByZeroError{})
	}
	return v % o
}

func (v Word16Value) Mul(other NumberValue) NumberValue {
	return v * other.(Word16Value)
}

func (v Word16Value) SaturatingMul(_ NumberValue) NumberValue {
	panic(errors.UnreachableError{})
}

func (v Word16Value) Div(other NumberValue) NumberValue {
	o := other.(Word16Value)
	if o == 0 {
		panic(DivisionByZeroError{})
	}
	return v / o
}

func (v Word16Value) SaturatingDiv(_ NumberValue) NumberValue {
	panic(errors.UnreachableError{})
}

func (v Word16Value) Less(other NumberValue) BoolValue {
	return v < other.(Word16Value)
}

func (v Word16Value) LessEqual(other NumberValue) BoolValue {
	return v <= other.(Word16Value)
}

func (v Word16Value) Greater(other NumberValue) BoolValue {
	return v > other.(Word16Value)
}

func (v Word16Value) GreaterEqual(other NumberValue) BoolValue {
	return v >= other.(Word16Value)
}

func (v Word16Value) Equal(other Value, _ *Interpreter, _ bool) bool {
	otherWord16, ok := other.(Word16Value)
	if !ok {
		return false
	}
	return v == otherWord16
}

func ConvertWord16(value Value) Word16Value {
	return Word16Value(ConvertUInt16(value))
}

func (v Word16Value) BitwiseOr(other IntegerValue) IntegerValue {
	o := other.(Word16Value)
	return v | o
}

func (v Word16Value) BitwiseXor(other IntegerValue) IntegerValue {
	o := other.(Word16Value)
	return v ^ o
}

func (v Word16Value) BitwiseAnd(other IntegerValue) IntegerValue {
	o := other.(Word16Value)
	return v & o
}

func (v Word16Value) BitwiseLeftShift(other IntegerValue) IntegerValue {
	o := other.(Word16Value)
	return v << o
}

func (v Word16Value) BitwiseRightShift(other IntegerValue) IntegerValue {
	o := other.(Word16Value)
	return v >> o
}

func (v Word16Value) GetMember(_ *Interpreter, _ func() LocationRange, name string) Value {
	return getNumberValueMember(v, name)
}

func (Word16Value) SetMember(_ *Interpreter, _ func() LocationRange, _ string, _ Value) {
	panic(errors.NewUnreachableError())
}

func (v Word16Value) ToBigEndianBytes() []byte {
	b := make([]byte, 2)
	binary.BigEndian.PutUint16(b, uint16(v))
	return b
}

func (v Word16Value) ConformsToDynamicType(_ *Interpreter, dynamicType DynamicType, _ TypeConformanceResults) bool {
	numberType, ok := dynamicType.(NumberDynamicType)
	return ok && sema.Word16Type.Equal(numberType.StaticType)
}

func (Word16Value) IsStorable() bool {
	return true
}

// Word32Value

type Word32Value uint32

func (Word32Value) IsValue() {}

func (v Word32Value) Accept(interpreter *Interpreter, visitor Visitor) {
	visitor.VisitWord32Value(interpreter, v)
}

func (Word32Value) Walk(_ func(Value)) {
	// NO-OP
}

var word32DynamicType DynamicType = NumberDynamicType{sema.Word32Type}

func (Word32Value) DynamicType(_ *Interpreter, _ DynamicTypeResults) DynamicType {
	return word32DynamicType
}

func (Word32Value) StaticType() StaticType {
	return PrimitiveStaticTypeWord32
}

func (v Word32Value) Copy() Value {
	return v
}

func (Word32Value) GetOwner() *common.Address {
	// value is never owned
	return nil
}

func (Word32Value) SetOwner(_ *common.Address) {
	// NO-OP: value cannot be owned
}

func (Word32Value) IsModified() bool {
	return false
}

func (Word32Value) SetModified(_ bool) {
	// NO-OP
}

func (v Word32Value) String() string {
	return format.Uint(uint64(v))
}

func (v Word32Value) RecursiveString(_ StringResults) string {
	return v.String()
}

func (v Word32Value) KeyString() string {
	return strconv.FormatUint(uint64(v), 10)
}

func (v Word32Value) ToInt() int {
	return int(v)
}

func (v Word32Value) Negate() NumberValue {
	panic(errors.NewUnreachableError())
}

func (v Word32Value) Plus(other NumberValue) NumberValue {
	return v + other.(Word32Value)
}

func (v Word32Value) SaturatingPlus(_ NumberValue) NumberValue {
	panic(errors.UnreachableError{})
}

func (v Word32Value) Minus(other NumberValue) NumberValue {
	return v - other.(Word32Value)
}

func (v Word32Value) SaturatingMinus(_ NumberValue) NumberValue {
	panic(errors.UnreachableError{})
}

func (v Word32Value) Mod(other NumberValue) NumberValue {
	o := other.(Word32Value)
	if o == 0 {
		panic(DivisionByZeroError{})
	}
	return v % o
}

func (v Word32Value) Mul(other NumberValue) NumberValue {
	return v * other.(Word32Value)
}

func (v Word32Value) SaturatingMul(_ NumberValue) NumberValue {
	panic(errors.UnreachableError{})
}

func (v Word32Value) Div(other NumberValue) NumberValue {
	o := other.(Word32Value)
	if o == 0 {
		panic(DivisionByZeroError{})
	}
	return v / o
}

func (v Word32Value) SaturatingDiv(_ NumberValue) NumberValue {
	panic(errors.UnreachableError{})
}

func (v Word32Value) Less(other NumberValue) BoolValue {
	return v < other.(Word32Value)
}

func (v Word32Value) LessEqual(other NumberValue) BoolValue {
	return v <= other.(Word32Value)
}

func (v Word32Value) Greater(other NumberValue) BoolValue {
	return v > other.(Word32Value)
}

func (v Word32Value) GreaterEqual(other NumberValue) BoolValue {
	return v >= other.(Word32Value)
}

func (v Word32Value) Equal(other Value, _ *Interpreter, _ bool) bool {
	otherWord32, ok := other.(Word32Value)
	if !ok {
		return false
	}
	return v == otherWord32
}

func ConvertWord32(value Value) Word32Value {
	return Word32Value(ConvertUInt32(value))
}

func (v Word32Value) BitwiseOr(other IntegerValue) IntegerValue {
	o := other.(Word32Value)
	return v | o
}

func (v Word32Value) BitwiseXor(other IntegerValue) IntegerValue {
	o := other.(Word32Value)
	return v ^ o
}

func (v Word32Value) BitwiseAnd(other IntegerValue) IntegerValue {
	o := other.(Word32Value)
	return v & o
}

func (v Word32Value) BitwiseLeftShift(other IntegerValue) IntegerValue {
	o := other.(Word32Value)
	return v << o
}

func (v Word32Value) BitwiseRightShift(other IntegerValue) IntegerValue {
	o := other.(Word32Value)
	return v >> o
}

func (v Word32Value) GetMember(_ *Interpreter, _ func() LocationRange, name string) Value {
	return getNumberValueMember(v, name)
}

func (Word32Value) SetMember(_ *Interpreter, _ func() LocationRange, _ string, _ Value) {
	panic(errors.NewUnreachableError())
}

func (v Word32Value) ToBigEndianBytes() []byte {
	b := make([]byte, 4)
	binary.BigEndian.PutUint32(b, uint32(v))
	return b
}

func (v Word32Value) ConformsToDynamicType(_ *Interpreter, dynamicType DynamicType, _ TypeConformanceResults) bool {
	numberType, ok := dynamicType.(NumberDynamicType)
	return ok && sema.Word32Type.Equal(numberType.StaticType)
}

func (Word32Value) IsStorable() bool {
	return true
}

// Word64Value

type Word64Value uint64

func (Word64Value) IsValue() {}

func (v Word64Value) Accept(interpreter *Interpreter, visitor Visitor) {
	visitor.VisitWord64Value(interpreter, v)
}

func (Word64Value) Walk(_ func(Value)) {
	// NO-OP
}

var word64DynamicType DynamicType = NumberDynamicType{sema.Word64Type}

func (Word64Value) DynamicType(_ *Interpreter, _ DynamicTypeResults) DynamicType {
	return word64DynamicType
}

func (Word64Value) StaticType() StaticType {
	return PrimitiveStaticTypeWord64
}

func (v Word64Value) Copy() Value {
	return v
}

func (Word64Value) GetOwner() *common.Address {
	// value is never owned
	return nil
}

func (Word64Value) SetOwner(_ *common.Address) {
	// NO-OP: value cannot be owned
}

func (Word64Value) IsModified() bool {
	return false
}

func (Word64Value) SetModified(_ bool) {
	// NO-OP
}

func (v Word64Value) String() string {
	return format.Uint(uint64(v))
}

func (v Word64Value) RecursiveString(_ StringResults) string {
	return v.String()
}

func (v Word64Value) KeyString() string {
	return strconv.FormatUint(uint64(v), 10)
}

func (v Word64Value) ToInt() int {
	return int(v)
}

func (v Word64Value) Negate() NumberValue {
	panic(errors.NewUnreachableError())
}

func (v Word64Value) Plus(other NumberValue) NumberValue {
	return v + other.(Word64Value)
}

func (v Word64Value) SaturatingPlus(_ NumberValue) NumberValue {
	panic(errors.UnreachableError{})
}

func (v Word64Value) Minus(other NumberValue) NumberValue {
	return v - other.(Word64Value)
}

func (v Word64Value) SaturatingMinus(_ NumberValue) NumberValue {
	panic(errors.UnreachableError{})
}

func (v Word64Value) Mod(other NumberValue) NumberValue {
	o := other.(Word64Value)
	if o == 0 {
		panic(DivisionByZeroError{})
	}
	return v % o
}

func (v Word64Value) Mul(other NumberValue) NumberValue {
	return v * other.(Word64Value)
}

func (v Word64Value) SaturatingMul(_ NumberValue) NumberValue {
	panic(errors.UnreachableError{})
}

func (v Word64Value) Div(other NumberValue) NumberValue {
	o := other.(Word64Value)
	if o == 0 {
		panic(DivisionByZeroError{})
	}
	return v / o
}

func (v Word64Value) SaturatingDiv(_ NumberValue) NumberValue {
	panic(errors.UnreachableError{})
}

func (v Word64Value) Less(other NumberValue) BoolValue {
	return v < other.(Word64Value)
}

func (v Word64Value) LessEqual(other NumberValue) BoolValue {
	return v <= other.(Word64Value)
}

func (v Word64Value) Greater(other NumberValue) BoolValue {
	return v > other.(Word64Value)
}

func (v Word64Value) GreaterEqual(other NumberValue) BoolValue {
	return v >= other.(Word64Value)
}

func (v Word64Value) Equal(other Value, _ *Interpreter, _ bool) bool {
	otherWord64, ok := other.(Word64Value)
	if !ok {
		return false
	}
	return v == otherWord64
}

func ConvertWord64(value Value) Word64Value {
	return Word64Value(ConvertUInt64(value))
}

func (v Word64Value) BitwiseOr(other IntegerValue) IntegerValue {
	o := other.(Word64Value)
	return v | o
}

func (v Word64Value) BitwiseXor(other IntegerValue) IntegerValue {
	o := other.(Word64Value)
	return v ^ o
}

func (v Word64Value) BitwiseAnd(other IntegerValue) IntegerValue {
	o := other.(Word64Value)
	return v & o
}

func (v Word64Value) BitwiseLeftShift(other IntegerValue) IntegerValue {
	o := other.(Word64Value)
	return v << o
}

func (v Word64Value) BitwiseRightShift(other IntegerValue) IntegerValue {
	o := other.(Word64Value)
	return v >> o
}

func (v Word64Value) GetMember(_ *Interpreter, _ func() LocationRange, name string) Value {
	return getNumberValueMember(v, name)
}

func (Word64Value) SetMember(_ *Interpreter, _ func() LocationRange, _ string, _ Value) {
	panic(errors.NewUnreachableError())
}

func (v Word64Value) ToBigEndianBytes() []byte {
	b := make([]byte, 8)
	binary.BigEndian.PutUint64(b, uint64(v))
	return b
}

func (v Word64Value) ConformsToDynamicType(_ *Interpreter, dynamicType DynamicType, _ TypeConformanceResults) bool {
	numberType, ok := dynamicType.(NumberDynamicType)
	return ok && sema.Word64Type.Equal(numberType.StaticType)
}

func (Word64Value) IsStorable() bool {
	return true
}

// Fix64Value
//
type Fix64Value int64

const Fix64MaxValue = math.MaxInt64

func NewFix64ValueWithInteger(integer int64) Fix64Value {

	if integer < sema.Fix64TypeMinInt {
		panic(UnderflowError{})
	}

	if integer > sema.Fix64TypeMaxInt {
		panic(OverflowError{})
	}

	return Fix64Value(integer * sema.Fix64Factor)
}

func (Fix64Value) IsValue() {}

func (v Fix64Value) Accept(interpreter *Interpreter, visitor Visitor) {
	visitor.VisitFix64Value(interpreter, v)
}

func (Fix64Value) Walk(_ func(Value)) {
	// NO-OP
}

var fix64DynamicType DynamicType = NumberDynamicType{sema.Fix64Type}

func (Fix64Value) DynamicType(_ *Interpreter, _ DynamicTypeResults) DynamicType {
	return fix64DynamicType
}

func (Fix64Value) StaticType() StaticType {
	return PrimitiveStaticTypeFix64
}

func (v Fix64Value) Copy() Value {
	return v
}

func (Fix64Value) GetOwner() *common.Address {
	// value is never owned
	return nil
}

func (Fix64Value) SetOwner(_ *common.Address) {
	// NO-OP: value cannot be owned
}

func (Fix64Value) IsModified() bool {
	return false
}

func (Fix64Value) SetModified(_ bool) {
	// NO-OP
}

func (v Fix64Value) String() string {
	return format.Fix64(int64(v))
}

func (v Fix64Value) RecursiveString(_ StringResults) string {
	return v.String()
}

func (v Fix64Value) KeyString() string {
	return v.String()
}

func (v Fix64Value) ToInt() int {
	return int(v / sema.Fix64Factor)
}

func (v Fix64Value) Negate() NumberValue {
	// INT32-C
	if v == math.MinInt64 {
		panic(OverflowError{})
	}
	return -v
}

func (v Fix64Value) Plus(other NumberValue) NumberValue {
	o := other.(Fix64Value)
	return Fix64Value(safeAddInt64(int64(v), int64(o)))
}

func (v Fix64Value) SaturatingPlus(other NumberValue) NumberValue {
	o := other.(Fix64Value)
	// INT32-C
	if (o > 0) && (v > (math.MaxInt64 - o)) {
		return Fix64Value(math.MaxInt64)
	} else if (o < 0) && (v < (math.MinInt64 - o)) {
		return Fix64Value(math.MinInt64)
	}
	return v + o
}

func (v Fix64Value) Minus(other NumberValue) NumberValue {
	o := other.(Fix64Value)
	// INT32-C
	if (o > 0) && (v < (math.MinInt64 + o)) {
		panic(OverflowError{})
	} else if (o < 0) && (v > (math.MaxInt64 + o)) {
		panic(UnderflowError{})
	}
	return v - o
}

func (v Fix64Value) SaturatingMinus(other NumberValue) NumberValue {
	o := other.(Fix64Value)
	// INT32-C
	if (o > 0) && (v < (math.MinInt64 + o)) {
		return Fix64Value(math.MinInt64)
	} else if (o < 0) && (v > (math.MaxInt64 + o)) {
		return Fix64Value(math.MaxInt64)
	}
	return v - o
}

var minInt64Big = big.NewInt(math.MinInt64)
var maxInt64Big = big.NewInt(math.MaxInt64)

func (v Fix64Value) Mul(other NumberValue) NumberValue {
	o := other.(Fix64Value)

	a := new(big.Int).SetInt64(int64(v))
	b := new(big.Int).SetInt64(int64(o))

	result := new(big.Int).Mul(a, b)
	result.Div(result, sema.Fix64FactorBig)

	if result.Cmp(minInt64Big) < 0 {
		panic(UnderflowError{})
	} else if result.Cmp(maxInt64Big) > 0 {
		panic(OverflowError{})
	}

	return Fix64Value(result.Int64())
}

func (v Fix64Value) SaturatingMul(other NumberValue) NumberValue {
	o := other.(Fix64Value)

	a := new(big.Int).SetInt64(int64(v))
	b := new(big.Int).SetInt64(int64(o))

	result := new(big.Int).Mul(a, b)
	result.Div(result, sema.Fix64FactorBig)

	if result.Cmp(minInt64Big) < 0 {
		return Fix64Value(math.MinInt64)
	} else if result.Cmp(maxInt64Big) > 0 {
		return Fix64Value(math.MaxInt64)
	}

	return Fix64Value(result.Int64())
}

func (v Fix64Value) Div(other NumberValue) NumberValue {
	o := other.(Fix64Value)

	a := new(big.Int).SetInt64(int64(v))
	b := new(big.Int).SetInt64(int64(o))

	result := new(big.Int).Mul(a, sema.Fix64FactorBig)
	result.Div(result, b)

	if result.Cmp(minInt64Big) < 0 {
		panic(UnderflowError{})
	} else if result.Cmp(maxInt64Big) > 0 {
		panic(OverflowError{})
	}

	return Fix64Value(result.Int64())
}

func (v Fix64Value) SaturatingDiv(other NumberValue) NumberValue {
	o := other.(Fix64Value)

	a := new(big.Int).SetInt64(int64(v))
	b := new(big.Int).SetInt64(int64(o))

	result := new(big.Int).Mul(a, sema.Fix64FactorBig)
	result.Div(result, b)

	if result.Cmp(minInt64Big) < 0 {
		return Fix64Value(math.MinInt64)
	} else if result.Cmp(maxInt64Big) > 0 {
		return Fix64Value(math.MaxInt64)
	}

	return Fix64Value(result.Int64())
}

func (v Fix64Value) Mod(other NumberValue) NumberValue {
	o := other.(Fix64Value)
	// v - int(v/o) * o
	quotient := v.Div(o).(Fix64Value)
	truncatedQuotient := (int64(quotient) / sema.Fix64Factor) * sema.Fix64Factor
	return v.Minus(Fix64Value(truncatedQuotient).Mul(o))
}

func (v Fix64Value) Less(other NumberValue) BoolValue {
	return v < other.(Fix64Value)
}

func (v Fix64Value) LessEqual(other NumberValue) BoolValue {
	return v <= other.(Fix64Value)
}

func (v Fix64Value) Greater(other NumberValue) BoolValue {
	return v > other.(Fix64Value)
}

func (v Fix64Value) GreaterEqual(other NumberValue) BoolValue {
	return v >= other.(Fix64Value)
}

func (v Fix64Value) Equal(other Value, _ *Interpreter, _ bool) bool {
	otherFix64, ok := other.(Fix64Value)
	if !ok {
		return false
	}
	return v == otherFix64
}

func ConvertFix64(value Value) Fix64Value {
	switch value := value.(type) {
	case Fix64Value:
		return value

	case UFix64Value:
		if value > Fix64MaxValue {
			panic(OverflowError{})
		}
		return Fix64Value(value)

	case BigNumberValue:
		v := value.ToBigInt()

		// First, check if the value is at least in the int64 range.
		// The integer range for Fix64 is smaller, but this test at least
		// allows us to call `v.Int64()` safely.

		if !v.IsInt64() {
			panic(OverflowError{})
		}

		// Now check that the integer value fits the range of Fix64
		return NewFix64ValueWithInteger(v.Int64())

	case NumberValue:
		v := value.ToInt()
		// Check that the integer value fits the range of Fix64
		return NewFix64ValueWithInteger(int64(v))

	default:
		panic(fmt.Sprintf("can't convert Fix64: %s", value))
	}
}

func (v Fix64Value) GetMember(_ *Interpreter, _ func() LocationRange, name string) Value {
	return getNumberValueMember(v, name)
}

func (Fix64Value) SetMember(_ *Interpreter, _ func() LocationRange, _ string, _ Value) {
	panic(errors.NewUnreachableError())
}

func (v Fix64Value) ToBigEndianBytes() []byte {
	b := make([]byte, 8)
	binary.BigEndian.PutUint64(b, uint64(v))
	return b
}

func (v Fix64Value) ConformsToDynamicType(_ *Interpreter, dynamicType DynamicType, _ TypeConformanceResults) bool {
	numberType, ok := dynamicType.(NumberDynamicType)
	return ok && sema.Fix64Type.Equal(numberType.StaticType)
}

func (Fix64Value) IsStorable() bool {
	return true
}

// UFix64Value
//
type UFix64Value uint64

const UFix64MaxValue = math.MaxUint64

func NewUFix64ValueWithInteger(integer uint64) UFix64Value {
	if integer > sema.UFix64TypeMaxInt {
		panic(OverflowError{})
	}

	return UFix64Value(integer * sema.Fix64Factor)
}

func (UFix64Value) IsValue() {}

func (v UFix64Value) Accept(interpreter *Interpreter, visitor Visitor) {
	visitor.VisitUFix64Value(interpreter, v)
}

func (UFix64Value) Walk(_ func(Value)) {
	// NO-OP
}

var ufix64DynamicType DynamicType = NumberDynamicType{sema.UFix64Type}

func (UFix64Value) DynamicType(_ *Interpreter, _ DynamicTypeResults) DynamicType {
	return ufix64DynamicType
}

func (UFix64Value) StaticType() StaticType {
	return PrimitiveStaticTypeUFix64
}

func (v UFix64Value) Copy() Value {
	return v
}

func (UFix64Value) GetOwner() *common.Address {
	// value is never owned
	return nil
}

func (UFix64Value) SetOwner(_ *common.Address) {
	// NO-OP: value cannot be owned
}

func (UFix64Value) IsModified() bool {
	return false
}

func (UFix64Value) SetModified(_ bool) {
	// NO-OP
}

func (v UFix64Value) String() string {
	return format.UFix64(uint64(v))
}

func (v UFix64Value) RecursiveString(_ StringResults) string {
	return v.String()
}

func (v UFix64Value) KeyString() string {
	return v.String()
}

func (v UFix64Value) ToInt() int {
	return int(v / sema.Fix64Factor)
}

func (v UFix64Value) Negate() NumberValue {
	panic(errors.NewUnreachableError())
}

func (v UFix64Value) Plus(other NumberValue) NumberValue {
	o := other.(UFix64Value)
	return UFix64Value(safeAddUint64(uint64(v), uint64(o)))
}

func (v UFix64Value) SaturatingPlus(other NumberValue) NumberValue {
	o := other.(UFix64Value)
	sum := v + o
	// INT30-C
	if sum < v {
		return UFix64Value(math.MaxUint64)
	}
	return sum
}

func (v UFix64Value) Minus(other NumberValue) NumberValue {
	diff := v - other.(UFix64Value)
	// INT30-C
	if diff > v {
		panic(UnderflowError{})
	}
	return diff
}

func (v UFix64Value) SaturatingMinus(other NumberValue) NumberValue {
	diff := v - other.(UFix64Value)
	// INT30-C
	if diff > v {
		return UFix64Value(0)
	}
	return diff
}

func (v UFix64Value) Mul(other NumberValue) NumberValue {
	o := other.(UFix64Value)

	a := new(big.Int).SetUint64(uint64(v))
	b := new(big.Int).SetUint64(uint64(o))

	result := new(big.Int).Mul(a, b)
	result.Div(result, sema.Fix64FactorBig)

	if !result.IsUint64() {
		panic(OverflowError{})
	}

	return UFix64Value(result.Uint64())
}

func (v UFix64Value) SaturatingMul(other NumberValue) NumberValue {
	o := other.(UFix64Value)

	a := new(big.Int).SetUint64(uint64(v))
	b := new(big.Int).SetUint64(uint64(o))

	result := new(big.Int).Mul(a, b)
	result.Div(result, sema.Fix64FactorBig)

	if !result.IsUint64() {
		return UFix64Value(math.MaxUint64)
	}

	return UFix64Value(result.Uint64())
}

func (v UFix64Value) Div(other NumberValue) NumberValue {
	o := other.(UFix64Value)

	a := new(big.Int).SetUint64(uint64(v))
	b := new(big.Int).SetUint64(uint64(o))

	result := new(big.Int).Mul(a, sema.Fix64FactorBig)
	result.Div(result, b)

	return UFix64Value(result.Uint64())
}

func (v UFix64Value) SaturatingDiv(other NumberValue) NumberValue {
	return v.Div(other)
}

func (v UFix64Value) Mod(other NumberValue) NumberValue {
	o := other.(UFix64Value)
	// v - int(v/o) * o
	quotient := v.Div(o).(UFix64Value)
	truncatedQuotient := (uint64(quotient) / sema.Fix64Factor) * sema.Fix64Factor
	return v.Minus(UFix64Value(truncatedQuotient).Mul(o))
}

func (v UFix64Value) Less(other NumberValue) BoolValue {
	return v < other.(UFix64Value)
}

func (v UFix64Value) LessEqual(other NumberValue) BoolValue {
	return v <= other.(UFix64Value)
}

func (v UFix64Value) Greater(other NumberValue) BoolValue {
	return v > other.(UFix64Value)
}

func (v UFix64Value) GreaterEqual(other NumberValue) BoolValue {
	return v >= other.(UFix64Value)
}

func (v UFix64Value) Equal(other Value, _ *Interpreter, _ bool) bool {
	otherUFix64, ok := other.(UFix64Value)
	if !ok {
		return false
	}
	return v == otherUFix64
}

func ConvertUFix64(value Value) UFix64Value {
	switch value := value.(type) {
	case UFix64Value:
		return value

	case Fix64Value:
		if value < 0 {
			panic(UnderflowError{})
		}
		return UFix64Value(value)

	case BigNumberValue:
		v := value.ToBigInt()

		if v.Sign() < 0 {
			panic(UnderflowError{})
		}

		// First, check if the value is at least in the uint64 range.
		// The integer range for UFix64 is smaller, but this test at least
		// allows us to call `v.UInt64()` safely.

		if !v.IsUint64() {
			panic(OverflowError{})
		}

		// Now check that the integer value fits the range of UFix64
		return NewUFix64ValueWithInteger(v.Uint64())

	case NumberValue:
		v := value.ToInt()
		if v < 0 {
			panic(UnderflowError{})
		}
		// Check that the integer value fits the range of UFix64
		return NewUFix64ValueWithInteger(uint64(v))

	default:
		panic(fmt.Sprintf("can't convert to UFix64: %s", value))
	}
}

func (v UFix64Value) GetMember(_ *Interpreter, _ func() LocationRange, name string) Value {
	return getNumberValueMember(v, name)
}

func (UFix64Value) SetMember(_ *Interpreter, _ func() LocationRange, _ string, _ Value) {
	panic(errors.NewUnreachableError())
}

func (v UFix64Value) ToBigEndianBytes() []byte {
	b := make([]byte, 8)
	binary.BigEndian.PutUint64(b, uint64(v))
	return b
}

func (v UFix64Value) ConformsToDynamicType(_ *Interpreter, dynamicType DynamicType, _ TypeConformanceResults) bool {
	numberType, ok := dynamicType.(NumberDynamicType)
	return ok && sema.UFix64Type.Equal(numberType.StaticType)
}

func (UFix64Value) IsStorable() bool {
	return true
}

// CompositeValue

type CompositeValue struct {
	// Storable properties
	location            common.Location
	qualifiedIdentifier string
	kind                common.CompositeKind
	fields              *StringValueOrderedMap

	InjectedFields  *StringValueOrderedMap
	ComputedFields  *StringComputedFieldOrderedMap
	NestedVariables *StringVariableOrderedMap
	Functions       map[string]FunctionValue
	Destructor      FunctionValue
	Owner           *common.Address
	destroyed       bool
	modified        bool
	stringer        func(results StringResults) string

	// Raw-content cache for decoded values.
	// Includes meta-info (type info, etc) as well as the fields content.
	// Only available for decoded values who's content is not loaded yet.
	content []byte

	// Raw content cache for fields.
	// Only available for decoded values who's fields are not loaded yet.
	fieldsContent []byte

	// Value's path to be used during decoding.
	// Only available for decoded values that are not loaded yet.
	valuePath []string

	// Callback function to be invoked when decoding the fields of this composite value.
	// Only available for decoded values who's fields are not loaded yet.
	decodeCallback DecodingCallback

	// Encoding version of the raw content and raw fieldsContent of this value.
	// Only available for decoded values who's fields are not loaded yet.
	encodingVersion uint16
}

type ComputedField func(*Interpreter) Value

func NewCompositeValue(
	location common.Location,
	qualifiedIdentifier string,
	kind common.CompositeKind,
	fields *StringValueOrderedMap,
	owner *common.Address,
) *CompositeValue {
	// TODO: only allocate when setting a field
	if fields == nil {
		fields = NewStringValueOrderedMap()
	}

	return &CompositeValue{
		location:            location,
		qualifiedIdentifier: qualifiedIdentifier,
		kind:                kind,
		fields:              fields,
		Owner:               owner,
		modified:            true,
	}
}

func NewDeferredCompositeValue(
	path []string,
	content []byte,
	owner *common.Address,
	decodeCallback DecodingCallback,
	version uint16,
) *CompositeValue {
	return &CompositeValue{
		Owner:           owner,
		content:         content,
		valuePath:       path,
		decodeCallback:  decodeCallback,
		modified:        false,
		encodingVersion: version,
	}
}

func (v *CompositeValue) Destroy(interpreter *Interpreter, getLocationRange func() LocationRange) {
	interpreter = v.getInterpreter(interpreter)

	// if composite was deserialized, dynamically link in the destructor
	if v.Destructor == nil {
		v.Destructor = interpreter.typeCodes.CompositeCodes[v.TypeID()].DestructorFunction
	}

	destructor := v.Destructor

	if destructor != nil {
		invocation := Invocation{
			Self:             v,
			Arguments:        nil,
			ArgumentTypes:    nil,
			GetLocationRange: getLocationRange,
			Interpreter:      interpreter,
		}

		destructor.Invoke(invocation)
	}

	v.destroyed = true
	v.modified = true
}

func (*CompositeValue) IsValue() {}

func (v *CompositeValue) Accept(interpreter *Interpreter, visitor Visitor) {
	descend := visitor.VisitCompositeValue(interpreter, v)
	if !descend {
		return
	}

	v.Fields().Foreach(func(_ string, value Value) {
		value.Accept(interpreter, visitor)
	})
}

func (v *CompositeValue) Walk(walkChild func(Value)) {
	v.Fields().Foreach(func(_ string, value Value) {
		walkChild(value)
	})
}

func (v *CompositeValue) DynamicType(interpreter *Interpreter, _ DynamicTypeResults) DynamicType {
	staticType := interpreter.getCompositeType(v.Location(), v.QualifiedIdentifier())
	return CompositeDynamicType{
		StaticType: staticType,
	}
}

func (v *CompositeValue) StaticType() StaticType {
	return CompositeStaticType{
		Location:            v.Location(),
		QualifiedIdentifier: v.QualifiedIdentifier(),
	}
}

func (v *CompositeValue) Copy() Value {
	// Resources and contracts are not copied
	switch v.Kind() {
	case common.CompositeKindResource, common.CompositeKindContract:
		return v

	default:
		break
	}

	// If fields are not loaded, then no need to load them.
	// Return a copy with raw-content for fields.
	if v.fieldsContent != nil {
		return &CompositeValue{
			location:            v.Location(),
			qualifiedIdentifier: v.QualifiedIdentifier(),
			kind:                v.Kind(),
			fields:              nil,
			InjectedFields:      v.InjectedFields,
			ComputedFields:      v.ComputedFields,
			NestedVariables:     v.NestedVariables,
			Functions:           v.Functions,
			Destructor:          v.Destructor,
			destroyed:           v.destroyed,
			// NOTE: new value has no owner
			Owner:           nil,
			modified:        true,
			content:         v.content,
			stringer:        v.stringer,
			fieldsContent:   v.fieldsContent,
			valuePath:       v.valuePath,
			decodeCallback:  v.decodeCallback,
			encodingVersion: v.encodingVersion,
		}
	}

	newFields := NewStringValueOrderedMap()
	v.Fields().Foreach(func(fieldName string, value Value) {
		newFields.Set(fieldName, value.Copy())
	})

	// NOTE: not copying functions or destructor – they are linked in

	return &CompositeValue{
		location:            v.Location(),
		qualifiedIdentifier: v.QualifiedIdentifier(),
		kind:                v.Kind(),
		fields:              newFields,
		InjectedFields:      v.InjectedFields,
		ComputedFields:      v.ComputedFields,
		NestedVariables:     v.NestedVariables,
		Functions:           v.Functions,
		Destructor:          v.Destructor,
		destroyed:           v.destroyed,
		// NOTE: new value has no owner
		Owner:           nil,
		modified:        true,
		stringer:        v.stringer,
		content:         v.content,
		fieldsContent:   v.fieldsContent,
		valuePath:       v.valuePath,
		decodeCallback:  v.decodeCallback,
		encodingVersion: v.encodingVersion,
	}
}

func (v *CompositeValue) checkStatus(getLocationRange func() LocationRange) {
	if v.destroyed {
		panic(DestroyedCompositeError{
			CompositeKind: v.Kind(),
			LocationRange: getLocationRange(),
		})
	}
}

func (v *CompositeValue) GetOwner() *common.Address {
	return v.Owner
}

func (v *CompositeValue) SetOwner(owner *common.Address) {
	if v.Owner == owner {
		return
	}

	v.Owner = owner

	v.Fields().Foreach(func(_ string, value Value) {
		value.SetOwner(owner)
	})
}

func (v *CompositeValue) IsModified() bool {
	if v.modified {
		return true
	}

	if v.InjectedFields != nil {
		for pair := v.InjectedFields.Oldest(); pair != nil; pair = pair.Next() {
			if pair.Value.IsModified() {
				return true
			}
		}
	}

	if v.NestedVariables != nil {
		for pair := v.NestedVariables.Oldest(); pair != nil; pair = pair.Next() {
			if pair.Value.GetValue().IsModified() {
				return true
			}
		}
	}

	// If the fields are not loaded, then they are not modified.
	if v.content != nil || v.fieldsContent != nil {
		return false
	}

	for pair := v.fields.Oldest(); pair != nil; pair = pair.Next() {
		if pair.Value.IsModified() {
			return true
		}
	}

	return false
}

func (v *CompositeValue) SetModified(modified bool) {
	v.modified = modified
}

func (v *CompositeValue) GetMember(interpreter *Interpreter, getLocationRange func() LocationRange, name string) Value {
	v.checkStatus(getLocationRange)

	if v.Kind() == common.CompositeKindResource &&
		name == sema.ResourceOwnerFieldName {

		return v.OwnerValue(interpreter)
	}

	value, ok := v.Fields().Get(name)
	if ok {
		return value
	}

	if v.NestedVariables != nil {
		variable, ok := v.NestedVariables.Get(name)
		if ok {
			return variable.GetValue()
		}
	}

	interpreter = v.getInterpreter(interpreter)

	if v.ComputedFields != nil {
		if computedField, ok := v.ComputedFields.Get(name); ok {
			return computedField(interpreter)
		}
	}

	// If the composite value was deserialized, dynamically link in the functions
	// and get injected fields

	v.InitializeFunctions(interpreter)

	if v.InjectedFields == nil && interpreter.injectedCompositeFieldsHandler != nil {
		v.InjectedFields = interpreter.injectedCompositeFieldsHandler(
			interpreter,
			v.Location(),
			v.QualifiedIdentifier(),
			v.Kind(),
		)
	}

	if v.InjectedFields != nil {
		value, ok = v.InjectedFields.Get(name)
		if ok {
			return value
		}
	}

	function, ok := v.Functions[name]
	if ok {
		return BoundFunctionValue{
			Self:     v,
			Function: function,
		}
	}

	return nil
}

func (v *CompositeValue) getInterpreter(interpreter *Interpreter) *Interpreter {

	// Get the correct interpreter. The program code might need to be loaded.
	// NOTE: standard library values have no location

	location := v.Location()

	if location == nil || common.LocationsMatch(interpreter.Location, location) {
		return interpreter
	}

	return interpreter.EnsureLoaded(v.location)
}

func (v *CompositeValue) InitializeFunctions(interpreter *Interpreter) {
	if v.Functions != nil {
		return
	}

	v.Functions = interpreter.typeCodes.CompositeCodes[v.TypeID()].CompositeFunctions
}

func (v *CompositeValue) OwnerValue(interpreter *Interpreter) OptionalValue {
	if v.Owner == nil {
		return NilValue{}
	}

	address := AddressValue(*v.Owner)
	ownerAccount := interpreter.accountHandler(address)

	// Owner must be of `PublicAccount` type.

	dynamicTypeResults := DynamicTypeResults{}
	dynamicType := ownerAccount.DynamicType(interpreter, dynamicTypeResults)

	compositeDynamicType, ok := dynamicType.(CompositeDynamicType)

	if !ok || !sema.PublicAccountType.Equal(compositeDynamicType.StaticType) {
		panic(&TypeMismatchError{
			ExpectedType: sema.PublicAccountType,
		})
	}

	return NewSomeValueOwningNonCopying(ownerAccount)
}

func (v *CompositeValue) SetMember(_ *Interpreter, getLocationRange func() LocationRange, name string, value Value) {
	v.checkStatus(getLocationRange)

	v.modified = true

	value.SetOwner(v.Owner)

	v.Fields().Set(name, value)
}

func (v *CompositeValue) String() string {
	return v.RecursiveString(StringResults{})
}

func (v *CompositeValue) RecursiveString(results StringResults) string {
	if v.stringer != nil {
		return v.stringer(results)
	}

	return formatComposite(string(v.TypeID()), v.Fields(), results)
}

func formatComposite(typeId string, fields *StringValueOrderedMap, results StringResults) string {
	preparedFields := make([]struct {
		Name  string
		Value string
	}, 0, fields.Len())

	fields.Foreach(func(fieldName string, value Value) {
		preparedFields = append(preparedFields,
			struct {
				Name  string
				Value string
			}{
				Name:  fieldName,
				Value: value.RecursiveString(results),
			},
		)
	})

	return format.Composite(typeId, preparedFields)
}

func (v *CompositeValue) GetField(name string) Value {
	value, _ := v.Fields().Get(name)
	return value
}

func (v *CompositeValue) Equal(other Value, interpreter *Interpreter, loadDeferred bool) bool {
	otherComposite, ok := other.(*CompositeValue)
	if !ok {
		return false
	}

	fields := v.Fields()
	otherFields := otherComposite.Fields()

	if !v.StaticType().Equal(otherComposite.StaticType()) ||
		v.Kind() != otherComposite.Kind() ||
		fields.Len() != otherFields.Len() {

		return false
	}

	for pair := fields.Oldest(); pair != nil; pair = pair.Next() {
		key := pair.Key
		value := pair.Value

		otherValue, ok := otherFields.Get(key)
		if !ok {
			return false
		}

		equatableValue, ok := value.(EquatableValue)
		if !ok || !equatableValue.Equal(otherValue, interpreter, loadDeferred) {
			return false
		}
	}

	return true
}

func (v *CompositeValue) KeyString() string {
	if v.Kind() == common.CompositeKindEnum {
		rawValue, _ := v.Fields().Get(sema.EnumRawValueFieldName)
		return rawValue.String()
	}

	panic(errors.NewUnreachableError())
}

func (v *CompositeValue) TypeID() common.TypeID {
	location := v.Location()
	if location == nil {
		return common.TypeID(v.QualifiedIdentifier())
	}

	return location.TypeID(v.QualifiedIdentifier())
}

func (v *CompositeValue) ConformsToDynamicType(
	interpreter *Interpreter,
	dynamicType DynamicType,
	results TypeConformanceResults,
) bool {
	compositeDynamicType, ok := dynamicType.(CompositeDynamicType)
	if !ok {
		return false
	}

	compositeType, ok := compositeDynamicType.StaticType.(*sema.CompositeType)
	if !ok ||
		v.Kind() != compositeType.Kind ||
		v.TypeID() != compositeType.ID() {

		return false
	}

	fields := v.Fields()

	fieldsLen := fields.Len()
	if v.ComputedFields != nil {
		fieldsLen += v.ComputedFields.Len()
	}

	if fieldsLen != len(compositeType.Fields) {
		return false
	}

	for _, fieldName := range compositeType.Fields {
		field, ok := fields.Get(fieldName)
		if !ok {
			if v.ComputedFields == nil {
				return false
			}

			fieldGetter, ok := v.ComputedFields.Get(fieldName)
			if !ok {
				return false
			}

			field = fieldGetter(interpreter)
		}

		member, ok := compositeType.Members.Get(fieldName)
		if !ok {
			return false
		}

		dynamicTypeResults := DynamicTypeResults{}
		fieldDynamicType := field.DynamicType(interpreter, dynamicTypeResults)

		if !IsSubType(fieldDynamicType, member.TypeAnnotation.Type) {
			return false
		}

		if !field.ConformsToDynamicType(interpreter, fieldDynamicType, results) {
			return false
		}
	}

	return true
}

func (v *CompositeValue) IsStorable() bool {

	v.ensureMetaInfoLoaded()

	// Only structures, resources, enums, and contracts can be stored.
	// Contracts are not directly storable by programs,
	// but they are still stored in storage by the interpreter

	switch v.kind {
	case common.CompositeKindStructure,
		common.CompositeKindResource,
		common.CompositeKindEnum,
		common.CompositeKindContract:
		break
	default:
		return false
	}

	// Composite value's of native/built-in types are not storable for now
	if v.location == nil {
		return false
	}

	// If this composite value has a field which is non-storable,
	// then the composite value is not storable.

	// TODO: only check decoded fields
	//   and assume still encoded fields are storable?

	// If the fields are not loaded, that implies they were read from storage.
	// Hence they are storable.
	if v.fieldsContent != nil {
		return true
	}

	for pair := v.fields.Oldest(); pair != nil; pair = pair.Next() {
		if !pair.Value.IsStorable() {
			return false
		}
	}

	return true
}

func (v *CompositeValue) Fields() *StringValueOrderedMap {
	v.ensureFieldsLoaded()
	return v.fields
}

func (v *CompositeValue) Location() common.Location {
	v.ensureMetaInfoLoaded()
	return v.location
}

func (v *CompositeValue) QualifiedIdentifier() string {
	v.ensureMetaInfoLoaded()
	return v.qualifiedIdentifier
}

func (v *CompositeValue) Kind() common.CompositeKind {
	v.ensureMetaInfoLoaded()
	return v.kind
}

// ensureMetaInfoLoaded ensures loading the meta information of this composite value.
// If the meta info is already loaded, then calling this function won't have any effect.
// Otherwise, the values are decoded form the cached raw-content.
//
// Meta info includes:
//    - location
//    - qualifiedIdentifier
//    - kind
//
func (v *CompositeValue) ensureMetaInfoLoaded() {
	if v.content == nil {
		return
	}

	err := decodeCompositeMetaInfo(v, v.content)
	if err != nil {
		panic(err)
	}

	// Raw content is no longer needed. Clear the cache and free-up the memory.
	v.content = nil
}

// ensureFieldsLoaded ensures loading the fields of this composite value.
// If the fields are already loaded, then calling this function won't have any effect.
// Otherwise, the fields are decoded form the cached raw-fields-content.
//
func (v *CompositeValue) ensureFieldsLoaded() {
	// First ensure the fields content is extracted out.
	v.ensureMetaInfoLoaded()

	if v.fieldsContent == nil {
		return
	}

	err := decodeCompositeFields(v, v.fieldsContent)
	if err != nil {
		panic(err)
	}

	// Path and the fields-content are no longer needed.
	// Reset the cache and free-up the memory.
	v.valuePath = nil
	v.fieldsContent = nil
	v.decodeCallback = nil
	v.encodingVersion = 0
}

func NewEnumCaseValue(
	enumType *sema.CompositeType,
	rawValue NumberValue,
	functions map[string]FunctionValue,
) *CompositeValue {

	fields := NewStringValueOrderedMap()
	fields.Set(sema.EnumRawValueFieldName, rawValue)

	return &CompositeValue{
		location:            enumType.Location,
		qualifiedIdentifier: enumType.QualifiedIdentifier(),
		kind:                enumType.Kind,
		fields:              fields,
		Functions:           functions,
	}
}

// DictionaryValue

type DictionaryValue struct {
	Type     DictionaryStaticType
	keys     *ArrayValue
	entries  *StringValueOrderedMap
	Owner    *common.Address
	modified bool

	// Deferral of values:
	//
	// Values in the dictionary might be deferred, i.e. are they encoded
	// separately and stored in separate storage keys.

	// deferredOwner is the account in which the deferred values are stored.
	// The account might differ from the owner: If the dictionary is moved
	// from one account to another, its owner changes, but its deferred values
	// stay stored in the deferred owner's account until the end of the transaction.
	deferredOwner *common.Address

	// deferredKeys are the keys which are deferred and have not been loaded from storage yet.
	deferredKeys *orderedmap.StringStructOrderedMap

	// deferredStorageKeyBase is the storage key prefix for all deferred keys
	deferredStorageKeyBase string

	// prevDeferredKeys are the keys which are deferred and have been loaded from storage,
	// i.e. they are keys that were previously in deferredKeys.
	prevDeferredKeys *orderedmap.StringStructOrderedMap

	// Raw element content cache for decoded values.
	// Only available for decoded values who's entries are not loaded yet.
	content []byte

	// Value's path to be used during decoding.
	// Only available for decoded values who's entries are not loaded yet.
	valuePath []string

	// Callback function to be invoked when decoding the entries of this dictionary value.
	// Only available for decoded values who's entries are not loaded yet.
	decodeCallback DecodingCallback

	// Encoding version of the raw content of the entries of this value.
	// Only available for decoded values who's entries are not loaded yet.
	encodingVersion uint16
}

func NewDictionaryValueUnownedNonCopying(
	dictionaryType DictionaryStaticType,
	keysAndValues ...Value,
) *DictionaryValue {

	keysAndValuesCount := len(keysAndValues)
	if keysAndValuesCount%2 != 0 {
		panic("uneven number of keys and values")
	}

	result := &DictionaryValue{
		Type: dictionaryType,
		keys: NewArrayValueUnownedNonCopying(
			VariableSizedStaticType{
				Type: dictionaryType.KeyType,
			},
		),
		entries: NewStringValueOrderedMap(),
		// NOTE: new value has no owner
		Owner:                  nil,
		modified:               true,
		deferredOwner:          nil,
		deferredKeys:           nil,
		deferredStorageKeyBase: "",
		prevDeferredKeys:       nil,
	}

	for i := 0; i < keysAndValuesCount; i += 2 {
		_ = result.Insert(nil, ReturnEmptyLocationRange, keysAndValues[i], keysAndValues[i+1])
	}

	return result
}

func NewDeferredDictionaryValue(
	path []string,
	content []byte,
	owner *common.Address,
	decodeCallback DecodingCallback,
	version uint16,
) *DictionaryValue {
	return &DictionaryValue{
		// TODO: type
		Type:            DictionaryStaticType{},
		Owner:           owner,
		deferredOwner:   owner,
		modified:        false,
		valuePath:       path,
		content:         content,
		decodeCallback:  decodeCallback,
		encodingVersion: version,
	}
}

func (*DictionaryValue) IsValue() {}

func (v *DictionaryValue) Keys() *ArrayValue {
	v.ensureLoaded()
	return v.keys
}

func (v *DictionaryValue) Entries() *StringValueOrderedMap {
	v.ensureLoaded()
	return v.entries
}

func (v *DictionaryValue) DeferredOwner() *common.Address {
	v.ensureLoaded()
	return v.deferredOwner
}

func (v *DictionaryValue) DeferredKeys() *orderedmap.StringStructOrderedMap {
	v.ensureLoaded()
	return v.deferredKeys
}

func (v *DictionaryValue) DeferredStorageKeyBase() string {
	v.ensureLoaded()
	return v.deferredStorageKeyBase
}

func (v *DictionaryValue) Accept(interpreter *Interpreter, visitor Visitor) {
	descend := visitor.VisitDictionaryValue(interpreter, v)
	if !descend {
		return
	}
	for _, key := range v.Keys().Elements() {
		key.Accept(interpreter, visitor)

		// NOTE: Force unwrap. This is safe because we are iterating over the keys.
		value := v.Get(interpreter, ReturnEmptyLocationRange, key).(*SomeValue).Value
		value.Accept(interpreter, visitor)
	}
}

func (v *DictionaryValue) Walk(walkChild func(Value)) {
	for _, value := range v.Keys().Elements() {
		walkChild(value)
	}
	v.Entries().Foreach(func(_ string, value Value) {
		walkChild(value)
	})
}

func (v *DictionaryValue) DynamicType(interpreter *Interpreter, results DynamicTypeResults) DynamicType {
	keys := v.Keys().Elements()
	entryTypes := make([]struct{ KeyType, ValueType DynamicType }, len(keys))

	for i, key := range keys {
		// NOTE: Force unwrap, otherwise dynamic type check is for optional type.
		// This is safe because we are iterating over the keys.
		value := v.Get(interpreter, ReturnEmptyLocationRange, key).(*SomeValue).Value
		entryTypes[i] =
			struct{ KeyType, ValueType DynamicType }{
				KeyType:   key.DynamicType(interpreter, results),
				ValueType: value.DynamicType(interpreter, results),
			}
	}

	return DictionaryDynamicType{
		EntryTypes: entryTypes,
	}
}

func (v *DictionaryValue) StaticType() StaticType {
	return v.Type
}

func (v *DictionaryValue) Copy() Value {
	if v.content != nil {
		return &DictionaryValue{
			Type:                   v.Type,
			keys:                   v.keys,
			entries:                v.entries,
			deferredOwner:          v.deferredOwner,
			deferredKeys:           v.deferredKeys,
			deferredStorageKeyBase: v.deferredStorageKeyBase,
			prevDeferredKeys:       v.prevDeferredKeys,
			// NOTE: new value has no owner
			Owner:           nil,
			modified:        true,
			content:         v.content,
			valuePath:       v.valuePath,
			decodeCallback:  v.decodeCallback,
			encodingVersion: v.encodingVersion,
		}
	}

	newKeys := v.Keys().Copy().(*ArrayValue)

	newEntries := NewStringValueOrderedMap()

	v.Entries().Foreach(func(key string, value Value) {
		newEntries.Set(key, value.Copy())
	})

	return &DictionaryValue{
		Type:                   v.Type,
		keys:                   newKeys,
		entries:                newEntries,
		deferredOwner:          v.deferredOwner,
		deferredKeys:           v.deferredKeys,
		deferredStorageKeyBase: v.deferredStorageKeyBase,
		prevDeferredKeys:       v.prevDeferredKeys,
		// NOTE: new value has no owner
		Owner:           nil,
		modified:        true,
		content:         v.content,
		valuePath:       v.valuePath,
		decodeCallback:  v.decodeCallback,
		encodingVersion: v.encodingVersion,
	}
}

func (v *DictionaryValue) GetOwner() *common.Address {
	return v.Owner
}

func (v *DictionaryValue) SetOwner(owner *common.Address) {
	if v.Owner == owner {
		return
	}

	v.ensureLoaded()

	v.Owner = owner

	v.keys.SetOwner(owner)

	v.entries.Foreach(func(_ string, value Value) {
		value.SetOwner(owner)
	})
}

func (v *DictionaryValue) IsModified() bool {
	if v.modified {
		return true
	}

	// If the keys/entries are not loaded, that implies they are not modified.
	if v.content != nil {
		return false
	}

	if v.keys.IsModified() {
		return true
	}

	for pair := v.entries.Oldest(); pair != nil; pair = pair.Next() {
		value := pair.Value
		if value.IsModified() {
			return true
		}
	}

	return false
}

func (v *DictionaryValue) SetModified(modified bool) {
	v.modified = modified
}

func maybeDestroy(inter *Interpreter, getLocationRange func() LocationRange, value Value) {
	destroyableValue, ok := value.(DestroyableValue)
	if !ok {
		return
	}

	destroyableValue.Destroy(inter, getLocationRange)
}

func (v *DictionaryValue) Destroy(inter *Interpreter, getLocationRange func() LocationRange) {
	v.ensureLoaded()

	for _, keyValue := range v.keys.Elements() {
		// Don't use `Entries` here: the value might be deferred and needs to be loaded
		value := v.Get(inter, getLocationRange, keyValue)
		maybeDestroy(inter, getLocationRange, keyValue)
		maybeDestroy(inter, getLocationRange, value)
	}

	writeDeferredKeys(inter, v.deferredOwner, v.deferredStorageKeyBase, v.deferredKeys)
	writeDeferredKeys(inter, v.deferredOwner, v.deferredStorageKeyBase, v.prevDeferredKeys)
}

func (v *DictionaryValue) ContainsKey(keyValue Value) BoolValue {
	v.ensureLoaded()

	key := dictionaryKey(keyValue)
	_, ok := v.entries.Get(key)
	if ok {
		return true
	}
	if v.deferredKeys != nil {
		_, ok := v.deferredKeys.Get(key)
		if ok {
			return true
		}
	}
	return false
}

func (v *DictionaryValue) Get(inter *Interpreter, _ func() LocationRange, keyValue Value) Value {
	key := dictionaryKey(keyValue)

	v.ensureLoaded()

	value, ok := v.entries.Get(key)
	if ok {
		return NewSomeValueOwningNonCopying(value)
	}

	// Is the key a deferred value? If so, load it from storage
	// and keep it as an entry in memory

	if v.deferredKeys != nil {
		_, ok := v.deferredKeys.Delete(key)
		if ok {
			storageKey := joinPathElements(v.deferredStorageKeyBase, key)
			if v.prevDeferredKeys == nil {
				v.prevDeferredKeys = orderedmap.NewStringStructOrderedMap()
			}
			v.prevDeferredKeys.Set(key, struct{}{})

			storedValue := inter.ReadStored(*v.deferredOwner, storageKey, true)
			v.entries.Set(key, storedValue.(*SomeValue).Value)

			// NOTE: *not* writing nil to the storage key,
			// as this would result in a loss of the value:
			// the read value is not modified,
			// so it won't be written back

			return storedValue
		}
	}

	return NilValue{}

}

func dictionaryKey(keyValue Value) string {
	hasKeyString, ok := keyValue.(HasKeyString)
	if !ok {
		panic(errors.NewUnreachableError())
	}
	return hasKeyString.KeyString()
}

func (v *DictionaryValue) Set(inter *Interpreter, getLocationRange func() LocationRange, keyValue Value, value Value) {
	v.modified = true

	switch typedValue := value.(type) {
	case *SomeValue:
		_ = v.Insert(inter, getLocationRange, keyValue, typedValue.Value)

	case NilValue:
		_ = v.Remove(inter, getLocationRange, keyValue)
		return

	default:
		panic(errors.NewUnreachableError())
	}
}

func (v *DictionaryValue) String() string {
	return v.RecursiveString(StringResults{})
}

func (v *DictionaryValue) RecursiveString(results StringResults) string {
	v.ensureLoaded()
	keys := v.keys.Elements()

	pairs := make([]struct {
		Key   string
		Value string
	}, len(keys))

	for i, keyValue := range keys {
		key := dictionaryKey(keyValue)
		value, _ := v.entries.Get(key)

		// Value is potentially deferred,
		// so might be nil

		var valueString string
		if value == nil {
			valueString = "..."
		} else {
			valueString = value.RecursiveString(results)
		}

		pairs[i] = struct {
			Key   string
			Value string
		}{
			Key:   keyValue.RecursiveString(results),
			Value: valueString,
		}
	}

	return format.Dictionary(pairs)
}

func (v *DictionaryValue) GetMember(interpreter *Interpreter, getLocationRange func() LocationRange, name string) Value {
	switch name {
	case "length":
		return NewIntValueFromInt64(int64(v.Count()))

	// TODO: is returning copies correct?
	case "keys":
		return v.Keys().Copy()

	// TODO: is returning copies correct?
	case "values":
		dictionaryValues := make([]Value, v.Count())
		i := 0
		for _, keyValue := range v.Keys().Elements() {
			value := v.Get(interpreter, getLocationRange, keyValue).(*SomeValue).Value
			dictionaryValues[i] = value.Copy()
			i++
		}

<<<<<<< HEAD
		// TODO: type
		var valueStaticType StaticType

		return NewArrayValueUnownedNonCopying(
			VariableSizedStaticType{
				Type: valueStaticType,
=======
		return NewArrayValueUnownedNonCopying(
			&sema.VariableSizedType{
				Type: v.Type.ValueType,
>>>>>>> 0afd878b
			},

			dictionaryValues...,
		)

	case "remove":
		return NewHostFunctionValue(
			func(invocation Invocation) Value {
				keyValue := invocation.Arguments[0]

				return v.Remove(
					invocation.Interpreter,
					invocation.GetLocationRange,
					keyValue,
				)
			},
		)

	case "insert":
		return NewHostFunctionValue(
			func(invocation Invocation) Value {
				keyValue := invocation.Arguments[0]
				newValue := invocation.Arguments[1]

				return v.Insert(
					invocation.Interpreter,
					invocation.GetLocationRange,
					keyValue,
					newValue,
				)
			},
		)

	case "containsKey":
		return NewHostFunctionValue(
			func(invocation Invocation) Value {
				return v.ContainsKey(invocation.Arguments[0])
			},
		)

	}

	return nil
}

func (v *DictionaryValue) SetMember(_ *Interpreter, _ func() LocationRange, _ string, _ Value) {
	// Dictionaries have no settable members (fields / functions)
	panic(errors.NewUnreachableError())
}

func (v *DictionaryValue) Count() int {
	return v.Keys().Count()
}

// TODO: unset owner?
func (v *DictionaryValue) Remove(inter *Interpreter, getLocationRange func() LocationRange, keyValue Value) OptionalValue {
	v.modified = true

	// Don't use `Entries` here: the value might be deferred and needs to be loaded
	value := v.Get(inter, getLocationRange, keyValue)

	key := dictionaryKey(keyValue)

	// If a resource that was previously deferred is removed from the dictionary,
	// we delete its old key in storage, and then rely on resource semantics
	// to make sure it is stored or destroyed later

	if v.prevDeferredKeys != nil {
		if _, ok := v.prevDeferredKeys.Get(key); ok {
			storageKey := joinPathElements(v.deferredStorageKeyBase, key)
			inter.writeStored(*v.deferredOwner, storageKey, NilValue{})
		}
	}

	switch value := value.(type) {
	case *SomeValue:

		v.ensureLoaded()

		v.entries.Delete(key)

		// TODO: optimize linear scan
		for index, keyValue := range v.keys.Elements() {
			if dictionaryKey(keyValue) == key {
				v.keys.Remove(index, getLocationRange)
				return value
			}
		}

		// Should never occur, the key should have been found
		panic(errors.NewUnreachableError())

	case NilValue:
		return value

	default:
		panic(errors.NewUnreachableError())
	}
}

func (v *DictionaryValue) Insert(inter *Interpreter, locationRangeGetter func() LocationRange, keyValue, value Value) OptionalValue {
	v.modified = true

	v.ensureLoaded()

	// Don't use `Entries` here: the value might be deferred and needs to be loaded
	existingValue := v.Get(inter, locationRangeGetter, keyValue)

	key := dictionaryKey(keyValue)

	value.SetOwner(v.Owner)

	// Mark the inserted value itself modified.
	// It might have been stored as a deferred value and loaded,
	// so must be written (potentially as a deferred value again),
	// and would otherwise be ignored by the writeback optimization.

	value.SetModified(true)

	v.entries.Set(key, value)

	switch existingValue := existingValue.(type) {
	case *SomeValue:
		return existingValue

	case NilValue:
		v.keys.Append(keyValue)
		return existingValue

	default:
		panic(errors.NewUnreachableError())
	}
}

func writeDeferredKeys(
	inter *Interpreter,
	owner *common.Address,
	storageKeyBase string,
	keys *orderedmap.StringStructOrderedMap,
) {
	if keys == nil {
		return
	}

	for pair := keys.Oldest(); pair != nil; pair = pair.Next() {
		storageKey := joinPathElements(storageKeyBase, pair.Key)
		inter.writeStored(*owner, storageKey, NilValue{})
	}
}

func (v *DictionaryValue) IsStorable() bool {

	// TODO: only check decoded keys
	//   and assume still encoded keys are storable?

	// If the keys/entries are not loaded, that implies they were read from storage.
	// Hence they are storable.
	if v.content != nil {
		return true
	}

	for _, keyValue := range v.keys.Elements() {
		if !keyValue.IsStorable() {
			return false
		}
	}

	for pair := v.entries.Oldest(); pair != nil; pair = pair.Next() {
		if !pair.Value.IsStorable() {
			return false
		}
	}

	return true
}

type DictionaryEntryValues struct {
	Key   Value
	Value Value
}

func (v *DictionaryValue) ConformsToDynamicType(
	interpreter *Interpreter,
	dynamicType DynamicType,
	results TypeConformanceResults,
) bool {

	v.ensureLoaded()

	dictionaryType, ok := dynamicType.(DictionaryDynamicType)
	if !ok || v.Count() != len(dictionaryType.EntryTypes) {
		return false
	}

	for index, entryKey := range v.keys.Elements() {
		entryType := dictionaryType.EntryTypes[index]

		// Check the key
		if !entryKey.ConformsToDynamicType(interpreter, entryType.KeyType, results) {
			return false
		}

		// Check the value. Here it is assumed an imported value can only have
		// static entries, but not deferred keys/values.
		key := dictionaryKey(entryKey)
		entryValue, ok := v.entries.Get(key)
		if !ok || !entryValue.ConformsToDynamicType(interpreter, entryType.ValueType, results) {
			return false
		}
	}

	return true
}

func (v *DictionaryValue) Equal(other Value, interpreter *Interpreter, loadDeferred bool) bool {
	otherDictionary, ok := other.(*DictionaryValue)
	if !ok {
		return false
	}

	if v.content != nil &&
		otherDictionary.content != nil &&
		bytes.Equal(v.content, otherDictionary.content) {
		return true
	}

	v.ensureLoaded()
	otherDictionary.ensureLoaded()

	if !v.keys.Equal(otherDictionary.keys, interpreter, loadDeferred) {
		return false
	}

	keys := v.keys.Elements()
	otherKeys := otherDictionary.keys.Elements()

	for i, keyValue := range keys {
		otherKeyValue := otherKeys[i]

		var value, otherValue Value
		var valueExists, otherValueExists bool

		if loadDeferred {
			value = v.Get(interpreter, nil, keyValue)
			valueExists = true

			otherValue = otherDictionary.Get(interpreter, nil, otherKeyValue)
			otherValueExists = true
		} else {
			value, valueExists = v.entries.Get(dictionaryKey(keyValue))
			otherValue, otherValueExists = otherDictionary.entries.Get(dictionaryKey(otherKeyValue))
		}

		if valueExists {
			equatableValue, ok := value.(EquatableValue)
			if !ok || !equatableValue.Equal(otherValue, interpreter, loadDeferred) {
				return false
			}
		} else if otherValueExists {
			return false
		}
	}

	return true
}

// ensureLoaded ensures the entries of this dictionary value are loaded.
func (v *DictionaryValue) ensureLoaded() {
	if v.content == nil {
		return
	}

	err := decodeDictionaryEntries(v, v.content)
	if err != nil {
		panic(err)
	}

	// Reset the cache
	v.content = nil
	v.valuePath = nil
	v.decodeCallback = nil
	v.encodingVersion = 0
}

// OptionalValue

type OptionalValue interface {
	Value
	isOptionalValue()
}

// NilValue

type NilValue struct{}

func (NilValue) IsValue() {}

func (v NilValue) Accept(interpreter *Interpreter, visitor Visitor) {
	visitor.VisitNilValue(interpreter, v)
}

func (NilValue) Walk(_ func(Value)) {
	// NO-OP
}

var nilDynamicType DynamicType = NilDynamicType{}

func (NilValue) DynamicType(_ *Interpreter, _ DynamicTypeResults) DynamicType {
	return nilDynamicType
}

func (NilValue) StaticType() StaticType {
	return OptionalStaticType{
		Type: PrimitiveStaticTypeNever,
	}
}

func (NilValue) isOptionalValue() {}

func (v NilValue) Copy() Value {
	return v
}

func (NilValue) GetOwner() *common.Address {
	// value is never owned
	return nil
}

func (NilValue) SetOwner(_ *common.Address) {
	// NO-OP: value cannot be owned
}

func (NilValue) IsModified() bool {
	return false
}

func (NilValue) SetModified(_ bool) {
	// NO-OP
}

func (v NilValue) Destroy(_ *Interpreter, _ func() LocationRange) {
	// NO-OP
}

func (NilValue) String() string {
	return format.Nil
}

func (v NilValue) RecursiveString(_ StringResults) string {
	return v.String()
}

var nilValueMapFunction = NewHostFunctionValue(
	func(invocation Invocation) Value {
		return NilValue{}
	},
)

func (v NilValue) GetMember(_ *Interpreter, _ func() LocationRange, name string) Value {
	switch name {
	case "map":
		return nilValueMapFunction
	}

	return nil
}

func (NilValue) SetMember(_ *Interpreter, _ func() LocationRange, _ string, _ Value) {
	panic(errors.NewUnreachableError())
}

func (v NilValue) ConformsToDynamicType(_ *Interpreter, dynamicType DynamicType, _ TypeConformanceResults) bool {
	_, ok := dynamicType.(NilDynamicType)
	return ok
}

func (v NilValue) Equal(other Value, _ *Interpreter, _ bool) bool {
	_, ok := other.(NilValue)
	return ok
}

func (NilValue) IsStorable() bool {
	return true
}

// SomeValue

type SomeValue struct {
	Value Value
	Owner *common.Address
}

func NewSomeValueOwningNonCopying(value Value) *SomeValue {
	return &SomeValue{
		Value: value,
		Owner: value.GetOwner(),
	}
}

func (*SomeValue) IsValue() {}

func (v *SomeValue) Accept(interpreter *Interpreter, visitor Visitor) {
	descend := visitor.VisitSomeValue(interpreter, v)
	if !descend {
		return
	}
	v.Value.Accept(interpreter, visitor)
}

func (v *SomeValue) Walk(walkChild func(Value)) {
	walkChild(v.Value)
}

func (v *SomeValue) DynamicType(interpreter *Interpreter, results DynamicTypeResults) DynamicType {
	innerType := v.Value.DynamicType(interpreter, results)
	return SomeDynamicType{InnerType: innerType}
}

func (v *SomeValue) StaticType() StaticType {
	innerType := v.Value.StaticType()
	if innerType == nil {
		return nil
	}
	return OptionalStaticType{
		Type: innerType,
	}
}

func (*SomeValue) isOptionalValue() {}

func (v *SomeValue) Copy() Value {
	return &SomeValue{
		Value: v.Value.Copy(),
		// NOTE: new value has no owner
		Owner: nil,
	}
}

func (v *SomeValue) GetOwner() *common.Address {
	return v.Owner
}

func (v *SomeValue) SetOwner(owner *common.Address) {
	if v.Owner == owner {
		return
	}

	v.Owner = owner

	v.Value.SetOwner(owner)
}

func (v *SomeValue) IsModified() bool {
	return v.Value.IsModified()
}

func (v *SomeValue) SetModified(modified bool) {
	v.Value.SetModified(modified)
}

func (v *SomeValue) Destroy(interpreter *Interpreter, getLocationRange func() LocationRange) {
	maybeDestroy(interpreter, getLocationRange, v.Value)
}

func (v *SomeValue) String() string {
	return v.RecursiveString(StringResults{})
}

func (v *SomeValue) RecursiveString(results StringResults) string {
	return v.Value.RecursiveString(results)
}

func (v *SomeValue) GetMember(_ *Interpreter, _ func() LocationRange, name string) Value {
	switch name {
	case "map":
		return NewHostFunctionValue(
			func(invocation Invocation) Value {

				transformFunction := invocation.Arguments[0].(FunctionValue)
				transformFunctionType := invocation.ArgumentTypes[0].(*sema.FunctionType)
				valueType := transformFunctionType.Parameters[0].TypeAnnotation.Type

				transformInvocation := Invocation{
					Arguments:        []Value{v.Value},
					ArgumentTypes:    []sema.Type{valueType},
					GetLocationRange: invocation.GetLocationRange,
					Interpreter:      invocation.Interpreter,
				}

				newValue := transformFunction.Invoke(transformInvocation)

				return NewSomeValueOwningNonCopying(newValue)
			},
		)
	}

	return nil
}

func (*SomeValue) SetMember(_ *Interpreter, _ func() LocationRange, _ string, _ Value) {
	panic(errors.NewUnreachableError())
}

func (v SomeValue) ConformsToDynamicType(
	interpreter *Interpreter,
	dynamicType DynamicType,
	results TypeConformanceResults,
) bool {
	someType, ok := dynamicType.(SomeDynamicType)
	return ok && v.Value.ConformsToDynamicType(interpreter, someType.InnerType, results)
}

func (v *SomeValue) Equal(other Value, interpreter *Interpreter, loadDeferred bool) bool {
	otherSome, ok := other.(*SomeValue)
	if !ok {
		return false
	}

	equatableValue, ok := v.Value.(EquatableValue)
	if !ok {
		return false
	}

	return equatableValue.Equal(otherSome.Value, interpreter, loadDeferred)
}

func (v *SomeValue) IsStorable() bool {
	return v.Value.IsStorable()
}

// StorageReferenceValue

type StorageReferenceValue struct {
	Authorized           bool
	TargetStorageAddress common.Address
	TargetKey            string
	BorrowedType         sema.Type
}

func (*StorageReferenceValue) IsValue() {}

func (v *StorageReferenceValue) Accept(interpreter *Interpreter, visitor Visitor) {
	visitor.VisitStorageReferenceValue(interpreter, v)
}

func (*StorageReferenceValue) Walk(_ func(Value)) {
	// NO-OP
	// NOTE: *not* walking referenced value!
}

func (*StorageReferenceValue) String() string {
	return "StorageReference()"
}

func (v *StorageReferenceValue) RecursiveString(_ StringResults) string {
	return v.String()
}

func (v *StorageReferenceValue) DynamicType(interpreter *Interpreter, results DynamicTypeResults) DynamicType {
	referencedValue := v.ReferencedValue(interpreter)
	if referencedValue == nil {
		panic(DereferenceError{})
	}

	if result, ok := results[v]; ok {
		return result
	}

	results[v] = nil

	innerType := (*referencedValue).DynamicType(interpreter, results)

	result := StorageReferenceDynamicType{
		authorized:   v.Authorized,
		innerType:    innerType,
		borrowedType: v.BorrowedType,
	}

	results[v] = result

	return result
}

func (v *StorageReferenceValue) StaticType() StaticType {
	var borrowedType StaticType
	if v.BorrowedType != nil {
		borrowedType = ConvertSemaToStaticType(v.BorrowedType)
	}
	return ReferenceStaticType{
		Authorized: v.Authorized,
		Type:       borrowedType,
	}
}

func (v *StorageReferenceValue) Copy() Value {
	return &StorageReferenceValue{
		Authorized:           v.Authorized,
		TargetStorageAddress: v.TargetStorageAddress,
		TargetKey:            v.TargetKey,
		BorrowedType:         v.BorrowedType,
	}
}

func (v *StorageReferenceValue) GetOwner() *common.Address {
	// value is never owned
	return nil
}

func (v *StorageReferenceValue) SetOwner(_ *common.Address) {
	// NO-OP: value cannot be owned
}

func (*StorageReferenceValue) IsModified() bool {
	return false
}

func (*StorageReferenceValue) SetModified(_ bool) {
	// NO-OP
}

func (v *StorageReferenceValue) ReferencedValue(interpreter *Interpreter) *Value {
	switch referenced := interpreter.ReadStored(v.TargetStorageAddress, v.TargetKey, false).(type) {
	case *SomeValue:
		value := referenced.Value

		if v.BorrowedType != nil {
			dynamicTypeResults := DynamicTypeResults{}
			dynamicType := value.DynamicType(interpreter, dynamicTypeResults)
			if !IsSubType(dynamicType, v.BorrowedType) {
				IsSubType(dynamicType, v.BorrowedType)
				return nil
			}
		}

		return &value

	case NilValue:
		return nil

	default:
		panic(errors.NewUnreachableError())
	}
}

func (v *StorageReferenceValue) GetMember(interpreter *Interpreter, getLocationRange func() LocationRange, name string) Value {
	referencedValue := v.ReferencedValue(interpreter)
	if referencedValue == nil {
		panic(DereferenceError{
			LocationRange: getLocationRange(),
		})
	}

	return interpreter.getMember(*referencedValue, getLocationRange, name)
}

func (v *StorageReferenceValue) SetMember(interpreter *Interpreter, getLocationRange func() LocationRange, name string, value Value) {
	referencedValue := v.ReferencedValue(interpreter)
	if referencedValue == nil {
		panic(DereferenceError{
			LocationRange: getLocationRange(),
		})
	}

	interpreter.setMember(*referencedValue, getLocationRange, name, value)
}

func (v *StorageReferenceValue) Get(interpreter *Interpreter, getLocationRange func() LocationRange, key Value) Value {
	referencedValue := v.ReferencedValue(interpreter)
	if referencedValue == nil {
		panic(DereferenceError{
			LocationRange: getLocationRange(),
		})
	}

	return (*referencedValue).(ValueIndexableValue).
		Get(interpreter, getLocationRange, key)
}

func (v *StorageReferenceValue) Set(interpreter *Interpreter, getLocationRange func() LocationRange, key Value, value Value) {
	referencedValue := v.ReferencedValue(interpreter)
	if referencedValue == nil {
		panic(DereferenceError{
			LocationRange: getLocationRange(),
		})
	}

	(*referencedValue).(ValueIndexableValue).
		Set(interpreter, getLocationRange, key, value)
}

func (v *StorageReferenceValue) Equal(other Value, _ *Interpreter, _ bool) bool {
	otherReference, ok := other.(*StorageReferenceValue)
	if !ok ||
		v.TargetStorageAddress != otherReference.TargetStorageAddress ||
		v.TargetKey != otherReference.TargetKey ||
		v.Authorized != otherReference.Authorized {

		return false
	}

	if v.BorrowedType == nil {
		return otherReference.BorrowedType == nil
	} else {
		return v.BorrowedType.Equal(otherReference.BorrowedType)
	}
}

func (v *StorageReferenceValue) ConformsToDynamicType(
	interpreter *Interpreter,
	dynamicType DynamicType,
	results TypeConformanceResults,
) bool {

	refType, ok := dynamicType.(StorageReferenceDynamicType)
	if !ok ||
		refType.authorized != v.Authorized {

		return false
	}

	if refType.borrowedType == nil {
		if v.BorrowedType != nil {
			return false
		}
	} else if !refType.borrowedType.Equal(v.BorrowedType) {
		return false
	}

	referencedValue := v.ReferencedValue(interpreter)
	if referencedValue == nil {
		return false
	}

	valueTypePair := valueDynamicTypePair{
		value:       v,
		dynamicType: dynamicType,
	}

	if result, contains := results[valueTypePair]; contains {
		return result
	}

	// It is safe to set 'true' here even this is not checked yet, because the final result
	// doesn't depend on this. It depends on the rest of values of the object tree.
	results[valueTypePair] = true

	result := (*referencedValue).ConformsToDynamicType(interpreter, refType.InnerType(), results)

	results[valueTypePair] = result

	return result
}

func (*StorageReferenceValue) IsStorable() bool {
	return false
}

// EphemeralReferenceValue

type EphemeralReferenceValue struct {
	Authorized   bool
	Value        Value
	BorrowedType sema.Type
}

func (*EphemeralReferenceValue) IsValue() {}

func (v *EphemeralReferenceValue) Accept(interpreter *Interpreter, visitor Visitor) {
	visitor.VisitEphemeralReferenceValue(interpreter, v)
}

func (*EphemeralReferenceValue) Walk(_ func(Value)) {
	// NO-OP
	// NOTE: *not* walking referenced value!
}

func (v *EphemeralReferenceValue) String() string {
	return v.RecursiveString(StringResults{})
}

func (v *EphemeralReferenceValue) RecursiveString(results StringResults) string {
	if _, ok := results[v]; ok {
		return "..."
	}
	results[v] = struct{}{}
	defer delete(results, v)
	return v.Value.RecursiveString(results)
}

func (v *EphemeralReferenceValue) DynamicType(interpreter *Interpreter, results DynamicTypeResults) DynamicType {
	referencedValue := v.ReferencedValue()
	if referencedValue == nil {
		panic(DereferenceError{})
	}

	if result, ok := results[v]; ok {
		return result
	}

	results[v] = nil

	innerType := (*referencedValue).DynamicType(interpreter, results)

	result := EphemeralReferenceDynamicType{
		authorized:   v.Authorized,
		innerType:    innerType,
		borrowedType: v.BorrowedType,
	}

	results[v] = result

	return result
}

func (v *EphemeralReferenceValue) StaticType() StaticType {
	var borrowedType StaticType
	if v.BorrowedType != nil {
		borrowedType = ConvertSemaToStaticType(v.BorrowedType)
	}
	return ReferenceStaticType{
		Authorized: v.Authorized,
		Type:       borrowedType,
	}
}

func (v *EphemeralReferenceValue) Copy() Value {
	return &EphemeralReferenceValue{
		Authorized:   v.Authorized,
		Value:        v.Value,
		BorrowedType: v.BorrowedType,
	}
}

func (v *EphemeralReferenceValue) GetOwner() *common.Address {
	// value is never owned
	return nil
}

func (v *EphemeralReferenceValue) SetOwner(_ *common.Address) {
	// NO-OP: value cannot be owned
}

func (*EphemeralReferenceValue) IsModified() bool {
	return false
}

func (*EphemeralReferenceValue) SetModified(_ bool) {
	// NO-OP
}

func (v *EphemeralReferenceValue) ReferencedValue() *Value {
	// Just like for storage references, references to optionals are unwrapped,
	// i.e. a reference to `nil` aborts when dereferenced.

	switch referenced := v.Value.(type) {
	case *SomeValue:
		return &referenced.Value
	case NilValue:
		return nil
	default:
		return &v.Value
	}
}

func (v *EphemeralReferenceValue) GetMember(interpreter *Interpreter, getLocationRange func() LocationRange, name string) Value {
	referencedValue := v.ReferencedValue()
	if referencedValue == nil {
		panic(DereferenceError{
			LocationRange: getLocationRange(),
		})
	}

	return interpreter.getMember(*referencedValue, getLocationRange, name)
}

func (v *EphemeralReferenceValue) SetMember(interpreter *Interpreter, getLocationRange func() LocationRange, name string, value Value) {
	referencedValue := v.ReferencedValue()
	if referencedValue == nil {
		panic(DereferenceError{
			LocationRange: getLocationRange(),
		})
	}

	interpreter.setMember(*referencedValue, getLocationRange, name, value)
}

func (v *EphemeralReferenceValue) Get(interpreter *Interpreter, getLocationRange func() LocationRange, key Value) Value {
	referencedValue := v.ReferencedValue()
	if referencedValue == nil {
		panic(DereferenceError{
			LocationRange: getLocationRange(),
		})
	}

	return (*referencedValue).(ValueIndexableValue).
		Get(interpreter, getLocationRange, key)
}

func (v *EphemeralReferenceValue) Set(interpreter *Interpreter, getLocationRange func() LocationRange, key Value, value Value) {
	referencedValue := v.ReferencedValue()
	if referencedValue == nil {
		panic(DereferenceError{
			LocationRange: getLocationRange(),
		})
	}

	(*referencedValue).(ValueIndexableValue).
		Set(interpreter, getLocationRange, key, value)
}

func (v *EphemeralReferenceValue) Equal(other Value, _ *Interpreter, _ bool) bool {
	otherReference, ok := other.(*EphemeralReferenceValue)
	if !ok ||
		v.Value != otherReference.Value ||
		v.Authorized != otherReference.Authorized {

		return false
	}

	if v.BorrowedType == nil {
		return otherReference.BorrowedType == nil
	} else {
		return v.BorrowedType.Equal(otherReference.BorrowedType)
	}
}

func (v *EphemeralReferenceValue) ConformsToDynamicType(
	interpreter *Interpreter,
	dynamicType DynamicType,
	results TypeConformanceResults,
) bool {

	refType, ok := dynamicType.(EphemeralReferenceDynamicType)
	if !ok ||
		refType.authorized != v.Authorized {

		return false
	}

	if refType.borrowedType == nil {
		if v.BorrowedType != nil {
			return false
		}
	} else if !refType.borrowedType.Equal(v.BorrowedType) {
		return false
	}

	referencedValue := v.ReferencedValue()
	if referencedValue == nil {
		return false
	}

	valueTypePair := valueDynamicTypePair{
		value:       v,
		dynamicType: dynamicType,
	}

	if result, contains := results[valueTypePair]; contains {
		return result
	}

	// It is safe to set 'true' here even this is not checked yet, because the final result
	// doesn't depend on this. It depends on the rest of values of the object tree.
	results[valueTypePair] = true

	result := (*referencedValue).ConformsToDynamicType(interpreter, refType.InnerType(), results)

	results[valueTypePair] = result

	return result
}

func (*EphemeralReferenceValue) IsStorable() bool {
	return false
}

// AddressValue

type AddressValue common.Address

func NewAddressValue(a common.Address) AddressValue {
	return NewAddressValueFromBytes(a[:])
}

func NewAddressValueFromBytes(b []byte) AddressValue {
	result := AddressValue{}
	copy(result[common.AddressLength-len(b):], b)
	return result
}

func ConvertAddress(value Value) AddressValue {
	// TODO: https://github.com/dapperlabs/flow-go/issues/2141
	result := AddressValue{}
	if intValue, ok := value.(IntValue); ok {
		bigEndianBytes := intValue.BigInt.Bytes()
		copy(
			result[common.AddressLength-len(bigEndianBytes):common.AddressLength],
			bigEndianBytes,
		)
	} else {
		binary.BigEndian.PutUint64(
			result[common.AddressLength-8:common.AddressLength],
			uint64(value.(NumberValue).ToInt()),
		)
	}
	return result
}

func (AddressValue) IsValue() {}

func (v AddressValue) Accept(interpreter *Interpreter, visitor Visitor) {
	visitor.VisitAddressValue(interpreter, v)
}

func (AddressValue) Walk(_ func(Value)) {
	// NO-OP
}

var addressDynamicType DynamicType = AddressDynamicType{}

func (AddressValue) DynamicType(_ *Interpreter, _ DynamicTypeResults) DynamicType {
	return addressDynamicType
}

func (AddressValue) StaticType() StaticType {
	return PrimitiveStaticTypeAddress
}

func (v AddressValue) Copy() Value {
	return v
}

func (v AddressValue) KeyString() string {
	return common.Address(v).ShortHexWithPrefix()
}

func (v AddressValue) String() string {
	return format.Address(common.Address(v))
}

func (v AddressValue) RecursiveString(_ StringResults) string {
	return v.String()
}

func (AddressValue) GetOwner() *common.Address {
	// value is never owned
	return nil
}

func (AddressValue) SetOwner(_ *common.Address) {
	// NO-OP: value cannot be owned
}

func (AddressValue) IsModified() bool {
	return false
}

func (AddressValue) SetModified(_ bool) {
	// NO-OP
}

func (v AddressValue) Equal(other Value, _ *Interpreter, _ bool) bool {
	otherAddress, ok := other.(AddressValue)
	if !ok {
		return false
	}
	return v == otherAddress
}

func (v AddressValue) Hex() string {
	return v.ToAddress().Hex()
}

func (v AddressValue) ToAddress() common.Address {
	return common.Address(v)
}

func (v AddressValue) GetMember(_ *Interpreter, _ func() LocationRange, name string) Value {
	switch name {

	case sema.ToStringFunctionName:
		return NewHostFunctionValue(
			func(invocation Invocation) Value {
				return NewStringValue(v.String())
			},
		)

	case sema.AddressTypeToBytesFunctionName:
		return NewHostFunctionValue(
			func(invocation Invocation) Value {
				bytes := common.Address(v)
				return ByteSliceToByteArrayValue(bytes[:])
			},
		)
	}

	return nil
}

func (AddressValue) SetMember(_ *Interpreter, _ func() LocationRange, _ string, _ Value) {
	panic(errors.NewUnreachableError())
}

func (v AddressValue) ConformsToDynamicType(_ *Interpreter, dynamicType DynamicType, _ TypeConformanceResults) bool {
	_, ok := dynamicType.(AddressDynamicType)
	return ok
}

func (AddressValue) IsStorable() bool {
	return true
}

// NewAuthAccountValue constructs an auth account value.
func NewAuthAccountValue(
	address AddressValue,
	accountBalanceGet func() UFix64Value,
	accountAvailableBalanceGet func() UFix64Value,
	storageUsedGet func(interpreter *Interpreter) UInt64Value,
	storageCapacityGet func() UInt64Value,
	addPublicKeyFunction FunctionValue,
	removePublicKeyFunction FunctionValue,
	contracts *CompositeValue,
	keys *CompositeValue,
) *CompositeValue {

	fields := NewStringValueOrderedMap()
	fields.Set(sema.AuthAccountAddressField, address)
	fields.Set(sema.AuthAccountAddPublicKeyField, addPublicKeyFunction)
	fields.Set(sema.AuthAccountRemovePublicKeyField, removePublicKeyFunction)
	fields.Set(sema.AuthAccountGetCapabilityField, accountGetCapabilityFunction(address))
	fields.Set(sema.AuthAccountContractsField, contracts)
	fields.Set(sema.AuthAccountKeysField, keys)

	// Computed fields
	computedFields := NewStringComputedFieldOrderedMap()

	computedFields.Set(sema.AuthAccountBalanceField, func(*Interpreter) Value {
		return accountBalanceGet()
	})

	computedFields.Set(sema.AuthAccountAvailableBalanceField, func(*Interpreter) Value {
		return accountAvailableBalanceGet()
	})

	computedFields.Set(sema.AuthAccountStorageUsedField, func(inter *Interpreter) Value {
		return storageUsedGet(inter)
	})

	computedFields.Set(sema.AuthAccountStorageCapacityField, func(*Interpreter) Value {
		return storageCapacityGet()
	})

	computedFields.Set(sema.AuthAccountLoadField, func(inter *Interpreter) Value {
		return inter.authAccountLoadFunction(address)
	})

	computedFields.Set(sema.AuthAccountCopyField, func(inter *Interpreter) Value {
		return inter.authAccountCopyFunction(address)
	})

	computedFields.Set(sema.AuthAccountSaveField, func(inter *Interpreter) Value {
		return inter.authAccountSaveFunction(address)
	})

	computedFields.Set(sema.AuthAccountBorrowField, func(inter *Interpreter) Value {
		return inter.authAccountBorrowFunction(address)
	})

	computedFields.Set(sema.AuthAccountLinkField, func(inter *Interpreter) Value {
		return inter.authAccountLinkFunction(address)
	})

	computedFields.Set(sema.AuthAccountUnlinkField, func(inter *Interpreter) Value {
		return inter.authAccountUnlinkFunction(address)
	})

	computedFields.Set(sema.AuthAccountGetLinkTargetField, func(inter *Interpreter) Value {
		return inter.accountGetLinkTargetFunction(address)
	})

	stringer := func(_ StringResults) string {
		return fmt.Sprintf("AuthAccount(%s)", address)
	}

	return &CompositeValue{
		qualifiedIdentifier: sema.AuthAccountType.QualifiedIdentifier(),
		kind:                sema.AuthAccountType.Kind,
		fields:              fields,
		ComputedFields:      computedFields,
		stringer:            stringer,
	}
}

func accountGetCapabilityFunction(
	addressValue AddressValue,
) HostFunctionValue {

	return NewHostFunctionValue(
		func(invocation Invocation) Value {

			path := invocation.Arguments[0].(PathValue)

			// NOTE: the type parameter is optional, for backwards compatibility

			var borrowType *sema.ReferenceType
			typeParameterPair := invocation.TypeParameterTypes.Oldest()
			if typeParameterPair != nil {
				ty := typeParameterPair.Value
				borrowType = ty.(*sema.ReferenceType)
			}

			var borrowStaticType StaticType
			if borrowType != nil {
				borrowStaticType = ConvertSemaToStaticType(borrowType)
			}

			return CapabilityValue{
				Address:    addressValue,
				Path:       path,
				BorrowType: borrowStaticType,
			}
		},
	)
}

// NewPublicAccountValue constructs a public account value.
func NewPublicAccountValue(
	address AddressValue,
	accountBalanceGet func() UFix64Value,
	accountAvailableBalanceGet func() UFix64Value,
	storageUsedGet func(interpreter *Interpreter) UInt64Value,
	storageCapacityGet func() UInt64Value,
	keys *CompositeValue,
) *CompositeValue {

	fields := NewStringValueOrderedMap()
	fields.Set(sema.PublicAccountAddressField, address)
	fields.Set(sema.PublicAccountGetCapabilityField, accountGetCapabilityFunction(address))
	fields.Set(sema.PublicAccountKeysField, keys)

	// Computed fields
	computedFields := NewStringComputedFieldOrderedMap()

	computedFields.Set(sema.PublicAccountBalanceField, func(*Interpreter) Value {
		return accountBalanceGet()
	})

	computedFields.Set(sema.PublicAccountAvailableBalanceField, func(*Interpreter) Value {
		return accountAvailableBalanceGet()
	})

	computedFields.Set(sema.PublicAccountStorageUsedField, func(inter *Interpreter) Value {
		return storageUsedGet(inter)
	})

	computedFields.Set(sema.PublicAccountStorageCapacityField, func(*Interpreter) Value {
		return storageCapacityGet()
	})

	computedFields.Set(sema.PublicAccountGetTargetLinkField, func(inter *Interpreter) Value {
		return inter.accountGetLinkTargetFunction(address)
	})

	// Stringer function
	stringer := func(_ StringResults) string {
		return fmt.Sprintf("PublicAccount(%s)", address)
	}

	return &CompositeValue{
		qualifiedIdentifier: sema.PublicAccountType.QualifiedIdentifier(),
		kind:                sema.PublicAccountType.Kind,
		fields:              fields,
		ComputedFields:      computedFields,
		stringer:            stringer,
	}
}

// PathValue

type PathValue struct {
	Domain     common.PathDomain
	Identifier string
}

func (PathValue) IsValue() {}

func (v PathValue) Accept(interpreter *Interpreter, visitor Visitor) {
	visitor.VisitPathValue(interpreter, v)
}

func (PathValue) Walk(_ func(Value)) {
	// NO-OP
}

var storagePathDynamicType DynamicType = StoragePathDynamicType{}
var publicPathDynamicType DynamicType = PublicPathDynamicType{}
var privatePathDynamicType DynamicType = PrivatePathDynamicType{}

func (v PathValue) DynamicType(_ *Interpreter, _ DynamicTypeResults) DynamicType {
	switch v.Domain {
	case common.PathDomainStorage:
		return storagePathDynamicType
	case common.PathDomainPublic:
		return publicPathDynamicType
	case common.PathDomainPrivate:
		return privatePathDynamicType
	default:
		panic(errors.NewUnreachableError())
	}
}

func (v PathValue) StaticType() StaticType {
	switch v.Domain {
	case common.PathDomainStorage:
		return PrimitiveStaticTypeStoragePath
	case common.PathDomainPublic:
		return PrimitiveStaticTypePublicPath
	case common.PathDomainPrivate:
		return PrimitiveStaticTypePrivatePath
	default:
		panic(errors.NewUnreachableError())
	}
}

func (v PathValue) Copy() Value {
	return v
}

func (PathValue) GetOwner() *common.Address {
	// value is never owned
	return nil
}

func (PathValue) SetOwner(_ *common.Address) {
	// NO-OP: value cannot be owned
}

func (PathValue) IsModified() bool {
	return false
}

func (PathValue) SetModified(_ bool) {
	// NO-OP
}

func (v PathValue) Destroy(_ *Interpreter, _ func() LocationRange) {
	// NO-OP
}

func (v PathValue) String() string {
	return format.Path(
		v.Domain.Identifier(),
		v.Identifier,
	)
}

func (v PathValue) RecursiveString(_ StringResults) string {
	return v.String()
}

func (v PathValue) KeyString() string {
	return fmt.Sprintf(
		"/%s/%s",
		v.Domain,
		v.Identifier,
	)
}

func (v PathValue) ConformsToDynamicType(_ *Interpreter, dynamicType DynamicType, _ TypeConformanceResults) bool {
	switch dynamicType.(type) {
	case PublicPathDynamicType:
		return v.Domain == common.PathDomainPublic
	case PrivatePathDynamicType:
		return v.Domain == common.PathDomainPrivate
	case StoragePathDynamicType:
		return v.Domain == common.PathDomainStorage
	default:
		return false
	}
}

func (v PathValue) Equal(other Value, _ *Interpreter, _ bool) bool {
	otherPath, ok := other.(PathValue)
	if !ok {
		return false
	}

	return otherPath.Identifier == v.Identifier &&
		otherPath.Domain == v.Domain
}

func (PathValue) IsStorable() bool {
	return true
}

// CapabilityValue

type CapabilityValue struct {
	Address    AddressValue
	Path       PathValue
	BorrowType StaticType
}

func (CapabilityValue) IsValue() {}

func (v CapabilityValue) Accept(interpreter *Interpreter, visitor Visitor) {
	visitor.VisitCapabilityValue(interpreter, v)
}

func (v CapabilityValue) Walk(walkChild func(Value)) {
	walkChild(v.Address)
	walkChild(v.Path)
}

func (v CapabilityValue) DynamicType(inter *Interpreter, _ DynamicTypeResults) DynamicType {
	var borrowType *sema.ReferenceType
	if v.BorrowType != nil {
		borrowType = inter.ConvertStaticToSemaType(v.BorrowType).(*sema.ReferenceType)
	}

	return CapabilityDynamicType{
		BorrowType: borrowType,
	}
}

func (v CapabilityValue) StaticType() StaticType {
	return CapabilityStaticType{
		BorrowType: v.BorrowType,
	}
}

func (v CapabilityValue) Copy() Value {
	return v
}

func (CapabilityValue) GetOwner() *common.Address {
	// value is never owned
	return nil
}

func (CapabilityValue) SetOwner(_ *common.Address) {
	// NO-OP: value cannot be owned
}

func (CapabilityValue) IsModified() bool {
	return false
}

func (CapabilityValue) SetModified(_ bool) {
	// NO-OP
}

func (v CapabilityValue) Destroy(_ *Interpreter, _ func() LocationRange) {
	// NO-OP
}

func (v CapabilityValue) String() string {
	return v.RecursiveString(StringResults{})
}

func (v CapabilityValue) RecursiveString(results StringResults) string {
	var borrowType string
	if v.BorrowType != nil {
		borrowType = v.BorrowType.String()
	}
	return format.Capability(
		borrowType,
		v.Address.RecursiveString(results),
		v.Path.RecursiveString(results),
	)
}

func (v CapabilityValue) GetMember(inter *Interpreter, _ func() LocationRange, name string) Value {
	switch name {
	case "borrow":
		var borrowType *sema.ReferenceType
		if v.BorrowType != nil {
			borrowType = inter.ConvertStaticToSemaType(v.BorrowType).(*sema.ReferenceType)
		}
		return inter.capabilityBorrowFunction(v.Address, v.Path, borrowType)

	case "check":
		var borrowType *sema.ReferenceType
		if v.BorrowType != nil {
			borrowType = inter.ConvertStaticToSemaType(v.BorrowType).(*sema.ReferenceType)
		}
		return inter.capabilityCheckFunction(v.Address, v.Path, borrowType)

	case "address":
		return v.Address
	}

	return nil
}

func (CapabilityValue) SetMember(_ *Interpreter, _ func() LocationRange, _ string, _ Value) {
	panic(errors.NewUnreachableError())
}

func (v CapabilityValue) ConformsToDynamicType(_ *Interpreter, dynamicType DynamicType, _ TypeConformanceResults) bool {
	_, ok := dynamicType.(CapabilityDynamicType)
	return ok
}

func (v CapabilityValue) Equal(other Value, interpreter *Interpreter, loadDeferred bool) bool {
	otherCapability, ok := other.(CapabilityValue)
	if !ok {
		return false
	}

	// BorrowType is optional

	if v.BorrowType == nil {
		if otherCapability.BorrowType != nil {
			return false
		}
	} else if !v.BorrowType.Equal(otherCapability.BorrowType) {
		return false
	}

	return otherCapability.Address.Equal(v.Address, interpreter, loadDeferred) &&
		otherCapability.Path.Equal(v.Path, interpreter, loadDeferred)
}

func (CapabilityValue) IsStorable() bool {
	return true
}

// LinkValue

type LinkValue struct {
	TargetPath PathValue
	Type       StaticType
}

func (LinkValue) IsValue() {}

func (v LinkValue) Accept(interpreter *Interpreter, visitor Visitor) {
	visitor.VisitLinkValue(interpreter, v)
}

func (v LinkValue) Walk(walkChild func(Value)) {
	walkChild(v.TargetPath)
}

func (LinkValue) DynamicType(_ *Interpreter, _ DynamicTypeResults) DynamicType {
	return nil
}

func (LinkValue) StaticType() StaticType {
	return nil
}

func (v LinkValue) Copy() Value {
	return v
}

func (LinkValue) GetOwner() *common.Address {
	// value is never owned
	return nil
}

func (LinkValue) SetOwner(_ *common.Address) {
	// NO-OP: value cannot be owned
}

func (LinkValue) IsModified() bool {
	return false
}

func (LinkValue) SetModified(_ bool) {
	// NO-OP
}

func (v LinkValue) Destroy(_ *Interpreter, _ func() LocationRange) {
	// NO-OP
}

func (v LinkValue) String() string {
	return v.RecursiveString(StringResults{})
}

func (v LinkValue) RecursiveString(results StringResults) string {
	return format.Link(
		v.Type.String(),
		v.TargetPath.RecursiveString(results),
	)
}

func (v LinkValue) ConformsToDynamicType(_ *Interpreter, _ DynamicType, _ TypeConformanceResults) bool {
	// There is no dynamic type for links,
	// as they are not first-class values in programs,
	// but only stored
	return false
}

func (v LinkValue) Equal(other Value, interpreter *Interpreter, loadDeferred bool) bool {
	otherLink, ok := other.(LinkValue)
	if !ok {
		return false
	}

	return otherLink.TargetPath.Equal(v.TargetPath, interpreter, loadDeferred) &&
		otherLink.Type.Equal(v.Type)
}

func (LinkValue) IsStorable() bool {
	return true
}

// NewAccountKeyValue constructs an AccountKey value.
func NewAccountKeyValue(
	keyIndex IntValue,
	publicKey *CompositeValue,
	hashAlgo *CompositeValue,
	weight UFix64Value,
	isRevoked BoolValue,
) *CompositeValue {
	fields := NewStringValueOrderedMap()
	fields.Set(sema.AccountKeyKeyIndexField, keyIndex)
	fields.Set(sema.AccountKeyPublicKeyField, publicKey)
	fields.Set(sema.AccountKeyHashAlgoField, hashAlgo)
	fields.Set(sema.AccountKeyWeightField, weight)
	fields.Set(sema.AccountKeyIsRevokedField, isRevoked)

	return &CompositeValue{
		qualifiedIdentifier: sema.AccountKeyType.QualifiedIdentifier(),
		kind:                sema.AccountKeyType.Kind,
		fields:              fields,
	}
}

// NewPublicKeyValue constructs a PublicKey value.
func NewPublicKeyValue(
	publicKey *ArrayValue,
	signAlgo *CompositeValue,
	validatePublicKey PublicKeyValidationHandlerFunc,
) *CompositeValue {

	fields := NewStringValueOrderedMap()
	fields.Set(sema.PublicKeySignAlgoField, signAlgo)

	computedFields := NewStringComputedFieldOrderedMap()
	computedFields.Set(
		sema.PublicKeyPublicKeyField,
		func(interpreter *Interpreter) Value {
			return publicKey.Copy()
		},
	)

	functions := map[string]FunctionValue{
		sema.PublicKeyVerifyFunction: publicKeyVerifyFunction,
	}

	publicKeyValue := &CompositeValue{
		qualifiedIdentifier: sema.PublicKeyType.QualifiedIdentifier(),
		kind:                sema.PublicKeyType.Kind,
		fields:              fields,
		ComputedFields:      computedFields,
		Functions:           functions,
	}

	// Validate the public key, and initialize 'isValid' field.

	publicKeyValue.fields.Set(
		sema.PublicKeyIsValidField,
		validatePublicKey(publicKeyValue),
	)

	// Public key value to string should include the key even though it is a computed field
	var stringerFields *StringValueOrderedMap
	publicKeyValue.stringer = func(results StringResults) string {
		if stringerFields == nil {
			stringerFields = NewStringValueOrderedMap()
			stringerFields.Set(sema.PublicKeyPublicKeyField, publicKey.Copy())
			publicKeyValue.Fields().Foreach(func(key string, value Value) {
				stringerFields.Set(key, value)
			})
		}
		return formatComposite(
			string(publicKeyValue.TypeID()),
			stringerFields,
			results,
		)
	}

	return publicKeyValue
}

var publicKeyVerifyFunction = NewHostFunctionValue(
	func(invocation Invocation) Value {
		signatureValue := invocation.Arguments[0].(*ArrayValue)
		signedDataValue := invocation.Arguments[1].(*ArrayValue)
		domainSeparationTag := invocation.Arguments[2].(*StringValue)
		hashAlgo := invocation.Arguments[3].(*CompositeValue)
		publicKey := invocation.Self

		return invocation.Interpreter.SignatureVerificationHandler(
			signatureValue,
			signedDataValue,
			domainSeparationTag,
			hashAlgo,
			publicKey,
		)
	},
)

// NewAuthAccountKeysValue constructs a AuthAccount.Keys value.
func NewAuthAccountKeysValue(addFunction FunctionValue, getFunction FunctionValue, revokeFunction FunctionValue) *CompositeValue {
	fields := NewStringValueOrderedMap()
	fields.Set(sema.AccountKeysAddFunctionName, addFunction)
	fields.Set(sema.AccountKeysGetFunctionName, getFunction)
	fields.Set(sema.AccountKeysRevokeFunctionName, revokeFunction)

	return &CompositeValue{
		qualifiedIdentifier: sema.AuthAccountKeysType.QualifiedIdentifier(),
		kind:                sema.AuthAccountKeysType.Kind,
		fields:              fields,
	}
}

// NewPublicAccountKeysValue constructs a PublicAccount.Keys value.
func NewPublicAccountKeysValue(getFunction FunctionValue) *CompositeValue {
	fields := NewStringValueOrderedMap()
	fields.Set(sema.AccountKeysGetFunctionName, getFunction)

	return &CompositeValue{
		qualifiedIdentifier: sema.PublicAccountKeysType.QualifiedIdentifier(),
		kind:                sema.PublicAccountKeysType.Kind,
		fields:              fields,
	}
}<|MERGE_RESOLUTION|>--- conflicted
+++ resolved
@@ -7701,20 +7701,10 @@
 			i++
 		}
 
-<<<<<<< HEAD
-		// TODO: type
-		var valueStaticType StaticType
-
 		return NewArrayValueUnownedNonCopying(
 			VariableSizedStaticType{
-				Type: valueStaticType,
-=======
-		return NewArrayValueUnownedNonCopying(
-			&sema.VariableSizedType{
 				Type: v.Type.ValueType,
->>>>>>> 0afd878b
 			},
-
 			dictionaryValues...,
 		)
 
