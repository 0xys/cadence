--- conflicted
+++ resolved
@@ -133,10 +133,7 @@
 	MemoryKindReferenceType
 	MemoryKindRestrictedType
 	MemoryKindVariableSizedType
-<<<<<<< HEAD
 
 	MemoryKindPosition
 	MemoryKindRange
-=======
->>>>>>> c696f6d2
 )