/*
 * Cadence - The resource-oriented smart contract programming language
 *
 * Copyright 2019-2022 Dapper Labs, Inc.
 *
 * Licensed under the Apache License, Version 2.0 (the "License");
 * you may not use this file except in compliance with the License.
 * You may obtain a copy of the License at
 *
 *   http://www.apache.org/licenses/LICENSE-2.0
 *
 * Unless required by applicable law or agreed to in writing, software
 * distributed under the License is distributed on an "AS IS" BASIS,
 * WITHOUT WARRANTIES OR CONDITIONS OF ANY KIND, either express or implied.
 * See the License for the specific language governing permissions and
 * limitations under the License.
 *
 * Based on https://github.com/wk8/go-ordered-map, Copyright Jean Rougé
 *
 */

package test

import (
	"fmt"
	"strings"

	"github.com/onflow/cadence/runtime/ast"
	"github.com/onflow/cadence/runtime/common"
	"github.com/onflow/cadence/runtime/errors"
	"github.com/onflow/cadence/runtime/interpreter"
	"github.com/onflow/cadence/runtime/parser"
	"github.com/onflow/cadence/runtime/sema"
	"github.com/onflow/cadence/runtime/stdlib"
	"github.com/onflow/cadence/runtime/tests/utils"
)

// This Provides utility methods to easily run test-scripts.
// Example use-case:
//   - To run all tests in a script:
//         RunTests("source code")
//   - To run a single test method in a script:
//         RunTest("source code", "testMethodName")
//
// It is assumed that all test methods start with the 'test' prefix.

const testFunctionPrefix = "test"

type Results map[string]error

func RunTest(script string, funcName string) error {
	_, inter := parseCheckAndInterpret(script)
	_, err := inter.Invoke(funcName)
	return err
}

func RunTests(script string) Results {
	program, inter := parseCheckAndInterpret(script)

	results := make(Results)

	for _, funcDecl := range program.FunctionDeclarations() {
		funcName := funcDecl.Identifier.Identifier

		if strings.HasPrefix(funcName, testFunctionPrefix) {
			_, err := inter.Invoke(funcName)
			results[funcName] = err
		}
	}

	return results
}

func parseCheckAndInterpret(script string) (*ast.Program, *interpreter.Interpreter) {
	program, err := parser.ParseProgram(script, nil)
	if err != nil {
		panic(err)
	}

	checker, err := newChecker(program, nil)
	if err != nil {
		panic(err)
	}

	err = checker.Check()
	if err != nil {
		panic(err)
	}

	// TODO: validate test function signature
	//   e.g: no return values, no arguments, etc.

	inter, err := newInterpreterFromChecker(checker)
	if err != nil {
		panic(err)
	}

	err = inter.Interpret()
	if err != nil {
		panic(err)
	}

	return program, inter
}

func newInterpreterFromChecker(checker *sema.Checker) (*interpreter.Interpreter, error) {
	predeclaredInterpreterValues := stdlib.BuiltinFunctions.ToInterpreterValueDeclarations()
	predeclaredInterpreterValues = append(predeclaredInterpreterValues, stdlib.BuiltinValues.ToInterpreterValueDeclarations()...)
	predeclaredInterpreterValues = append(predeclaredInterpreterValues, stdlib.HelperFunctions.ToInterpreterValueDeclarations()...)

	return interpreter.NewInterpreter(
		interpreter.ProgramFromChecker(checker),
		checker.Location,
		interpreter.WithStorage(interpreter.NewInMemoryStorage(nil)),
		interpreter.WithTestFramework(NewEmulatorBackend()),
		interpreter.WithPredeclaredValues(predeclaredInterpreterValues),
		interpreter.WithImportLocationHandler(func(inter *interpreter.Interpreter, location common.Location) interpreter.Import {
			switch location {
			case stdlib.CryptoChecker.Location:
				program := interpreter.ProgramFromChecker(stdlib.CryptoChecker)
				subInterpreter, err := inter.NewSubInterpreter(program, location)
				if err != nil {
					panic(err)
				}
				return interpreter.InterpreterImport{
					Interpreter: subInterpreter,
				}

			case stdlib.TestContractLocation:
				program := interpreter.ProgramFromChecker(stdlib.TestContractChecker)
				subInterpreter, err := inter.NewSubInterpreter(program, location)
				if err != nil {
					panic(err)
				}
				return interpreter.InterpreterImport{
					Interpreter: subInterpreter,
				}

			default:
				switch location := location.(type) {
				case common.StringLocation:
					importedChecker := LoadProgramFromFile(location)
					program := interpreter.ProgramFromChecker(importedChecker)
					subInterpreter, err := inter.NewSubInterpreter(program, location)
					if err != nil {
						panic(err)
					}

					return interpreter.InterpreterImport{
						Interpreter: subInterpreter,
					}
				}

				panic(errors.NewUnexpectedError("importing programs not implemented"))
			}
		}),
<<<<<<< HEAD
		interpreter.WithContractValueHandler(func(
			inter *interpreter.Interpreter,
			compositeType *sema.CompositeType,
			constructorGenerator func(common.Address) *interpreter.HostFunctionValue,
			invocationRange ast.Range,
		) interpreter.Value {
			return constructorGenerator(common.Address{})
		}),
=======
		interpreter.WithContractValueHandler(
			func(inter *interpreter.Interpreter,
				compositeType *sema.CompositeType,
				constructorGenerator func(common.Address) *interpreter.HostFunctionValue,
				invocationRange ast.Range) *interpreter.CompositeValue {

				switch compositeType.Location {
				case stdlib.CryptoChecker.Location:
					contract, err := stdlib.NewCryptoContract(
						inter,
						constructorGenerator(common.Address{}),
						invocationRange,
					)
					if err != nil {
						panic(err)
					}
					return contract

				case stdlib.TestContractLocation:
					contract, err := stdlib.NewTestContract(
						inter,
						constructorGenerator(common.Address{}),
						invocationRange,
					)
					if err != nil {
						panic(err)
					}
					return contract

				default:
					panic("importing other contracts not supported yet")
				}
			},
		),
>>>>>>> ca60218e
	)
}

func newChecker(program *ast.Program, location common.Location) (*sema.Checker, error) {
	predeclaredSemaValues := stdlib.BuiltinFunctions.ToSemaValueDeclarations()
	predeclaredSemaValues = append(predeclaredSemaValues, stdlib.BuiltinValues.ToSemaValueDeclarations()...)
	predeclaredSemaValues = append(predeclaredSemaValues, stdlib.HelperFunctions.ToSemaValueDeclarations()...)

	if location == nil {
		location = utils.TestLocation
	}

	return sema.NewChecker(
		program,
		location,
		nil,
		true,
		sema.WithPredeclaredValues(predeclaredSemaValues),
		sema.WithPredeclaredTypes(stdlib.FlowDefaultPredeclaredTypes),
		sema.WithImportHandler(
			func(checker *sema.Checker, importedLocation common.Location, importRange ast.Range) (sema.Import, error) {
				var elaboration *sema.Elaboration
				switch importedLocation {
				case stdlib.CryptoChecker.Location:
					elaboration = stdlib.CryptoChecker.Elaboration

				case stdlib.TestContractLocation:
					elaboration = stdlib.TestContractChecker.Elaboration

				default:
					switch location := importedLocation.(type) {
					case common.StringLocation:
						importedChecker := LoadProgramFromFile(location)
						elaboration = importedChecker.Elaboration

						contractDecl := importedChecker.Program.SoleContractDeclaration()
						compositeType := elaboration.CompositeDeclarationTypes[contractDecl]

						constructorType, constructorArgumentLabels := importedChecker.CompositeConstructorType(contractDecl, compositeType)
						//constructorType.Members = compositeType

						// Remove the contract variable, and instead declare a constructor.
						elaboration.GlobalValues.Delete(compositeType.Identifier)

						// Declare a constructor
						_, err := checker.ValueActivations.Declare(sema.VariableDeclaration{
							Identifier:               contractDecl.Identifier.Identifier,
							Type:                     constructorType,
							DocString:                contractDecl.DocString,
							Access:                   contractDecl.Access,
							Kind:                     contractDecl.DeclarationKind(),
							Pos:                      contractDecl.Identifier.Pos,
							IsConstant:               true,
							ArgumentLabels:           constructorArgumentLabels,
							AllowOuterScopeShadowing: false,
						})

						if err != nil {
							panic(err)
						}

					default:
						return nil, errors.NewUnexpectedError("importing programs not implemented")
					}
				}

				return sema.ElaborationImport{
					Elaboration: elaboration,
				}, nil
			},
		),
	)
}

func PrettyPrintResults(results Results) string {
	var sb strings.Builder
	sb.WriteString("Test Results\n")
	for funcName, err := range results {
		sb.WriteString(PrettyPrintResult(funcName, err))
	}
	return sb.String()
}

func PrettyPrintResult(funcName string, err error) string {
	if err == nil {
		return fmt.Sprintf("- PASS: %s\n", funcName)
	}

	return fmt.Sprintf("- FAIL: %s\n\t\t%s\n", funcName, err.Error())
}

func LoadProgramFromFile(location common.StringLocation) *sema.Checker {
	code := loadSourceCodeFromFile(location)

	program, err := parser.ParseProgram(code, nil)

	checker, err := newChecker(program, location)
	if err != nil {
		panic(err)
	}

	err = checker.Check()
	if err != nil {
		panic(err)
	}

	return checker
}

func loadSourceCodeFromFile(location common.Location) string {
	// TODO
	return fooContract
}

const fooContract = `
pub contract FooContract {
    init() {
    }

    pub fun hello(): String {
        return "hello from Foo"
    }
}
`<|MERGE_RESOLUTION|>--- conflicted
+++ resolved
@@ -154,51 +154,41 @@
 				panic(errors.NewUnexpectedError("importing programs not implemented"))
 			}
 		}),
-<<<<<<< HEAD
 		interpreter.WithContractValueHandler(func(
 			inter *interpreter.Interpreter,
 			compositeType *sema.CompositeType,
 			constructorGenerator func(common.Address) *interpreter.HostFunctionValue,
 			invocationRange ast.Range,
 		) interpreter.Value {
-			return constructorGenerator(common.Address{})
-		}),
-=======
-		interpreter.WithContractValueHandler(
-			func(inter *interpreter.Interpreter,
-				compositeType *sema.CompositeType,
-				constructorGenerator func(common.Address) *interpreter.HostFunctionValue,
-				invocationRange ast.Range) *interpreter.CompositeValue {
-
-				switch compositeType.Location {
-				case stdlib.CryptoChecker.Location:
-					contract, err := stdlib.NewCryptoContract(
-						inter,
-						constructorGenerator(common.Address{}),
-						invocationRange,
-					)
-					if err != nil {
-						panic(err)
-					}
-					return contract
-
-				case stdlib.TestContractLocation:
-					contract, err := stdlib.NewTestContract(
-						inter,
-						constructorGenerator(common.Address{}),
-						invocationRange,
-					)
-					if err != nil {
-						panic(err)
-					}
-					return contract
-
-				default:
-					panic("importing other contracts not supported yet")
-				}
-			},
+
+			switch compositeType.Location {
+			case stdlib.CryptoChecker.Location:
+				contract, err := stdlib.NewCryptoContract(
+					inter,
+					constructorGenerator(common.Address{}),
+					invocationRange,
+				)
+				if err != nil {
+					panic(err)
+				}
+				return contract
+
+			case stdlib.TestContractLocation:
+				contract, err := stdlib.NewTestContract(
+					inter,
+					constructorGenerator(common.Address{}),
+					invocationRange,
+				)
+				if err != nil {
+					panic(err)
+				}
+				return contract
+
+			default:
+				return constructorGenerator(common.Address{})
+			}
+		},
 		),
->>>>>>> ca60218e
 	)
 }
 
